from __future__ import print_function, division, absolute_import

import unittest

from openmdao.utils.assert_utils import assert_rel_error

from openmdao.api import Problem, ScipyOptimizeDriver
from openmdao.test_suite.test_examples.beam_optimization.beam_group import BeamGroup
from openmdao.test_suite.test_examples.beam_optimization.multipoint_beam_group import MultipointBeamGroup
<<<<<<< HEAD
=======
from openmdao.test_suite.test_examples.beam_optimization.multipoint_beam_stress import MultipointBeamGroup as MultipointBeamStress
>>>>>>> 4563bde1

try:
    from openmdao.vectors.petsc_vector import PETScVector
except ImportError:
    PETScVector = None


class TestCase(unittest.TestCase):

    def test(self):
        import numpy as np

        from openmdao.api import Problem, ScipyOptimizeDriver

        from openmdao.test_suite.test_examples.beam_optimization.beam_group import BeamGroup

        E = 1.
        L = 1.
        b = 0.1
        volume = 0.01

        num_elements = 50

        prob = Problem(model=BeamGroup(E=E, L=L, b=b, volume=volume, num_elements=num_elements))

        prob.driver = ScipyOptimizeDriver()
        prob.driver.options['optimizer'] = 'SLSQP'
        prob.driver.options['tol'] = 1e-9
        prob.driver.options['disp'] = True

        prob.setup()

        prob.run_driver()

        print(prob['inputs_comp.h'])

    def test_multipoint(self):
        import numpy as np

        from openmdao.api import Problem, ScipyOptimizeDriver

        from openmdao.test_suite.test_examples.beam_optimization.beam_group import BeamGroup

        E = 1.
        L = 1.
        b = 0.1
        volume = 0.01

        num_cp = 5
        num_elements = 50
        num_load_cases = 2

        prob = Problem(model=MultipointBeamGroup(E=E, L=L, b=b, volume=volume,
                                                 num_elements=num_elements, num_cp=num_cp,
                                                 num_load_cases=num_load_cases))

        prob.driver = ScipyOptimizeDriver()
        prob.driver.options['optimizer'] = 'SLSQP'
        prob.driver.options['tol'] = 1e-9
        prob.driver.options['disp'] = True

        prob.setup()

        prob.run_driver()

        print(prob['interp.h'])

<<<<<<< HEAD
=======
    def test_multipoint_stress(self):
        import numpy as np

        from openmdao.api import Problem, ScipyOptimizeDriver

        from openmdao.test_suite.test_examples.beam_optimization.beam_group import BeamGroup

        E = 1.
        L = 1.
        b = 0.1
        volume = 0.01
        max_bending = 100.0

        num_cp = 5
        num_elements = 25
        num_load_cases = 2

        prob = Problem(model=MultipointBeamStress(E=E, L=L, b=b, volume=volume, max_bending = max_bending,
                                                  num_elements=num_elements, num_cp=num_cp,
                                                  num_load_cases=num_load_cases))

        prob.driver = ScipyOptimizeDriver()
        prob.driver.options['optimizer'] = 'SLSQP'
        prob.driver.options['tol'] = 1e-9
        prob.driver.options['disp'] = True

        prob.setup(mode='rev')

        prob.run_driver()

        print(prob['interp.h'])

>>>>>>> 4563bde1

@unittest.skipUnless(PETScVector, "PETSc is required.")
class TestParallelGroups(unittest.TestCase):

    N_PROCS = 2

    def test_multipoint(self):
        import numpy as np

        from openmdao.api import Problem, ScipyOptimizeDriver

        from openmdao.test_suite.test_examples.beam_optimization.multipoint_beam_group import MultipointBeamGroup

        E = 1.
        L = 1.
        b = 0.1
        volume = 0.01

        num_cp = 5
        num_elements = 50
        num_load_cases = 2

        prob = Problem(model=MultipointBeamGroup(E=E, L=L, b=b, volume=volume,
                                                 num_elements=num_elements, num_cp=num_cp,
                                                 num_load_cases=num_load_cases))

        prob.driver = ScipyOptimizeDriver()
        prob.driver.options['optimizer'] = 'SLSQP'
        prob.driver.options['tol'] = 1e-9
        prob.driver.options['disp'] = True

        prob.setup(vector_class=PETScVector)

        prob.run_driver()

        print(prob['interp.h'])

if __name__ == "__main__":
    unittest.main()<|MERGE_RESOLUTION|>--- conflicted
+++ resolved
@@ -7,10 +7,7 @@
 from openmdao.api import Problem, ScipyOptimizeDriver
 from openmdao.test_suite.test_examples.beam_optimization.beam_group import BeamGroup
 from openmdao.test_suite.test_examples.beam_optimization.multipoint_beam_group import MultipointBeamGroup
-<<<<<<< HEAD
-=======
 from openmdao.test_suite.test_examples.beam_optimization.multipoint_beam_stress import MultipointBeamGroup as MultipointBeamStress
->>>>>>> 4563bde1
 
 try:
     from openmdao.vectors.petsc_vector import PETScVector
@@ -78,8 +75,6 @@
 
         print(prob['interp.h'])
 
-<<<<<<< HEAD
-=======
     def test_multipoint_stress(self):
         import numpy as np
 
@@ -112,7 +107,6 @@
 
         print(prob['interp.h'])
 
->>>>>>> 4563bde1
 
 @unittest.skipUnless(PETScVector, "PETSc is required.")
 class TestParallelGroups(unittest.TestCase):
