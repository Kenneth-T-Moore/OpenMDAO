--- conflicted
+++ resolved
@@ -102,10 +102,6 @@
         """
         x0 = discrete_inputs['x0']
         x1 = inputs['x1']
-<<<<<<< HEAD
-        print(x0, x1)
-=======
->>>>>>> 15c7186e
 
         a = 1.0
         b = 5.1/(4.0*np.pi**2)
