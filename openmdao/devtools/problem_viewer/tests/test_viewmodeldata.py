""" Unit tests for the problem interface."""

import unittest
import os
import json

import errno
from shutil import rmtree
from tempfile import mkdtemp

from openmdao.core.problem import Problem
from openmdao.test_suite.components.sellar import SellarStateConnection
from openmdao.devtools.problem_viewer.problem_viewer import _get_viewer_data, view_model
from openmdao.recorders.sqlite_recorder import SqliteRecorder


class TestViewModelData(unittest.TestCase):

    def setUp(self):
        self.dir = mkdtemp()
        self.sqlite_db_filename = os.path.join(self.dir, "sellarstate_model.sqlite")
        self.sqlite_db_filename2 = os.path.join(self.dir, "sellarstate_model_view.sqlite")
        self.sqlite_filename = os.path.join(self.dir, "sqlite_n2")
        self.sqlite_html_filename = os.path.join(self.sqlite_filename, "index.html")
        self.problem_filename = os.path.join(self.dir, "problem_n2")
        self.problem_html_filename = os.path.join(self.problem_filename, "index.html")
        self.expected_tree_json = '{"name": "root", "type": "root", "promotions": {"con_cmp2.y2": "con_cmp2.y2", "obj_cmp.y2": "obj_cmp.y2", "sub.d1.y2": "d1.y2", "sub.d2.y2": "d2.y2", "sub.state_eq_group.state_eq.y2_actual": "state_eq.y2_actual", "sub.state_eq_group.state_eq.y2_command": "state_eq.y2_command"}, "subsystem_type": "group", "children": [{"name": "px", "type": "subsystem", "subsystem_type": "component", "children": [{"name": "x", "type": "unknown", "implicit": false, "dtype": "ndarray"}]}, {"name": "pz", "type": "subsystem", "subsystem_type": "component", "children": [{"name": "z", "type": "unknown", "implicit": false, "dtype": "ndarray"}]}, {"name": "sub", "type": "subsystem", "promotions": {"sub.d1.y2": "d1.y2", "sub.d2.y2": "d2.y2", "sub.state_eq_group.state_eq.y2_actual": "state_eq.y2_actual", "sub.state_eq_group.state_eq.y2_command": "state_eq.y2_command"}, "subsystem_type": "group", "children": [{"name": "state_eq_group", "type": "subsystem", "promotions": {"sub.state_eq_group.state_eq.y2_actual": "state_eq.y2_actual", "sub.state_eq_group.state_eq.y2_command": "state_eq.y2_command"}, "subsystem_type": "group", "children": [{"name": "state_eq", "type": "subsystem", "subsystem_type": "component", "children": [{"name": "y2_actual", "type": "param", "dtype": "ndarray"}, {"name": "y2_command", "type": "unknown", "implicit": true, "dtype": "ndarray"}]}]}, {"name": "d1", "type": "subsystem", "subsystem_type": "component", "children": [{"name": "z", "type": "param", "dtype": "ndarray"}, {"name": "x", "type": "param", "dtype": "ndarray"}, {"name": "y2", "type": "param", "dtype": "ndarray"}, {"name": "y1", "type": "unknown", "implicit": false, "dtype": "ndarray"}]}, {"name": "d2", "type": "subsystem", "subsystem_type": "component", "children": [{"name": "z", "type": "param", "dtype": "ndarray"}, {"name": "y1", "type": "param", "dtype": "ndarray"}, {"name": "y2", "type": "unknown", "implicit": false, "dtype": "ndarray"}]}]}, {"name": "obj_cmp", "type": "subsystem", "subsystem_type": "component", "children": [{"name": "x", "type": "param", "dtype": "ndarray"}, {"name": "y1", "type": "param", "dtype": "ndarray"}, {"name": "y2", "type": "param", "dtype": "ndarray"}, {"name": "z", "type": "param", "dtype": "ndarray"}, {"name": "obj", "type": "unknown", "implicit": false, "dtype": "ndarray"}]}, {"name": "con_cmp1", "type": "subsystem", "subsystem_type": "component", "children": [{"name": "y1", "type": "param", "dtype": "ndarray"}, {"name": "con1", "type": "unknown", "implicit": false, "dtype": "ndarray"}]}, {"name": "con_cmp2", "type": "subsystem", "subsystem_type": "component", "children": [{"name": "y2", "type": "param", "dtype": "ndarray"}, {"name": "con2", "type": "unknown", "implicit": false, "dtype": "ndarray"}]}]}'
        self.expected_conns_json = '[{"src": "sub.d1.y1", "tgt": "con_cmp1.y1"}, {"src": "sub.d2.y2", "tgt": "con_cmp2.y2"}, {"src": "px.x", "tgt": "obj_cmp.x"}, {"src": "sub.d1.y1", "tgt": "obj_cmp.y1"}, {"src": "sub.d2.y2", "tgt": "obj_cmp.y2"}, {"src": "pz.z", "tgt": "obj_cmp.z"}, {"src": "px.x", "tgt": "sub.d1.x"}, {"src": "sub.state_eq_group.state_eq.y2_command", "tgt": "sub.d1.y2"}, {"src": "pz.z", "tgt": "sub.d1.z"}, {"src": "sub.d1.y1", "tgt": "sub.d2.y1"}, {"src": "pz.z", "tgt": "sub.d2.z"}, {"src": "sub.d2.y2", "tgt": "sub.state_eq_group.state_eq.y2_actual", "cycle_arrows": ["sub.d1 sub.d2", "sub.state_eq_group.state_eq sub.d1"]}]'

    def tearDown(self):
        try:
            rmtree(self.dir)
        except OSError as e:
            # If directory already deleted, keep going
            if e.errno not in (errno.ENOENT, errno.EACCES, errno.EPERM):
                raise e

    def test_model_viewer_has_correct_data_from_problem(self):
        """
        Verify that the correct model structure data exists when stored as compared
        to the expected structure, using the SellarStateConnection model.
        """
        p = Problem()
        p.model = SellarStateConnection()
        p.setup(check=False)
        model_viewer_data = _get_viewer_data(p)
        tree_json = json.dumps(model_viewer_data['tree'])
        conns_json = json.dumps(model_viewer_data['connections_list'])

        self.assertEqual(self.expected_tree_json, tree_json)
        self.assertEqual(self.expected_conns_json, conns_json)

    def test_model_viewer_has_correct_data_from_sqlite(self):
        """
        Verify that the correct data exists when a model structure is recorded
        and then pulled out of a sqlite db file and compared to the expected
        structure.  Uses the SellarStateConnection model.
        """
        p = Problem()
        p.model = SellarStateConnection()
        r = SqliteRecorder(self.sqlite_db_filename)
        p.driver.add_recorder(r)
        p.setup(check=False)
        r.close()

        model_viewer_data = _get_viewer_data(self.sqlite_db_filename)
        tree_json = json.dumps(model_viewer_data['tree'])
        conns_json = json.dumps(model_viewer_data['connections_list'])

        self.assertEqual(self.expected_tree_json, tree_json)
        self.assertEqual(self.expected_conns_json, conns_json)

<<<<<<< HEAD
=======
    def test_view_model_from_problem(self):
        """
        Test that an n2 html file is generated from a Problem.
        """
        p = Problem()
        p.model = SellarStateConnection()
        p.setup(check=False)
        view_model(p, outfile=self.problem_filename, show_browser=False)

        # Check that the html file has been created and has something in it.
        self.assertTrue(os.path.isfile(self.problem_html_filename))
        self.assertGreater(os.path.getsize(self.problem_html_filename), 100)

    def test_view_model_from_sqlite(self):
        """
        Test that an n2 html file is generated from a sqlite file.
        """
        p = Problem()
        p.model = SellarStateConnection()
        r = SqliteRecorder(self.sqlite_db_filename2)
        p.driver.add_recorder(r)
        p.setup(check=False)
        r.close()
        view_model(self.sqlite_db_filename2, outfile=self.sqlite_filename, show_browser=False)

        # Check that the html file has been created and has something in it.
        self.assertTrue(os.path.isfile(self.sqlite_html_filename))
        self.assertGreater(os.path.getsize(self.sqlite_html_filename), 100)

>>>>>>> 4911653f

if __name__ == "__main__":
    unittest.main()<|MERGE_RESOLUTION|>--- conflicted
+++ resolved
@@ -70,8 +70,6 @@
         self.assertEqual(self.expected_tree_json, tree_json)
         self.assertEqual(self.expected_conns_json, conns_json)
 
-<<<<<<< HEAD
-=======
     def test_view_model_from_problem(self):
         """
         Test that an n2 html file is generated from a Problem.
@@ -101,7 +99,6 @@
         self.assertTrue(os.path.isfile(self.sqlite_html_filename))
         self.assertGreater(os.path.getsize(self.sqlite_html_filename), 100)
 
->>>>>>> 4911653f
 
 if __name__ == "__main__":
     unittest.main()