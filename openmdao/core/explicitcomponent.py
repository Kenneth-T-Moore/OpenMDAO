"""Define the ExplicitComponent class."""

from __future__ import division

from copy import deepcopy

import numpy as np
from six import itervalues, iteritems
from six.moves import range

from openmdao.core.component import Component
from openmdao.utils.class_util import overrides_method
from openmdao.recorders.recording_iteration_stack import Recording

_inst_functs = ['compute_jacvec_product', 'compute_multi_jacvec_product']


class ExplicitComponent(Component):
    """
    Class to inherit from when all output variables are explicit.

    Attributes
    ----------
    _inst_functs : dict
        Dictionary of names mapped to bound methods.
    _has_compute_partials : bool
        If True, the instance overrides compute_partials.
    """

    def __init__(self, **kwargs):
        """
        Store some bound methods so we can detect runtime overrides.

        Parameters
        ----------
        **kwargs : dict of keyword arguments
            Keyword arguments that will be mapped into the Component options.
        """
        super(ExplicitComponent, self).__init__(**kwargs)

        self._inst_functs = {name: getattr(self, name, None) for name in _inst_functs}
        self._has_compute_partials = overrides_method('compute_partials', self, ExplicitComponent)

    def _configure(self):
        """
        Configure this system to assign children settings and detect if matrix_free.
        """
        new_jacvec_prod = getattr(self, 'compute_jacvec_product', None)
        new_multi_jacvec_prod = getattr(self, 'compute_multi_jacvec_product', None)

        self.supports_multivecs = (overrides_method('compute_multi_jacvec_product',
                                                    self, ExplicitComponent) or
                                   (new_multi_jacvec_prod is not None and
                                    new_multi_jacvec_prod !=
                                    self._inst_functs['compute_multi_jacvec_product']))
        self.matrix_free = self.supports_multivecs or (
            overrides_method('compute_jacvec_product', self, ExplicitComponent) or
            (new_jacvec_prod is not None and
             new_jacvec_prod != self._inst_functs['compute_jacvec_product']))

    def _setup_partials(self, recurse=True):
        """
        Call setup_partials in components.

        Parameters
        ----------
        recurse : bool
            Whether to call this method in subsystems.
        """
        super(ExplicitComponent, self)._setup_partials()

        abs2meta = self._var_abs2meta
        abs2prom_out = self._var_abs2prom['output']

        # Note: These declare calls are outside of setup_partials so that users do not have to
        # call the super version of setup_partials. This is still in the final setup.
        other_names = []
        for out_abs in self._var_abs_names['output']:
            meta = abs2meta[out_abs]
            out_name = abs2prom_out[out_abs]
            arange = np.arange(meta['size'])

            # No need to FD outputs wrt other outputs
            abs_key = (out_abs, out_abs)
            if abs_key in self._subjacs_info:
                if 'method' in self._subjacs_info[abs_key]:
                    del self._subjacs_info[abs_key]['method']

<<<<<<< HEAD
            self._declare_partials(out_name, out_name, rows=arange, cols=arange,
                                   val=np.ones(meta['size']))
=======
            # ExplicitComponent jacobians have -1 on the diagonal.
            self._declare_partials(out_name, out_name, rows=arange, cols=arange, val=-1.)
>>>>>>> 623bc43e

    def add_output(self, name, val=1.0, shape=None, units=None, res_units=None, desc='',
                   lower=None, upper=None, ref=1.0, ref0=0.0, res_ref=None, var_set=0):
        """
        Add an output variable to the component.

        For ExplicitComponent, res_ref defaults to the value in res unless otherwise specified.

        Parameters
        ----------
        name : str
            name of the variable in this component's namespace.
        val : float or list or tuple or ndarray
            The initial value of the variable being added in user-defined units. Default is 1.0.
        shape : int or tuple or list or None
            Shape of this variable, only required if val is not an array.
            Default is None.
        units : str or None
            Units in which the output variables will be provided to the component during execution.
            Default is None, which means it has no units.
        res_units : str or None
            Units in which the residuals of this output will be given to the user when requested.
            Default is None, which means it has no units.
        desc : str
            description of the variable.
        lower : float or list or tuple or ndarray or None
            lower bound(s) in user-defined units. It can be (1) a float, (2) an array_like
            consistent with the shape arg (if given), or (3) an array_like matching the shape of
            val, if val is array_like. A value of None means this output has no lower bound.
            Default is None.
        upper : float or list or tuple or ndarray or None
            upper bound(s) in user-defined units. It can be (1) a float, (2) an array_like
            consistent with the shape arg (if given), or (3) an array_like matching the shape of
            val, if val is array_like. A value of None means this output has no upper bound.
            Default is None.
        ref : float
            Scaling parameter. The value in the user-defined units of this output variable when
            the scaled value is 1. Default is 1.
        ref0 : float
            Scaling parameter. The value in the user-defined units of this output variable when
            the scaled value is 0. Default is 0.
        res_ref : float
            Scaling parameter. The value in the user-defined res_units of this output's residual
            when the scaled value is 1. Default is None, which means residual scaling matches
            output scaling.
        var_set : hashable object
            For advanced users only. ID or color for this variable, relevant for reconfigurability.
            Default is 0.

        Returns
        -------
        dict
            metadata for added variable
        """
        if res_ref is None:
            res_ref = ref

        return super(ExplicitComponent, self).add_output(name,
                                                         val=val, shape=shape, units=units,
                                                         res_units=res_units, desc=desc,
                                                         lower=lower, upper=upper,
                                                         ref=ref, ref0=ref0, res_ref=res_ref,
                                                         var_set=var_set)

<<<<<<< HEAD
    def _negate_jac(self, J):
        """
        Negate this component's part of the jacobian.

        Parameters
        ----------
        J : Jacobian
            The jacobian to be negated.
        """
        if J._subjacs_info:
            for res_name in self._var_abs_names['output']:
                for in_name in self._var_abs_names['input']:
                    abs_key = (res_name, in_name)
                    if abs_key in J._subjacs_info:
                        J._multiply_subjac(abs_key, -1.)

=======
>>>>>>> 623bc43e
    def _set_partials_meta(self):
        """
        Set subjacobian info into our jacobian.

        Parameters
        ----------
        jacs : list of Jacobian
            Jacobians needing metadata update.
        """
        abs2prom = self._var_abs2prom
        abs2meta = self._var_abs2meta
        for abs_key, meta in iteritems(self._subjacs_info):

<<<<<<< HEAD
            if meta['value'] is None:
                meta['value'] = np.zeros(meta['shape'])
=======
        with self.jacobian_context() as J:
            for abs_key, meta in iteritems(self._subjacs_info):
                if meta['value'] is None:
                    out_size = self._var_abs2meta[abs_key[0]]['size']
                    in_size = self._var_abs2meta[abs_key[1]]['size']
                    meta['value'] = np.zeros((out_size, in_size))

                # We used to have to negate the partials on the diagonal here.
                J._set_partials_meta(abs_key, meta)
>>>>>>> 623bc43e

            # if wrt is an input, we need to negate the subjac.
            negate = abs_key[1] in abs2prom['input']
            if negate:
                self._jacobian._multiply_subjac(abs_key, -1.0)

            if 'method' in meta:
                method = meta['method']
                # Don't approximate output wrt output.
                if (method is not None and method in self._approx_schemes and abs_key[1]
                        not in self._var_allprocs_abs_names['output']):
                    self._approx_schemes[method].add_approximation(abs_key, meta)

        for approx in itervalues(self._approx_schemes):
            approx._init_approximations()

    def _apply_nonlinear(self):
        """
        Compute residuals. The model is assumed to be in a scaled state.
        """
        outputs = self._outputs
        residuals = self._residuals
        with Recording(self.pathname + '._apply_nonlinear', self.iter_count, self):
            with self._unscaled_context(outputs=[outputs], residuals=[residuals]):
                residuals.set_vec(outputs)

                # Sign of the residual is minus the sign of the output vector.
                residuals *= -1.0

                self.compute(self._inputs, outputs)

                # Restore any complex views if under complex step.
                if outputs._vector_info._under_complex_step:
                    outputs._remove_complex_views()
                    residuals._remove_complex_views()

                residuals += outputs
                outputs -= residuals

    def _solve_nonlinear(self):
        """
        Compute outputs. The model is assumed to be in a scaled state.

        Returns
        -------
        boolean
            Failure flag; True if failed to converge, False is successful.
        float
            absolute error.
        float
            relative error.
        """
        super(ExplicitComponent, self)._solve_nonlinear()

        with Recording(self.pathname + '._solve_nonlinear', self.iter_count, self):
            with self._unscaled_context(
                    outputs=[self._outputs], residuals=[self._residuals]):
                self._residuals.set_const(0.0)
                failed = self.compute(self._inputs, self._outputs)
        return bool(failed), 0., 0.

    def _apply_linear(self, jac, vec_names, rel_systems, mode, scope_out=None, scope_in=None):
        """
        Compute jac-vec product. The model is assumed to be in a scaled state.

        Parameters
        ----------
        jac : Jacobian or None
            If None, use local jacobian, else use jac.
        vec_names : [str, ...]
            list of names of the right-hand-side vectors.
        rel_systems : set of str
            Set of names of relevant systems based on the current linear solve.
        mode : str
            'fwd' or 'rev'.
        scope_out : set or None
            Set of absolute output names in the scope of this mat-vec product.
            If None, all are in the scope.
        scope_in : set or None
            Set of absolute input names in the scope of this mat-vec product.
            If None, all are in the scope.
        """
        J = self._jacobian if jac is None else jac

        with Recording(self.pathname + '._apply_linear', self.iter_count, self):
            for vec_name in vec_names:
                if vec_name not in self._rel_vec_names:
                    continue

                with self._matvec_context(vec_name, scope_out, scope_in, mode) as vecs:
                    d_inputs, d_outputs, d_residuals = vecs

                    # Jacobian and vectors are all scaled, unitless
                    with self.jacobian_context(J):
                        J._apply(d_inputs, d_outputs, d_residuals, mode)

                    # if we're not matrix free, we can skip the bottom of
                    # this loop because compute_jacvec_product does nothing.
                    if not self.matrix_free:
                        continue

                    # Jacobian and vectors are all unscaled, dimensional
                    with self._unscaled_context(
                            outputs=[self._outputs], residuals=[d_residuals]):

                        # We used to negate the residual here, and then re-negate after the hook.

                        if d_inputs._ncol > 1:
                            if self.supports_multivecs:
                                self.compute_multi_jacvec_product(self._inputs, d_inputs,
                                                                  d_residuals, mode)
                            else:
                                for i in range(d_inputs._ncol):
                                    # need to make the multivecs look like regular single vecs
                                    # since the component doesn't know about multivecs.
                                    d_inputs._icol = i
                                    d_residuals._icol = i
                                    self.compute_jacvec_product(self._inputs, d_inputs,
                                                                d_residuals, mode)
                                d_inputs._icol = None
                                d_residuals._icol = None
                        else:
                            self.compute_jacvec_product(self._inputs, d_inputs, d_residuals, mode)

    def _solve_linear(self, vec_names, mode, rel_systems):
        """
        Apply inverse jac product. The model is assumed to be in a scaled state.

        Parameters
        ----------
        vec_names : [str, ...]
            list of names of the right-hand-side vectors.
        mode : str
            'fwd' or 'rev'.
        rel_systems : set of str
            Set of names of relevant systems based on the current linear solve.

        Returns
        -------
        boolean
            Failure flag; True if failed to converge, False is successful.
        float
            absolute error.
        float
            relative error.
        """
        with Recording(self.pathname + '._solve_linear', self.iter_count, self):
            for vec_name in vec_names:
                if vec_name in self._rel_vec_names:
                    d_outputs = self._vectors['output'][vec_name]
                    d_residuals = self._vectors['residual'][vec_name]

                    if mode == 'fwd':
                        if self._has_resid_scaling:
                            with self._unscaled_context(outputs=[d_outputs],
                                                        residuals=[d_residuals]):
                                d_outputs.set_vec(d_residuals)
                        else:
                            d_outputs.set_vec(d_residuals)

                        # ExplicitComponent jacobian defined with -1 on diagonal.
                        d_outputs *= -1.0

                    else:  # rev
                        if self._has_resid_scaling:
                            with self._unscaled_context(outputs=[d_outputs],
                                                        residuals=[d_residuals]):
                                d_residuals.set_vec(d_outputs)
                        else:
                            d_residuals.set_vec(d_outputs)

                        # ExplicitComponent jacobian defined with -1 on diagonal.
                        d_residuals *= -1.0

        return False, 0., 0.

    def _linearize(self, jac=None, sub_do_ln=False):
        """
        Compute jacobian / factorization. The model is assumed to be in a scaled state.

        Parameters
        ----------
        jac : Jacobian or None
            If None, use local jacobian, else use assembled jacobian jac.
        sub_do_ln : boolean
            Flag indicating if the children should call linearize on their linear solvers.
        """
        if not self._has_compute_partials and not self._approx_schemes:
            return

        if jac is None:
            jac = self._jacobian

        with self.jacobian_context(jac):
            with self._unscaled_context(
                    outputs=[self._outputs], residuals=[self._residuals]):
                # Computing the approximation before the call to compute_partials allows users to
                # override FD'd values.
                for approximation in itervalues(self._approx_schemes):
                    approximation.compute_approximations(self, jac=jac)

                if self._has_compute_partials:
<<<<<<< HEAD
                    # negate constant subjacs (and others that will get overwritten)
                    # back to normal
                    self._negate_jac(jac)
                    self.compute_partials(self._inputs, jac)

                    # re-negate the jacobian
                    self._negate_jac(jac)
=======

                    # We used to negate the jacobian here, and then re-negate after the hook.

                    self.compute_partials(self._inputs, J)

            if self._owns_assembled_jac or self._views_assembled_jac:
                J._update()
>>>>>>> 623bc43e

    def compute(self, inputs, outputs):
        """
        Compute outputs given inputs. The model is assumed to be in an unscaled state.

        Parameters
        ----------
        inputs : Vector
            unscaled, dimensional input variables read via inputs[key]
        outputs : Vector
            unscaled, dimensional output variables read via outputs[key]

        Returns
        -------
        bool or None
            None or False if run successfully; True if there was a failure.
        """
        pass

    def compute_partials(self, inputs, partials):
        """
        Compute sub-jacobian parts. The model is assumed to be in an unscaled state.

        Parameters
        ----------
        inputs : Vector
            unscaled, dimensional input variables read via inputs[key]
        partials : Jacobian
            sub-jac components written to partials[output_name, input_name]
        """
        pass

    def compute_jacvec_product(self, inputs, d_inputs, d_outputs, mode):
        r"""
        Compute jac-vector product. The model is assumed to be in an unscaled state.

        If mode is:
            'fwd': d_inputs \|-> d_outputs

            'rev': d_outputs \|-> d_inputs

        Parameters
        ----------
        inputs : Vector
            unscaled, dimensional input variables read via inputs[key]
        d_inputs : Vector
            see inputs; product must be computed only if var_name in d_inputs
        d_outputs : Vector
            see outputs; product must be computed only if var_name in d_outputs
        mode : str
            either 'fwd' or 'rev'
        """
        pass<|MERGE_RESOLUTION|>--- conflicted
+++ resolved
@@ -86,13 +86,9 @@
                 if 'method' in self._subjacs_info[abs_key]:
                     del self._subjacs_info[abs_key]['method']
 
-<<<<<<< HEAD
+            # ExplicitComponent jacobians have -1 on the diagonal.
             self._declare_partials(out_name, out_name, rows=arange, cols=arange,
-                                   val=np.ones(meta['size']))
-=======
-            # ExplicitComponent jacobians have -1 on the diagonal.
-            self._declare_partials(out_name, out_name, rows=arange, cols=arange, val=-1.)
->>>>>>> 623bc43e
+                                   val=np.full(meta['size'], -1.))
 
     def add_output(self, name, val=1.0, shape=None, units=None, res_units=None, desc='',
                    lower=None, upper=None, ref=1.0, ref0=0.0, res_ref=None, var_set=0):
@@ -157,25 +153,6 @@
                                                          ref=ref, ref0=ref0, res_ref=res_ref,
                                                          var_set=var_set)
 
-<<<<<<< HEAD
-    def _negate_jac(self, J):
-        """
-        Negate this component's part of the jacobian.
-
-        Parameters
-        ----------
-        J : Jacobian
-            The jacobian to be negated.
-        """
-        if J._subjacs_info:
-            for res_name in self._var_abs_names['output']:
-                for in_name in self._var_abs_names['input']:
-                    abs_key = (res_name, in_name)
-                    if abs_key in J._subjacs_info:
-                        J._multiply_subjac(abs_key, -1.)
-
-=======
->>>>>>> 623bc43e
     def _set_partials_meta(self):
         """
         Set subjacobian info into our jacobian.
@@ -189,25 +166,13 @@
         abs2meta = self._var_abs2meta
         for abs_key, meta in iteritems(self._subjacs_info):
 
-<<<<<<< HEAD
             if meta['value'] is None:
                 meta['value'] = np.zeros(meta['shape'])
-=======
-        with self.jacobian_context() as J:
-            for abs_key, meta in iteritems(self._subjacs_info):
-                if meta['value'] is None:
-                    out_size = self._var_abs2meta[abs_key[0]]['size']
-                    in_size = self._var_abs2meta[abs_key[1]]['size']
-                    meta['value'] = np.zeros((out_size, in_size))
-
-                # We used to have to negate the partials on the diagonal here.
-                J._set_partials_meta(abs_key, meta)
->>>>>>> 623bc43e
-
-            # if wrt is an input, we need to negate the subjac.
-            negate = abs_key[1] in abs2prom['input']
-            if negate:
-                self._jacobian._multiply_subjac(abs_key, -1.0)
+
+            # # if wrt is an input, we need to negate the subjac.
+            # negate = abs_key[1] in abs2prom['input']
+            # if negate:
+            #     self._jacobian._multiply_subjac(abs_key, -1.0)
 
             if 'method' in meta:
                 method = meta['method']
@@ -405,23 +370,8 @@
                     approximation.compute_approximations(self, jac=jac)
 
                 if self._has_compute_partials:
-<<<<<<< HEAD
-                    # negate constant subjacs (and others that will get overwritten)
-                    # back to normal
-                    self._negate_jac(jac)
+                    # We used to negate the jacobian here, and then re-negate after the hook.
                     self.compute_partials(self._inputs, jac)
-
-                    # re-negate the jacobian
-                    self._negate_jac(jac)
-=======
-
-                    # We used to negate the jacobian here, and then re-negate after the hook.
-
-                    self.compute_partials(self._inputs, J)
-
-            if self._owns_assembled_jac or self._views_assembled_jac:
-                J._update()
->>>>>>> 623bc43e
 
     def compute(self, inputs, outputs):
         """
