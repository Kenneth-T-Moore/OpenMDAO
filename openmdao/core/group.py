"""Define the Group class."""
from __future__ import division

import os
from collections import Counter, OrderedDict, defaultdict

# note: this is a Python 3.3 change, clean this up for OpenMDAO 3.x
try:
    from collections.abc import Iterable
except ImportError:
    from collections import Iterable

from itertools import product, chain
from numbers import Number
import inspect
from fnmatch import fnmatchcase
import copy

from six import iteritems, string_types, itervalues
from six.moves import range

import numpy as np
import networkx as nx

from openmdao.jacobians.dictionary_jacobian import DictionaryJacobian
from openmdao.approximation_schemes.complex_step import ComplexStep
from openmdao.approximation_schemes.finite_difference import FiniteDifference
from openmdao.core.system import System, INT_DTYPE
from openmdao.core.component import Component, _DictValues, _full_slice
from openmdao.proc_allocators.default_allocator import DefaultAllocator, ProcAllocationError
from openmdao.jacobians.jacobian import SUBJAC_META_DEFAULTS
from openmdao.recorders.recording_iteration_stack import Recording
from openmdao.solvers.nonlinear.nonlinear_runonce import NonlinearRunOnce
from openmdao.solvers.linear.linear_runonce import LinearRunOnce
from openmdao.utils.array_utils import convert_neg, array_connection_compatible, \
    _flatten_src_indices
from openmdao.utils.general_utils import ContainsAll, all_ancestors, simple_warning
from openmdao.utils.units import is_compatible, get_conversion
from openmdao.utils.mpi import MPI
from openmdao.utils.coloring import Coloring, _STD_COLORING_FNAME
import openmdao.utils.coloring as coloring_mod

# regex to check for valid names.
import re
namecheck_rgx = re.compile('[a-zA-Z][_a-zA-Z0-9]*')


class Group(System):
    """
    Class used to group systems together; instantiate or inherit.

    Attributes
    ----------
    _mpi_proc_allocator : ProcAllocator
        Object used to allocate MPI processes to subsystems.
    _proc_info : dict of subsys_name: (min_procs, max_procs, weight)
        Information used to determine MPI process allocation to subsystems.
    _local_system_set : set or None
        Set of pathnames of all fully local (not remote or distributed)
        direct or indirect subsystems.
    _subgroups_myproc : list
        List of local subgroups.
    _manual_connections : dict
        Dictionary of input_name: (output_name, src_indices) connections.
    _static_manual_connections : dict
        Dictionary that stores all explicit connections added outside of setup.
    _conn_abs_in2out : {'abs_in': 'abs_out'}
        Dictionary containing all explicit & implicit connections owned
        by this system only. The data is the same across all processors.
    _conn_discrete_in2out : {'abs_in': 'abs_out'}
        Dictionary containing all explicit & implicit discrete var connections owned
        by this system only. The data is the same across all processors.
    _transfers : dict of dict of Transfers
        First key is the vec_name, second key is (mode, isub) where
        mode is 'fwd' or 'rev' and isub is the subsystem index among allprocs subsystems
        or isub can be None for the full, simultaneous transfer.
    _discrete_transfers : dict of discrete transfer metadata
        Key is system pathname or None for the full, simultaneous transfer.
    _loc_subsys_map : dict
        Mapping of local subsystem names to their corresponding System.
    _approx_subjac_keys : list
        List of subjacobian keys used for approximated derivatives.
    _setup_procs_finished : bool
        Flag to check if setup_procs is complete
    _has_distrib_vars : bool
        If True, this Group contains distributed variables.
    """

    def __init__(self, **kwargs):
        """
        Set the solvers to nonlinear and linear block Gauss--Seidel by default.

        Parameters
        ----------
        **kwargs : dict
            dict of arguments available here and in all descendants of this
            Group.
        """
        self._mpi_proc_allocator = DefaultAllocator()
        self._proc_info = {}

        super(Group, self).__init__(**kwargs)

        self._local_system_set = None
        self._subgroups_myproc = None
        self._manual_connections = {}
        self._static_manual_connections = {}
        self._conn_abs_in2out = {}
        self._conn_discrete_in2out = {}
        self._transfers = {}
        self._discrete_transfers = {}
        self._approx_subjac_keys = None
        self._setup_procs_finished = False
        self._has_distrib_vars = False

        # TODO: we cannot set the solvers with property setters at the moment
        # because our lint check thinks that we are defining new attributes
        # called nonlinear_solver and linear_solver without documenting them.
        if not self._nonlinear_solver:
            self._nonlinear_solver = NonlinearRunOnce()
        if not self._linear_solver:
            self._linear_solver = LinearRunOnce()

    def setup(self):
        """
        Build this group.

        This method should be overidden by your Group's method. The reason for using this
        method to add subsystem is to save memory and setup time when using your Group
        while running under MPI.  This avoids the creation of systems that will not be
        used in the current process.

        You may call 'add_subsystem' to add systems to this group. You may also issue connections,
        and set the linear and nonlinear solvers for this group level. You cannot safely change
        anything on children systems; use the 'configure' method instead.

        Available attributes:
            name
            pathname
            comm
            options
        """
        pass

    def configure(self):
        """
        Configure this group to assign children settings.

        This method may optionally be overidden by your Group's method.

        You may only use this method to change settings on your children subsystems. This includes
        setting solvers in cases where you want to override the defaults.

        You can assume that the full hierarchy below your level has been instantiated and has
        already called its own configure methods.

        Available attributes:
            name
            pathname
            comm
            options
            system hieararchy with attribute access
        """
        pass

    def _get_scope(self, excl_sub=None):
        """
        Find the input and output variables that are needed for a particular matvec product.

        Parameters
        ----------
        excl_sub : <System>
            A subsystem whose variables should be excluded from the matvec product.

        Returns
        -------
        (set, set)
            Sets of output and input variables.
        """
        try:
            return self._scope_cache[excl_sub]
        except KeyError:
            pass

        if excl_sub is None:
            # All outputs
            scope_out = frozenset(self._var_allprocs_abs_names['output'])

            # All inputs connected to an output in this system
            scope_in = frozenset(self._conn_global_abs_in2out).intersection(
                self._var_allprocs_abs_names['input'])

        else:
            # Empty for the excl_sub
            scope_out = frozenset()

            # All inputs connected to an output in this system but not in excl_sub
            scope_in = set()
            for abs_in in self._var_allprocs_abs_names['input']:
                if abs_in in self._conn_global_abs_in2out:
                    abs_out = self._conn_global_abs_in2out[abs_in]

                    if abs_out not in excl_sub._var_allprocs_abs2idx['linear']:
                        scope_in.add(abs_in)
            scope_in = frozenset(scope_in)

        self._scope_cache[excl_sub] = (scope_out, scope_in)
        return scope_out, scope_in

    def _compute_root_scale_factors(self):
        """
        Compute scale factors for all variables.

        Returns
        -------
        dict
            Mapping of each absolute var name to its corresponding scaling factor tuple.
        """
        scale_factors = super(Group, self)._compute_root_scale_factors()

        if self._has_input_scaling:
            abs2meta_in = self._var_abs2meta
            allprocs_meta_out = self._var_allprocs_abs2meta
            for abs_in, abs_out in iteritems(self._conn_global_abs_in2out):
                if abs_in not in abs2meta_in:
                    # we only perform scaling on local, non-discrete arrays, so skip
                    continue

                meta_in = abs2meta_in[abs_in]

                meta_out = allprocs_meta_out[abs_out]
                ref = meta_out['ref']
                ref0 = meta_out['ref0']

                src_indices = meta_in['src_indices']

                if src_indices is not None:
                    if not (np.isscalar(ref) and np.isscalar(ref0)):
                        # TODO: if either ref or ref0 are not scalar and the output is
                        # distributed, we need to do a scatter
                        # to obtain the values needed due to global src_indices
                        if meta_out['distributed']:
                            raise RuntimeError("{}: vector scalers with distrib vars "
                                               "not supported yet.".format(self.msginfo))

                        if src_indices.ndim != 1:
                            src_indices = _flatten_src_indices(src_indices, meta_in['shape'],
                                                               meta_out['global_shape'],
                                                               meta_out['global_size'])

                        ref = ref[src_indices]
                        ref0 = ref0[src_indices]

                # Compute scaling arrays for inputs using a0 and a1
                # Example:
                #   Let x, x_src, x_tgt be the dimensionless variable,
                #   variable in source units, and variable in target units, resp.
                #   x_src = a0 + a1 x
                #   x_tgt = b0 + b1 x
                #   x_tgt = g(x_src) = d0 + d1 x_src
                #   b0 + b1 x = d0 + d1 a0 + d1 a1 x
                #   b0 = d0 + d1 a0
                #   b0 = g(a0)
                #   b1 = d0 + d1 a1 - d0
                #   b1 = g(a1) - g(0)

                units_in = meta_in['units']
                units_out = meta_out['units']

                if units_in is None or units_out is None or units_in == units_out:
                    a0 = ref0
                    a1 = ref - ref0
                else:
                    factor, offset = get_conversion(units_out, units_in)
                    a0 = (ref0 + offset) * factor
                    a1 = (ref - ref0) * factor

                scale_factors[abs_in] = {
                    ('input', 'phys'): (a0, a1),
                    ('input', 'norm'): (-a0 / a1, 1.0 / a1)
                }

        return scale_factors

    def _configure(self):
        """
        Configure our model recursively to assign any children settings.

        Highest system's settings take precedence.
        """
        for subsys in self._subsystems_myproc:
            subsys._configure()

            if subsys._has_guess:
                self._has_guess = True
            if subsys._has_bounds:
                self._has_bounds = True
            if subsys.matrix_free:
                self.matrix_free = True

        self.configure()

    def _setup_procs(self, pathname, comm, mode, prob_options):
        """
        Execute first phase of the setup process.

        Distribute processors, assign pathnames, and call setup on the group. This method recurses
        downward through the model.

        Parameters
        ----------
        pathname : str
            Global name of the system, including the path.
        comm : MPI.Comm or <FakeComm>
            MPI communicator object.
        mode : string
            Derivatives calculation mode, 'fwd' for forward, and 'rev' for
            reverse (adjoint). Default is 'rev'.
        prob_options : OptionsDictionary
            Problem level options.
        """
        self.pathname = pathname
        self._problem_options = prob_options

        self.options._parent_name = self.msginfo
        self.recording_options._parent_name = self.msginfo

        self._setup_procs_finished = False

        if self._num_par_fd > 1:
            info = self._coloring_info
            if comm.size > 1:
                # if approx_totals has been declared, or there is an approx coloring, setup par FD
                if self._owns_approx_jac or info['dynamic'] or info['static'] is not None:
                    comm = self._setup_par_fd_procs(comm)
                else:
                    msg = "%s: num_par_fd = %d but FD is not active." % (self.msginfo,
                                                                         self._num_par_fd)
                    raise RuntimeError(msg)
            elif not MPI:
                msg = ("%s: MPI is not active but num_par_fd = %d. No parallel finite difference "
                       "will be performed." % (self.msginfo, self._num_par_fd))
                simple_warning(msg)

        self.comm = comm
        self._mode = mode

        self._subsystems_allprocs = []
        self._manual_connections = {}
        self._design_vars = OrderedDict()
        self._responses = OrderedDict()
        self._first_call_to_linearize = True
        self._approx_subjac_keys = None

        self._static_mode = False
        self._subsystems_allprocs.extend(self._static_subsystems_allprocs)
        self._manual_connections.update(self._static_manual_connections)
        self._design_vars.update(self._static_design_vars)
        self._responses.update(self._static_responses)

        # Call setup function for this group.
        self.setup()

        self._static_mode = True

        if MPI:
            proc_info = [self._proc_info[s.name] for s in self._subsystems_allprocs]

            # Call the load balancing algorithm
            try:
                sub_inds, sub_comm, sub_proc_range = self._mpi_proc_allocator(
                    proc_info, len(self._subsystems_allprocs), comm)
            except ProcAllocationError as err:
                subs = self._subsystems_allprocs
                if err.sub_inds is None:
                    raise RuntimeError("%s: %s" % (self.msginfo, err.msg))
                else:
                    raise RuntimeError("%s: MPI process allocation failed: %s for the following "
                                       "subsystems: %s" % (self.msginfo, err.msg,
                                                           [subs[i].name for i in err.sub_inds]))

            self._subsystems_myproc = [self._subsystems_allprocs[ind] for ind in sub_inds]

            # Define local subsystems
            if not (np.sum([minp for minp, _, _ in proc_info]) <= comm.size):
                # reorder the subsystems_allprocs based on which procs they live on. If we don't
                # do this, we can get ordering mismatches in some of our data structures.
                new_allsubs = []
                seen = set()
                gathered = self.comm.allgather(sub_inds)
                for rank, inds in enumerate(gathered):
                    for ind in inds:
                        if ind not in seen:
                            new_allsubs.append(self._subsystems_allprocs[ind])
                            seen.add(ind)
                self._subsystems_allprocs = new_allsubs
        else:
            sub_comm = comm
            self._subsystems_myproc = self._subsystems_allprocs
            sub_proc_range = (0, 1)

        # Compute _subsystems_proc_range
        self._subsystems_proc_range = [sub_proc_range] * len(self._subsystems_myproc)
        self._subsystems_inds = inds = {}

        # need to set pathname correctly even for non-local subsystems
        for i, s in enumerate(self._subsystems_allprocs):
            inds[s.name] = i
            s.pathname = '.'.join((self.pathname, s.name)) if self.pathname else s.name

        self._local_system_set = set()

        # Perform recursion
        for subsys in self._subsystems_myproc:
            subsys._local_vector_class = self._local_vector_class
            subsys._distributed_vector_class = self._distributed_vector_class
            subsys.force_alloc_complex = self.force_alloc_complex
            subsys._use_derivatives = self._use_derivatives
            subsys._solver_info = self._solver_info
            subsys._recording_iter = self._recording_iter
            subsys._setup_procs(subsys.pathname, sub_comm, mode, prob_options)

        # build a list of local subgroups to speed up later loops
        self._subgroups_myproc = [s for s in self._subsystems_myproc if isinstance(s, Group)]

        self._loc_subsys_map = {s.name: s for s in self._subsystems_myproc}

        self._setup_procs_finished = True

    def _post_configure(self):
        """
        Do any remaining setup that had to wait until after final user configuration.
        """
        for subsys in self._subsystems_myproc:
            subsys._post_configure()

        super(Group, self)._post_configure()

    def _check_child_reconf(self, subsys=None):
        """
        Check if any subsystem has reconfigured and if so, perform the necessary update setup.

        Parameters
        ----------
        subsys : System or None
            If not None, check only if the given subsystem has reconfigured.
        """
        if subsys is None:
            # See if any local subsystem has reconfigured
            for subsys in self._subgroups_myproc:
                if subsys._reconfigured:
                    reconf = 1
                    break
            else:
                reconf = 0
        else:
            reconf = int(subsys._reconfigured) if subsys.name in self._loc_subsys_map else 0

        # See if any subsystem on this or any other processor has configured
        if self.comm.size > 1:
            reconf = self.comm.allreduce(reconf) > 0

        if reconf:
            # Perform an update setup
            with self._unscaled_context_all():
                self.resetup('update')

            # Reset the _reconfigured attribute to False
            for subsys in self._subsystems_myproc:
                subsys._reconfigured = False

            self._reconfigured = True

    def _list_states(self):
        """
        Return list of all local states at and below this system.

        Returns
        -------
        list
            List of all states.
        """
        states = []
        for subsys in self._subsystems_myproc:
            states.extend(subsys._list_states())

        return sorted(states)

    def _list_states_allprocs(self):
        """
        Return list of all states at and below this system across all procs.

        Returns
        -------
        list
            List of all states.
        """
        if MPI:
            all_states = set()
            byproc = self.comm.allgather(self._list_states())
            for proc_states in byproc:
                all_states.update(proc_states)
            return sorted(all_states)
        else:
            return self._list_states()

    def _setup_var_index_ranges(self, recurse=True):
        """
        Compute the division of variables by subsystem.

        Parameters
        ----------
        recurse : bool
            Whether to call this method in subsystems.
        """
        nsub_allprocs = len(self._subsystems_allprocs)

        subsystems_var_range = self._subsystems_var_range = {}

        vec_names = self._lin_rel_vec_name_list if self._use_derivatives else self._vec_names

        # First compute these on one processor for each subsystem
        for vec_name in vec_names:

            # Here, we count the number of variables in each subsystem.
            # We do this so that we can compute the offset when we recurse into each subsystem.
            allprocs_counters = {}
            for type_ in ['input', 'output']:
                allprocs_counters[type_] = np.zeros(nsub_allprocs, INT_DTYPE)
                for subsys in self._subsystems_myproc:
                    comm = subsys.comm if subsys._full_comm is None else subsys._full_comm
                    if comm.rank == 0 and vec_name in subsys._rel_vec_names:
                        isub = self._subsystems_inds[subsys.name]
                        allprocs_counters[type_][isub] = \
                            len(subsys._var_allprocs_relevant_names[vec_name][type_])

            # If running in parallel, allgather
            if self.comm.size > 1:
                gathered = self.comm.allgather(allprocs_counters)
                allprocs_counters = {
                    type_: np.zeros(nsub_allprocs, INT_DTYPE) for type_ in ['input', 'output']
                }
                for myproc_counters in gathered:
                    for type_ in ['input', 'output']:
                        allprocs_counters[type_] += myproc_counters[type_]

            # Compute _subsystems_var_range
            subsystems_var_range[vec_name] = {}

            for type_ in ['input', 'output']:
                subsystems_var_range[vec_name][type_] = {}

                for subsys in self._subsystems_myproc:
                    if vec_name not in subsys._rel_vec_names:
                        continue
                    isub = self._subsystems_inds[subsys.name]
                    start = np.sum(allprocs_counters[type_][:isub])
                    subsystems_var_range[vec_name][type_][subsys.name] = (
                        start, start + allprocs_counters[type_][isub]
                    )

        if self._use_derivatives:
            subsystems_var_range['nonlinear'] = subsystems_var_range['linear']

        self._setup_var_index_maps(recurse=recurse)

        # Recursion
        if recurse:
            for subsys in self._subsystems_myproc:
                subsys._setup_var_index_ranges(recurse)

    def _setup_var_data(self, recurse=True):
        """
        Compute the list of abs var names, abs/prom name maps, and metadata dictionaries.

        Parameters
        ----------
        recurse : bool
            Whether to call this method in subsystems.
        """
        super(Group, self)._setup_var_data()

        abs_names = self._var_abs_names
        abs_names_discrete = self._var_abs_names_discrete

        allprocs_abs_names = self._var_allprocs_abs_names
        allprocs_abs_names_discrete = self._var_allprocs_abs_names_discrete

        var_discrete = self._var_discrete
        allprocs_discrete = self._var_allprocs_discrete

        abs2meta = self._var_abs2meta
        abs2prom = self._var_abs2prom

        allprocs_abs2meta = self._var_allprocs_abs2meta
        allprocs_abs2prom = self._var_allprocs_abs2prom

        allprocs_prom2abs_list = self._var_allprocs_prom2abs_list

        for subsys in self._subsystems_myproc:
            if recurse:
                subsys._setup_var_data(recurse)
                self._has_output_scaling |= subsys._has_output_scaling
                self._has_resid_scaling |= subsys._has_resid_scaling

            var_maps = subsys._get_maps(subsys._var_allprocs_prom2abs_list)

            # Assemble allprocs_abs2meta and abs2meta
            allprocs_abs2meta.update(subsys._var_allprocs_abs2meta)
            abs2meta.update(subsys._var_abs2meta)

            sub_prefix = subsys.name + '.'

            for type_ in ['input', 'output']:
                # Assemble abs_names and allprocs_abs_names
                allprocs_abs_names[type_].extend(
                    subsys._var_allprocs_abs_names[type_])
                allprocs_abs_names_discrete[type_].extend(
                    subsys._var_allprocs_abs_names_discrete[type_])

                abs_names[type_].extend(subsys._var_abs_names[type_])
                abs_names_discrete[type_].extend(subsys._var_abs_names_discrete[type_])

                allprocs_discrete[type_].update({k: v for k, v in
                                                 iteritems(subsys._var_allprocs_discrete[type_])})
                var_discrete[type_].update({sub_prefix + k: v for k, v in
                                            iteritems(subsys._var_discrete[type_])})

                # Assemble abs2prom
                sub_loc_proms = subsys._var_abs2prom[type_]
                sub_proms = subsys._var_allprocs_abs2prom[type_]
                for abs_name in chain(subsys._var_allprocs_abs_names[type_],
                                      subsys._var_allprocs_abs_names_discrete[type_]):
                    if abs_name in sub_loc_proms:
                        abs2prom[type_][abs_name] = var_maps[type_][sub_loc_proms[abs_name]]

                    allprocs_abs2prom[type_][abs_name] = var_maps[type_][sub_proms[abs_name]]

                # Assemble allprocs_prom2abs_list
                for sub_prom, sub_abs in iteritems(subsys._var_allprocs_prom2abs_list[type_]):
                    prom_name = var_maps[type_][sub_prom]
                    if prom_name not in allprocs_prom2abs_list[type_]:
                        allprocs_prom2abs_list[type_][prom_name] = []
                    allprocs_prom2abs_list[type_][prom_name].extend(sub_abs)

        for prom_name, abs_list in iteritems(allprocs_prom2abs_list['output']):
            if len(abs_list) > 1:
                raise RuntimeError("{}: Output name '{}' refers to "
                                   "multiple outputs: {}.".format(self.msginfo, prom_name,
                                                                  sorted(abs_list)))

        # If running in parallel, allgather
        if self.comm.size > 1:
            mysub = self._subsystems_myproc[0] if self._subsystems_myproc else False
            if (mysub and mysub.comm.rank == 0 and (mysub._full_comm is None or
                                                    mysub._full_comm.rank == 0)):
                raw = (allprocs_abs_names, allprocs_discrete, allprocs_prom2abs_list,
                       allprocs_abs2prom, allprocs_abs2meta, self._has_output_scaling,
                       self._has_resid_scaling)
            else:
                raw = (
                    {'input': [], 'output': []},
                    {'input': {}, 'output': {}},
                    {'input': {}, 'output': {}},
                    {'input': {}, 'output': {}},
                    {},
                    False,
                    False
                )
            gathered = self.comm.allgather(raw)

            for type_ in ['input', 'output']:
                allprocs_abs_names[type_] = []
                allprocs_abs2prom[type_] = {}
                allprocs_prom2abs_list[type_] = OrderedDict()

            for (myproc_abs_names, myproc_discrete, myproc_prom2abs_list, all_abs2prom,
                 myproc_abs2meta, oscale, rscale) in gathered:
                self._has_output_scaling |= oscale
                self._has_resid_scaling |= rscale

                # Assemble in parallel allprocs_abs2meta
                for n in myproc_abs2meta:
                    if n not in allprocs_abs2meta:
                        allprocs_abs2meta[n] = myproc_abs2meta[n]

                for type_ in ['input', 'output']:

                    # Assemble in parallel allprocs_abs_names
                    allprocs_abs_names[type_].extend(myproc_abs_names[type_])
                    allprocs_discrete[type_].update(myproc_discrete[type_])
                    allprocs_abs2prom[type_].update(all_abs2prom[type_])

                    # Assemble in parallel allprocs_prom2abs_list
                    for prom_name, abs_names_list in iteritems(myproc_prom2abs_list[type_]):
                        if prom_name not in allprocs_prom2abs_list[type_]:
                            allprocs_prom2abs_list[type_][prom_name] = []
                        allprocs_prom2abs_list[type_][prom_name].extend(abs_names_list)

        if self._var_discrete['input'] or self._var_discrete['output']:
            self._discrete_inputs = _DictValues(self._var_discrete['input'])
            self._discrete_outputs = _DictValues(self._var_discrete['output'])
        else:
            self._discrete_inputs = self._discrete_outputs = ()

    def _setup_var_sizes(self, recurse=True):
        """
        Compute the arrays of local variable sizes for all variables/procs on this system.

        Parameters
        ----------
        recurse : bool
            Whether to call this method in subsystems.
        """
        super(Group, self)._setup_var_sizes()

        self._var_offsets = None

        iproc = self.comm.rank
        nproc = self.comm.size

        subsystems_proc_range = self._subsystems_proc_range

        # Recursion
        if recurse:
            for subsys in self._subsystems_myproc:
                subsys._setup_var_sizes(recurse)

        sizes = self._var_sizes
        relnames = self._var_allprocs_relevant_names

        vec_names = self._lin_rel_vec_name_list if self._use_derivatives else self._vec_names

        n_distrib_vars = 0

        # Compute _var_sizes
        for vec_name in vec_names:
            sizes[vec_name] = {}
            subsystems_var_range = self._subsystems_var_range[vec_name]

            for type_ in ['input', 'output']:
                sizes[vec_name][type_] = sz = np.zeros((nproc, len(relnames[vec_name][type_])),
                                                       INT_DTYPE)

                for ind, subsys in enumerate(self._subsystems_myproc):
                    if isinstance(subsys, Component) and subsys.options['distributed']:
                        n_distrib_vars += 1

                    if vec_name not in subsys._rel_vec_names:
                        continue
                    proc_slice = slice(*subsystems_proc_range[ind])
                    var_slice = slice(*subsystems_var_range[type_][subsys.name])
                    if proc_slice.stop - proc_slice.start > subsys.comm.size:
                        # in this case, we've split the proc for parallel FD, so subsys doesn't
                        # have var_sizes for all the ranks we need. Since each parallel FD comm
                        # has the same size distribution (since all are identical), just 'tile'
                        # the var_sizes from the subsystem to fill in the full rank range we need
                        # at this level.
                        assert (proc_slice.stop - proc_slice.start) % subsys.comm.size == 0, \
                            "%s comm size (%d) is not an exact multiple of %s comm size (%d)" % (
                                self.pathname, self.comm.size, subsys.pathname, subsys.comm.size)
                        proc_i = proc_slice.start
                        while proc_i < proc_slice.stop:
                            sz[proc_i:proc_i + subsys.comm.size, var_slice] = \
                                subsys._var_sizes[vec_name][type_]
                            proc_i += subsys.comm.size
                    else:
                        sz[proc_slice, var_slice] = subsys._var_sizes[vec_name][type_]

        # If parallel, all gather
        if self.comm.size > 1:
            for vec_name in self._lin_rel_vec_name_list:
                sizes = self._var_sizes[vec_name]
                for type_ in ['input', 'output']:
                    sizes_in = sizes[type_][iproc, :].copy()
                    self.comm.Allgather(sizes_in, sizes[type_])

            self._has_distrib_vars = self.comm.allreduce(n_distrib_vars) > 0
            if (self._has_distrib_vars or not np.all(self._var_sizes[vec_names[0]]['output']) or
                    not np.all(self._var_sizes[vec_names[0]]['input'])):
                if self._distributed_vector_class is not None:
                    self._vector_class = self._distributed_vector_class
                else:
                    raise RuntimeError("{}: Distributed vectors are required but no distributed "
                                       "vector type has been set.".format(self.msginfo))

            # compute owning ranks and owned sizes
            abs2meta = self._var_allprocs_abs2meta
            owns = self._owning_rank
            self._owned_sizes = self._var_sizes[vec_names[0]]['output'].copy()
            for type_ in ('input', 'output'):
                sizes = self._var_sizes[vec_names[0]][type_]
                for i, name in enumerate(self._var_allprocs_abs_names[type_]):
                    for rank in range(self.comm.size):
                        if sizes[rank, i] > 0:
                            owns[name] = rank
                            if type_ == 'output' and not abs2meta[name]['distributed']:
                                self._owned_sizes[rank + 1:, i] = 0  # zero out all dups
                            break

                if self._var_allprocs_discrete[type_]:
                    local = list(self._var_discrete[type_])
                    for i, names in enumerate(self.comm.allgather(local)):
                        for n in names:
                            if n not in owns:
                                owns[n] = i
        else:
            self._owned_sizes = self._var_sizes[vec_names[0]]['output']
            self._vector_class = self._local_vector_class

        if self._use_derivatives:
            self._var_sizes['nonlinear'] = self._var_sizes['linear']

        if self.comm.size > 1:
            self._setup_global_shapes()

    def _setup_global_connections(self, recurse=True, conns=None):
        """
        Compute dict of all connections between this system's inputs and outputs.

        The connections come from 4 sources:
        1. Implicit connections owned by the current system
        2. Explicit connections declared by the current system
        3. Explicit connections declared by parent systems
        4. Implicit / explicit from subsystems

        Parameters
        ----------
        recurse : bool
            Whether to call this method in subsystems.
        conns : dict
            Dictionary of connections passed down from parent group.
        """
        global_abs_in2out = self._conn_global_abs_in2out = {}

        allprocs_prom2abs_list_in = self._var_allprocs_prom2abs_list['input']
        allprocs_prom2abs_list_out = self._var_allprocs_prom2abs_list['output']
        abs2meta = self._var_abs2meta
        pathname = self.pathname

        abs_in2out = {}

        if pathname == '':
            path_len = 0
            nparts = 0
        else:
            path_len = len(pathname) + 1
            nparts = len(pathname.split('.'))

        new_conns = defaultdict(dict)

        if conns is not None:
            for abs_in, abs_out in iteritems(conns):
                inparts = abs_in.split('.')
                outparts = abs_out.split('.')

                if inparts[:nparts] == outparts[:nparts]:
                    global_abs_in2out[abs_in] = abs_out

                    # if connection is contained in a subgroup, add to conns
                    # to pass down to subsystems.
                    if inparts[:nparts + 1] == outparts[:nparts + 1]:
                        new_conns[inparts[nparts]][abs_in] = abs_out

        # Add implicit connections (only ones owned by this group)
        for prom_name in allprocs_prom2abs_list_out:
            if prom_name in allprocs_prom2abs_list_in:
                abs_out = allprocs_prom2abs_list_out[prom_name][0]
                out_subsys = abs_out[path_len:].split('.', 1)[0]
                for abs_in in allprocs_prom2abs_list_in[prom_name]:
                    in_subsys = abs_in[path_len:].split('.', 1)[0]
                    if out_subsys != in_subsys:
                        abs_in2out[abs_in] = abs_out

        # Add explicit connections (only ones declared by this group)
        for prom_in, (prom_out, src_indices, flat_src_indices) in \
                iteritems(self._manual_connections):

            # throw an exception if either output or input doesn't exist
            # (not traceable to a connect statement, so provide context)
            if (prom_out not in allprocs_prom2abs_list_out and
                    prom_out not in self._var_allprocs_discrete['output']):
                if (prom_out in allprocs_prom2abs_list_in or
                        prom_out in self._var_allprocs_discrete['input']):
                    raise NameError(
                        "%s: Attempted to connect from '%s' to '%s', but '%s' is an input. "
                        "All connections must be from an output to an input." %
                        (self.msginfo, prom_out, prom_in, prom_out))
                else:
                    raise NameError(
                        "%s: Attempted to connect from '%s' to '%s', but '%s' doesn't exist." %
                        (self.msginfo, prom_out, prom_in, prom_out))

            if (prom_in not in allprocs_prom2abs_list_in and
                    prom_in not in self._var_allprocs_discrete['input']):
                if (prom_in in allprocs_prom2abs_list_out or
                        prom_in in self._var_allprocs_discrete['output']):
                    raise NameError(
                        "%s: Attempted to connect from '%s' to '%s', but '%s' is an output. "
                        "All connections must be from an output to an input." %
                        (self.msginfo, prom_out, prom_in, prom_in))
                else:
                    raise NameError(
                        "%s: Attempted to connect from '%s' to '%s', but '%s' doesn't exist." %
                        (self.msginfo, prom_out, prom_in, prom_in))

            # Throw an exception if output and input are in the same system
            # (not traceable to a connect statement, so provide context)
            # and check if src_indices is defined in both connect and add_input.
            abs_out = allprocs_prom2abs_list_out[prom_out][0]
            outparts = abs_out.split('.')
            out_subsys = outparts[:-1]

            for abs_in in allprocs_prom2abs_list_in[prom_in]:
                inparts = abs_in.split('.')
                in_subsys = inparts[:-1]
                if out_subsys == in_subsys:
                    raise RuntimeError("{}: Output and input are in the same System "
                                       "for connection from '{}' to '{}'.".format(self.msginfo,
                                                                                  prom_out,
                                                                                  prom_in))

                if src_indices is not None and abs_in in abs2meta:
                    meta = abs2meta[abs_in]
                    if meta['src_indices'] is not None:
                        raise RuntimeError("{}: src_indices has been defined "
                                           "in both connect('{}', '{}') "
                                           "and add_input('{}', ...).".format(self.msginfo,
                                                                              prom_out, prom_in,
                                                                              prom_in))
                    meta['src_indices'] = np.atleast_1d(src_indices)
                    meta['flat_src_indices'] = flat_src_indices

                if abs_in in abs_in2out:
                    raise RuntimeError("%s: Input '%s' cannot be connected to '%s' because it's "
                                       "already connected to '%s'" % (self.msginfo, abs_in,
                                                                      abs_out, abs_in2out[abs_in]))

                abs_in2out[abs_in] = abs_out

                # if connection is contained in a subgroup, add to conns to pass down to subsystems.
                if inparts[:nparts + 1] == outparts[:nparts + 1]:
                    new_conns[inparts[nparts]][abs_in] = abs_out

        # Recursion
        if recurse:
            for subsys in self._subgroups_myproc:
                if subsys.name in new_conns:
                    subsys._setup_global_connections(recurse=recurse,
                                                     conns=new_conns[subsys.name])
                else:
                    subsys._setup_global_connections(recurse=recurse)

        # Compute global_abs_in2out by first adding this group's contributions,
        # then adding contributions from systems above/below, then allgathering.
        conn_list = list(iteritems(global_abs_in2out))
        conn_list.extend(iteritems(abs_in2out))
        global_abs_in2out.update(abs_in2out)

        for subsys in self._subgroups_myproc:
            global_abs_in2out.update(subsys._conn_global_abs_in2out)
            conn_list.extend(iteritems(subsys._conn_global_abs_in2out))

        if len(conn_list) > len(global_abs_in2out):
            dupes = [n for n, val in iteritems(Counter(tgt for tgt, src in conn_list)) if val > 1]
            dup_info = defaultdict(set)
            for tgt, src in conn_list:
                for dup in dupes:
                    if tgt == dup:
                        dup_info[tgt].add(src)
            dup_info = [(n, srcs) for n, srcs in iteritems(dup_info) if len(srcs) > 1]
            if dup_info:
                msg = ["%s from %s" % (tgt, sorted(srcs)) for tgt, srcs in dup_info]
                raise RuntimeError("%s: The following inputs have multiple connections: %s" %
                                   (self.msginfo, ", ".join(msg)))

        # If running in parallel, allgather
        if self.comm.size > 1:
            if self._subsystems_myproc and self._subsystems_myproc[0].comm.rank == 0:
                raw = global_abs_in2out
            else:
                raw = {}
            gathered = self.comm.allgather(raw)

            for myproc_global_abs_in2out in gathered:
                global_abs_in2out.update(myproc_global_abs_in2out)

    def _setup_connections(self, recurse=True):
        """
        Compute dict of all connections owned by this Group.

        Parameters
        ----------
        recurse : bool
            Whether to call this method in subsystems.
        """
        abs_in2out = self._conn_abs_in2out = {}
        global_abs_in2out = self._conn_global_abs_in2out
        pathname = self.pathname
        allprocs_discrete_in = self._var_allprocs_discrete['input']
        allprocs_discrete_out = self._var_allprocs_discrete['output']

        # Recursion
        if recurse:
            for subsys in self._subsystems_myproc:
                subsys._setup_connections(recurse)

        if MPI:
            # collect set of local (not remote, not distributed) subsystems so we can
            # identify cross-process connections, which require the use of distributed
            # instead of purely local vector and transfer objects.
            self._local_system_set = set()
            for s in self._subsystems_myproc:
                if isinstance(s, Group):
                    self._local_system_set.update(s._local_system_set)
                elif not s.options['distributed']:
                    self._local_system_set.add(s.pathname)

        path_dot = pathname + '.' if pathname else ''
        path_len = len(path_dot)

        allprocs_abs2meta = self._var_allprocs_abs2meta

        nproc = self.comm.size

        # Check input/output units here, and set _has_input_scaling
        # to True for this Group if units are defined and different, or if
        # ref or ref0 are defined for the output.
        for abs_in, abs_out in iteritems(global_abs_in2out):

            # First, check that this system owns both the input and output.
            if abs_in[:path_len] == path_dot and abs_out[:path_len] == path_dot:
                # Second, check that they are in different subsystems of this system.
                out_subsys = abs_out[path_len:].split('.', 1)[0]
                in_subsys = abs_in[path_len:].split('.', 1)[0]
                if out_subsys != in_subsys:
                    if abs_in in allprocs_discrete_in:
                        self._conn_discrete_in2out[abs_in] = abs_out
                    elif abs_out in allprocs_discrete_out:
                        raise RuntimeError("%s: Can't connect discrete output '%s' to continuous "
                                           "input '%s'." % (self.msginfo, abs_out, abs_in))
                    else:
                        abs_in2out[abs_in] = abs_out

                    if nproc > 1 and self._vector_class is None:
                        # check for any cross-process data transfer.  If found, use
                        # self._distributed_vector_class as our vector class.
                        in_path = abs_in.rsplit('.', 1)[0]
                        if in_path not in self._local_system_set:
                            self._vector_class = self._distributed_vector_class
                        else:
                            out_path = abs_out.rsplit('.', 1)[0]
                            if out_path not in self._local_system_set:
                                self._vector_class = self._distributed_vector_class

            # if connected output has scaling then we need input scaling
            if not self._has_input_scaling and not (abs_in in allprocs_discrete_in or
                                                    abs_out in allprocs_discrete_out):
                out_units = allprocs_abs2meta[abs_out]['units']
                in_units = allprocs_abs2meta[abs_in]['units']

                # if units are defined and different, we need input scaling.
                needs_input_scaling = (in_units and out_units and in_units != out_units)

                # we also need it if a connected output has any scaling.
                if not needs_input_scaling:
                    out_meta = allprocs_abs2meta[abs_out]

                    ref = out_meta['ref']
                    if np.isscalar(ref):
                        needs_input_scaling = ref != 1.0
                    else:
                        needs_input_scaling = np.any(ref != 1.0)

                    if not needs_input_scaling:
                        ref0 = out_meta['ref0']
                        if np.isscalar(ref0):
                            needs_input_scaling = ref0 != 0.0
                        else:
                            needs_input_scaling = np.any(ref0)

                        if not needs_input_scaling:
                            res_ref = out_meta['res_ref']
                            if np.isscalar(res_ref):
                                needs_input_scaling = res_ref != 1.0
                            else:
                                needs_input_scaling = np.any(res_ref != 1.0)

                self._has_input_scaling = needs_input_scaling

        # check compatability for any discrete connections
        for abs_in, abs_out in iteritems(self._conn_discrete_in2out):
            in_type = self._var_allprocs_discrete['input'][abs_in]['type']
            try:
                out_type = self._var_allprocs_discrete['output'][abs_out]['type']
            except KeyError:
                raise RuntimeError("%s: Can't connect continuous output '%s' to discrete "
                                   "input '%s'." % (self.msginfo, abs_out, abs_in))
            if not issubclass(in_type, out_type):
                raise RuntimeError("%s: Type '%s' of output '%s' is"
                                   " incompatible with type '%s' of input '%s'." %
                                   (self.msginfo, out_type.__name__, abs_out,
                                    in_type.__name__, abs_in))

        # check unit/shape compatibility, but only for connections that are
        # either owned by (implicit) or declared by (explicit) this Group.
        # This way, we don't repeat the error checking in multiple groups.
        abs2meta = self._var_abs2meta

        for abs_in, abs_out in iteritems(abs_in2out):
            # check unit compatibility
            out_units = allprocs_abs2meta[abs_out]['units']
            in_units = allprocs_abs2meta[abs_in]['units']

            if out_units:
                if not in_units:
                    simple_warning("%s: Output '%s' with units of '%s' is "
                                   "connected to input '%s' which has no"
                                   " units." % (self.msginfo, abs_out, out_units, abs_in))
                elif not is_compatible(in_units, out_units):
                    raise RuntimeError("%s: Output units of '%s' for '%s' are"
                                       " incompatible with input units of "
                                       "'%s' for '%s'." %
                                       (self.msginfo, out_units, abs_out, in_units, abs_in))
            elif in_units is not None:
                simple_warning("%s: Input '%s' with units of '%s' is "
                               "connected to output '%s' which has "
                               "no units." % (self.msginfo, abs_in, in_units, abs_out))

            # check shape compatibility
            if abs_in in abs2meta and abs_out in abs2meta:
                # get output shape from allprocs meta dict, since it may
                # be distributed (we want global shape)
                out_shape = allprocs_abs2meta[abs_out]['global_shape']
                # get input shape and src_indices from the local meta dict
                # (input is always local)
                in_shape = abs2meta[abs_in]['shape']
                src_indices = abs2meta[abs_in]['src_indices']
                flat = abs2meta[abs_in]['flat_src_indices']

                if src_indices is None and out_shape != in_shape:
                    # out_shape != in_shape is allowed if
                    # there's no ambiguity in storage order
                    if not array_connection_compatible(in_shape, out_shape):
                        msg = ("%s: The source and target shapes do not match or are ambiguous"
                               " for the connection '%s' to '%s'. "
                               "The source shape is %s but the target shape is %s.")
                        raise ValueError(msg % (self.msginfo, abs_out, abs_in,
                                                tuple([int(s) for s in out_shape]),
                                                tuple([int(s) for s in in_shape]),
                                                ))

                if src_indices is not None:
                    src_indices = np.atleast_1d(src_indices)

                    # initial dimensions of indices shape must be same shape as target
                    for idx_d, inp_d in zip(src_indices.shape, in_shape):
                        if idx_d != inp_d:
                            msg = ("%s: The source indices %s do not specify a "
                                   "valid shape for the connection '%s' to "
                                   "'%s'. The target shape is "
                                   "%s but indices are %s.")
                            raise ValueError(msg % (self.msginfo,
                                                    str(src_indices).replace('\n', ''),
                                                    abs_out, abs_in,
                                                    in_shape, src_indices.shape))

                    # any remaining dimension of indices must match shape of source
                    if len(src_indices.shape) > len(in_shape):
                        source_dimensions = src_indices.shape[len(in_shape)]
                        if source_dimensions != len(out_shape):
                            msg = ("%s: The source indices %s do not specify a "
                                   "valid shape for the connection '%s' to "
                                   "'%s'. The source has %d "
                                   "dimensions but the indices expect %d.")
                            raise ValueError(msg % (self.msginfo,
                                                    str(src_indices).replace('\n', ''),
                                                    abs_out, abs_in,
                                                    len(out_shape), source_dimensions))
                    else:
                        source_dimensions = 1

                    # check all indices are in range of the source dimensions
                    if flat:
                        out_size = np.prod(out_shape)
                        mx = np.max(src_indices)
                        mn = np.min(src_indices)
                        if mx >= out_size:
                            bad_idx = mx
                        elif mn < -out_size:
                            bad_idx = mn
                        else:
                            bad_idx = None
                        if bad_idx is not None:
                            msg = ("%s: The source indices do not specify "
                                   "a valid index for the connection "
                                   "'%s' to '%s'. Index "
                                   "'%d' is out of range for a flat source "
                                   "of size %d.")
                            raise ValueError(msg % (self.msginfo, abs_out, abs_in, bad_idx,
                                                    out_size))
                        if src_indices.ndim > 1:
                            abs2meta[abs_in]['src_indices'] = \
                                abs2meta[abs_in]['src_indices'].flatten()
                    else:
                        for d in range(source_dimensions):
                            # when running under MPI, there is a value for each proc
                            d_size = out_shape[d] * self.comm.size
                            if src_indices.size > 0:
                                for i in src_indices[..., d].flat:
                                    if abs(i) >= d_size:
                                        msg = ("%s: The source indices do not specify "
                                               "a valid index for the connection "
                                               "'%s' to '%s'. Index "
                                               "'%d' is out of range for source "
                                               "dimension of size %d.")
                                        raise ValueError(msg % (self.msginfo, abs_out, abs_in, i,
                                                                d_size))

    def _transfer(self, vec_name, mode, isub=None):
        """
        Perform a vector transfer.

        Parameters
        ----------
        vec_name : str
            Name of the vector RHS on which to perform a transfer.
        mode : str
            Either 'fwd' or 'rev'
        isub : None or int
            If None, perform a full transfer.
            If int, perform a partial transfer for linear Gauss--Seidel.
        """
        vec_inputs = self._vectors['input'][vec_name]

        xfer = self._transfers[vec_name][mode, isub]

        if mode == 'fwd':
            if xfer is not None:
                if self._has_input_scaling:
                    vec_inputs.scale('norm')
                    xfer._transfer(vec_inputs, self._vectors['output'][vec_name], mode)
                    vec_inputs.scale('phys')
                else:
                    xfer._transfer(vec_inputs, self._vectors['output'][vec_name], mode)
            if self._conn_discrete_in2out and vec_name == 'nonlinear':
                self._discrete_transfer(isub)

        else:  # rev
            if xfer is not None:
                if self._has_input_scaling:
                    vec_inputs.scale('phys')
                    xfer._transfer(vec_inputs, self._vectors['output'][vec_name], mode)
                    vec_inputs.scale('norm')
                else:
                    xfer._transfer(vec_inputs, self._vectors['output'][vec_name], mode)

    def _discrete_transfer(self, isub):
        """
        Transfer discrete variables between components.  This only occurs in fwd mode.

        Parameters
        ----------
        isub : None or int
            If None, perform a full transfer.
            If int, perform a partial transfer for linear Gauss--Seidel.
        """
        comm = self.comm
        key = None if isub is None else self._subsystems_allprocs[isub].name

        if comm.size == 1:
            for src_sys_name, src, tgt_sys_name, tgt in self._discrete_transfers[key]:
                tgt_sys = self._loc_subsys_map[tgt_sys_name]
                src_sys = self._loc_subsys_map[src_sys_name]
                # note that we are not copying the discrete value here, so if the
                # discrete value is some mutable object, for example not an int or str,
                # the downstream system will have a reference to the same object
                # as the source, allowing the downstream system to modify the value as
                # seen by the source system.
                tgt_sys._discrete_inputs[tgt] = src_sys._discrete_outputs[src]

        else:  # MPI
            allprocs_recv = self._allprocs_discrete_recv[key]
            discrete_out = self._var_discrete['output']
            if key in self._discrete_transfers:
                xfers, remote_send = self._discrete_transfers[key]
                if allprocs_recv:
                    sendvars = [(n, discrete_out[n]['value']) for n in remote_send]
                    allprocs_send = comm.gather(sendvars, root=0)
                    if comm.rank == 0:
                        allprocs_dict = {}
                        for i in range(comm.size):
                            allprocs_dict.update(allprocs_send[i])
                        recvs = [{} for i in range(comm.size)]
                        for rname, ranks in iteritems(allprocs_recv):
                            val = allprocs_dict[rname]
                            for i in ranks:
                                recvs[i][rname] = val
                        data = comm.scatter(recvs, root=0)
                    else:
                        data = comm.scatter(None, root=0)
                else:
                    data = None

                for src_sys_name, src, tgt_sys_name, tgt in xfers:
                    if tgt_sys_name in self._loc_subsys_map:
                        tgt_sys = self._loc_subsys_map[tgt_sys_name]
                        if tgt in tgt_sys._discrete_inputs:
                            abs_src = '.'.join((src_sys_name, src))
                            if data is not None and abs_src in data:
                                src_val = data[abs_src]
                            else:
                                src_val = self._loc_subsys_map[src_sys_name]._discrete_outputs[src]
                            tgt_sys._discrete_inputs[tgt] = src_val

    def _setup_global(self, ext_num_vars, ext_sizes):
        """
        Compute total number and total size of variables in systems before / after this system.

        Parameters
        ----------
        ext_num_vars : {'input': (int, int), 'output': (int, int)}
            Total number of allprocs variables in system before/after this one.
        ext_sizes : {'input': (int, int), 'output': (int, int)}
            Total size of local variables in system before/after this one.
        """
        super(Group, self)._setup_global(ext_num_vars, ext_sizes)

        iproc = self.comm.rank
        relnames = self._var_allprocs_relevant_names

        for subsys in self._subsystems_myproc:
            sub_ext_num_vars = {}
            sub_ext_sizes = {}

            if subsys._use_derivatives:
                vec_names = subsys._lin_rel_vec_name_list
            else:
                vec_names = subsys._vec_names

            for vec_name in vec_names:
                subsystems_var_range = self._subsystems_var_range[vec_name]
                sizes = self._var_sizes[vec_name]

                sub_ext_num_vars[vec_name] = {}
                sub_ext_sizes[vec_name] = {}

                for type_ in ['input', 'output']:
                    idx1, idx2 = subsystems_var_range[type_][subsys.name]

                    sub_ext_num_vars[vec_name][type_] = (
                        ext_num_vars[vec_name][type_][0] + idx1,
                        ext_num_vars[vec_name][type_][1] + len(relnames[vec_name][type_]) - idx2,
                    )
                    sub_ext_sizes[vec_name][type_] = (
                        ext_sizes[vec_name][type_][0] + np.sum(sizes[type_][iproc, :idx1]),
                        ext_sizes[vec_name][type_][1] + np.sum(sizes[type_][iproc, idx2:]),
                    )

            if subsys._use_derivatives:
                sub_ext_num_vars['nonlinear'] = sub_ext_num_vars['linear']
                sub_ext_sizes['nonlinear'] = sub_ext_sizes['linear']

            subsys._setup_global(sub_ext_num_vars, sub_ext_sizes)

    def _setup_transfers(self, recurse=True):
        """
        Compute all transfers that are owned by this system.

        Parameters
        ----------
        recurse : bool
            Whether to call this method in subsystems.
        """
        self._vector_class.TRANSFER._setup_transfers(self, recurse=recurse)
        if self._conn_discrete_in2out:
            self._vector_class.TRANSFER._setup_discrete_transfers(self, recurse=recurse)

<<<<<<< HEAD
=======
    def promotes(self, subsys_name, any=None, inputs=None, outputs=None):
        """
        Promote a variable in the model tree.

        Parameters
        ----------
        subsys_name : str
            The name of the child subsystem whose inputs/outputs are being promoted.
        any : Sequence of str or tuple
            A Sequence of variable names (or tuples) to be promoted, regardless
            of if they are inputs or outputs. This is equivalent to the items
            passed via the `promotes=` argument to add_subsystem.  If given as a
            tuple, we use the "promote as" standard of ('real name', 'promoted name')*[]:
        inputs : Sequence of str or tuple
            A Sequence of input names (or tuples) to be promoted. Tuples are
            used for the "promote as" capability.
        outputs : Sequence of str or tuple
            A Sequence of output names (or tuples) to be promoted. Tuples are
            used for the "promote as" capability.
        """
        subsys = getattr(self, subsys_name)
        if any:
            subsys._var_promotes['any'].extend(any)
        if inputs:
            subsys._var_promotes['input'].extend(inputs)
        if outputs:
            subsys._var_promotes['output'].extend(outputs)

        list_comp = [i if isinstance(i, tuple) else (i, i) for i in subsys._var_promotes['input']]

        for original, new in list_comp:
            for original_inside, new_inside in list_comp:
                if original == original_inside and new != new_inside:
                    raise RuntimeError("%s: Trying to promote '%s' when it has been aliased to "
                                       "'%s'." % (self.msginfo, original_inside, new))

    def add(self, name, subsys, promotes=None):
        """
        Add a subsystem (deprecated version of <Group.add_subsystem>).

        Parameters
        ----------
        name : str
            Name of the subsystem being added
        subsys : System
            An instantiated, but not-yet-set up system object.
        promotes : iter of str, optional
            A list of variable names specifying which subsystem variables
            to 'promote' up to this group. This is for backwards compatibility
            with older versions of OpenMDAO.

        Returns
        -------
        System
            The System that was passed in.
        """
        warn_deprecation("The 'add' method provides backwards compatibility with "
                         "OpenMDAO <= 1.x ; use 'add_subsystem' instead.")

        return self.add_subsystem(name, subsys, promotes=promotes)

>>>>>>> 894fd9ca
    def add_subsystem(self, name, subsys, promotes=None,
                      promotes_inputs=None, promotes_outputs=None,
                      min_procs=1, max_procs=None, proc_weight=1.0):
        """
        Add a subsystem.

        Parameters
        ----------
        name : str
            Name of the subsystem being added
        subsys : <System>
            An instantiated, but not-yet-set up system object.
        promotes : iter of (str or tuple), optional
            A list of variable names specifying which subsystem variables
            to 'promote' up to this group. If an entry is a tuple of the
            form (old_name, new_name), this will rename the variable in
            the parent group.
        promotes_inputs : iter of (str or tuple), optional
            A list of input variable names specifying which subsystem input
            variables to 'promote' up to this group. If an entry is a tuple of
            the form (old_name, new_name), this will rename the variable in
            the parent group.
        promotes_outputs : iter of (str or tuple), optional
            A list of output variable names specifying which subsystem output
            variables to 'promote' up to this group. If an entry is a tuple of
            the form (old_name, new_name), this will rename the variable in
            the parent group.
        min_procs : int
            Minimum number of MPI processes usable by the subsystem. Defaults to 1.
        max_procs : int or None
            Maximum number of MPI processes usable by the subsystem.  A value
            of None (the default) indicates there is no maximum limit.
        proc_weight : float
            Weight given to the subsystem when allocating available MPI processes
            to all subsystems.  Default is 1.0.

        Returns
        -------
        <System>
            the subsystem that was passed in. This is returned to
            enable users to instantiate and add a subsystem at the
            same time, and get the reference back.
        """
        if self._setup_procs_finished:
            raise RuntimeError("%s: Cannot call add_subsystem in "
                               "the configure method" % (self.msginfo))

        if inspect.isclass(subsys):
            raise TypeError("%s: Subsystem '%s' should be an instance, but a %s class object was "
                            "found." % (self.msginfo, name, subsys.__name__))

        for sub in chain(self._subsystems_allprocs,
                         self._static_subsystems_allprocs):
            if name == sub.name:
                raise RuntimeError("%s: Subsystem name '%s' is already used." %
                                   (self.msginfo, name))

        if hasattr(self, name) and not isinstance(getattr(self, name), System):
            # replacing a subsystem is ok (e.g. resetup) but no other attribute
            raise RuntimeError("%s: Can't add subsystem '%s' because an attribute with that name "
                               "already exits." % (self.msginfo, name))

        match = namecheck_rgx.match(name)
        if match is None or match.group() != name:
            raise NameError("%s: '%s' is not a valid sub-system name." % (self.msginfo, name))

        subsys.name = subsys.pathname = name

        if isinstance(promotes, string_types) or \
           isinstance(promotes_inputs, string_types) or \
           isinstance(promotes_outputs, string_types):
            raise RuntimeError("%s: promotes must be an iterator of strings and/or tuples."
                               % self.msginfo)
        if promotes:
            subsys._var_promotes['any'] = promotes
        if promotes_inputs:
            subsys._var_promotes['input'] = promotes_inputs
        if promotes_outputs:
            subsys._var_promotes['output'] = promotes_outputs

        if self._static_mode:
            subsystems_allprocs = self._static_subsystems_allprocs
        else:
            subsystems_allprocs = self._subsystems_allprocs

        subsystems_allprocs.append(subsys)

        if not isinstance(min_procs, int) or min_procs < 1:
            raise TypeError("%s: min_procs must be an int > 0 but (%s) was given." %
                            (self.msginfo, min_procs))
        if max_procs is not None and (not isinstance(max_procs, int) or max_procs < min_procs):
            raise TypeError("%s: max_procs must be None or an int >= min_procs but (%s) was given."
                            % (self.msginfo, max_procs))
        if isinstance(proc_weight, Number) and proc_weight < 0:
            raise TypeError("%s: proc_weight must be a float > 0. but (%s) was given." %
                            (self.msginfo, proc_weight))

        self._proc_info[name] = (min_procs, max_procs, proc_weight)

        setattr(self, name, subsys)

        return subsys

    def connect(self, src_name, tgt_name, src_indices=None, flat_src_indices=None):
        """
        Connect source src_name to target tgt_name in this namespace.

        Parameters
        ----------
        src_name : str
            name of the source variable to connect
        tgt_name : str or [str, ... ] or (str, ...)
            name of the target variable(s) to connect
        src_indices : int or list of ints or tuple of ints or int ndarray or Iterable or None
            The global indices of the source variable to transfer data from.
            The shapes of the target and src_indices must match, and form of the
            entries within is determined by the value of 'flat_src_indices'.
        flat_src_indices : bool
            If True, each entry of src_indices is assumed to be an index into the
            flattened source.  Otherwise it must be a tuple or list of size equal
            to the number of dimensions of the source.
        """
        # if src_indices argument is given, it should be valid
        if isinstance(src_indices, string_types):
            if isinstance(tgt_name, string_types):
                tgt_name = [tgt_name]
            tgt_name.append(src_indices)
            raise TypeError("%s: src_indices must be an index array, did you mean"
                            " connect('%s', %s)?" % (self.msginfo, src_name, tgt_name))

        if isinstance(src_indices, Iterable):
            src_indices = np.atleast_1d(src_indices)

        if isinstance(src_indices, np.ndarray):
            if not np.issubdtype(src_indices.dtype, np.integer):
                raise TypeError("%s: src_indices must contain integers, but src_indices for "
                                "connection from '%s' to '%s' is %s." %
                                (self.msginfo, src_name, tgt_name, src_indices.dtype.type))

        # if multiple targets are given, recursively connect to each
        if not isinstance(tgt_name, string_types) and isinstance(tgt_name, Iterable):
            for name in tgt_name:
                self.connect(src_name, name, src_indices, flat_src_indices=flat_src_indices)
            return

        # target should not already be connected
        for manual_connections in [self._manual_connections, self._static_manual_connections]:
            if tgt_name in manual_connections:
                srcname = manual_connections[tgt_name][0]
                raise RuntimeError("%s: Input '%s' is already connected to '%s'." %
                                   (self.msginfo, tgt_name, srcname))

        # source and target should not be in the same system
        if src_name.rsplit('.', 1)[0] == tgt_name.rsplit('.', 1)[0]:
            raise RuntimeError("{}: Output and input are in the same System for "
                               "connection from '{}' to '{}'.".format(self.msginfo,
                                                                      src_name, tgt_name))

        if self._static_mode:
            manual_connections = self._static_manual_connections
        else:
            manual_connections = self._manual_connections

        manual_connections[tgt_name] = (src_name, src_indices, flat_src_indices)

    def set_order(self, new_order):
        """
        Specify a new execution order for this system.

        Parameters
        ----------
        new_order : list of str
            List of system names in desired new execution order.
        """
        # Make sure the new_order is valid. It must contain all subsystems
        # in this model.
        newset = set(new_order)
        if self._static_mode:
            subsystems = self._static_subsystems_allprocs
        else:
            subsystems = self._subsystems_allprocs
        olddict = {s.name: s for s in subsystems}
        oldset = set(olddict)

        if oldset != newset:
            msg = []

            missing = oldset - newset
            if missing:
                msg.append("%s: %s expected in subsystem order and not found." %
                           (self.msginfo, sorted(missing)))

            extra = newset - oldset
            if extra:
                msg.append("%s: subsystem(s) %s found in subsystem order but don't exist." %
                           (self.msginfo, sorted(extra)))

            raise ValueError('\n'.join(msg))

        # Don't allow duplicates either.
        if len(newset) < len(new_order):
            dupes = [key for key, val in iteritems(Counter(new_order)) if val > 1]
            raise ValueError("%s: Duplicate name(s) found in subsystem order list: %s" %
                             (self.msginfo, sorted(dupes)))

        subsystems[:] = [olddict[name] for name in new_order]

    def _get_subsystem(self, name):
        """
        Return the system called 'name' in the current namespace.

        Parameters
        ----------
        name : str
            name of the desired system in the current namespace.

        Returns
        -------
        System or None
            System if found else None.
        """
        system = self
        for subname in name.split('.'):
            for sub in chain(system._static_subsystems_allprocs,
                             system._subsystems_allprocs):
                if sub.name == subname:
                    system = sub
                    break
            else:
                return None
        return system

    def _apply_nonlinear(self):
        """
        Compute residuals. The model is assumed to be in a scaled state.
        """
        name = self.pathname if self.pathname else 'root'

        self._transfer('nonlinear', 'fwd')
        # Apply recursion
        with Recording(name + '._apply_nonlinear', self.iter_count, self):
            for subsys in self._subsystems_myproc:
                subsys._apply_nonlinear()

    def _solve_nonlinear(self):
        """
        Compute outputs. The model is assumed to be in a scaled state.
        """
        super(Group, self)._solve_nonlinear()

        name = self.pathname if self.pathname else 'root'

        with Recording(name + '._solve_nonlinear', self.iter_count, self):
            self._nonlinear_solver.solve()

    def _guess_nonlinear(self):
        """
        Provide initial guess for states.
        """
        # let any lower level systems do their guessing first
        if self._has_guess:
            for isub, (sub, loc)in enumerate(self._all_subsystem_iter()):
                # TODO: could gather 'has_guess' information during setup and be able to
                # skip transfer for subs that don't have guesses...
                self._transfer('nonlinear', 'fwd', isub)
                if loc and sub._has_guess:
                    sub._guess_nonlinear()

        # call our own guess_nonlinear method, after the recursion is done to
        # all the lower level systems and the data transfers have happened
        complex_step = self._inputs._under_complex_step

        if complex_step:
            self._inputs.set_complex_step_mode(False, keep_real=True)
            self._residuals.set_complex_step_mode(False, keep_real=True)

            # The Group outputs vector contains imaginary numbers from other components, so we need
            # to save a cache and restore it later.
            imag_cache = np.empty(len(self._outputs._data))
            imag_cache[:] = self._outputs._data.imag
            self._outputs.set_complex_step_mode(False, keep_real=True)

        if self._discrete_inputs or self._discrete_outputs:
            self.guess_nonlinear(self._inputs, self._outputs, self._residuals,
                                 self._discrete_inputs, self._discrete_outputs)
        else:
            self.guess_nonlinear(self._inputs, self._outputs, self._residuals)

        if complex_step:
            # Note: passing in False swaps back to the complex vector, which is valid since
            # the inputs and residuals value cannot be edited by guess_nonlinear.
            self._inputs.set_complex_step_mode(False)
            self._residuals.set_complex_step_mode(False)
            self._inputs._under_complex_step = True
            self._residuals._under_complex_step = True

            self._outputs.set_complex_step_mode(True)
            self._outputs._data[:] += imag_cache * 1j

    def guess_nonlinear(self, inputs, outputs, residuals,
                        discrete_inputs=None, discrete_outputs=None):
        """
        Provide initial guess for states.

        Override this method to set the initial guess for states.

        Parameters
        ----------
        inputs : Vector
            unscaled, dimensional input variables read via inputs[key]
        outputs : Vector
            unscaled, dimensional output variables read via outputs[key]
        residuals : Vector
            unscaled, dimensional residuals written to via residuals[key]
        discrete_inputs : dict or None
            If not None, dict containing discrete input values.
        discrete_outputs : dict or None
            If not None, dict containing discrete output values.
        """
        pass

    def _apply_linear(self, jac, vec_names, rel_systems, mode, scope_out=None, scope_in=None):
        """
        Compute jac-vec product. The model is assumed to be in a scaled state.

        Parameters
        ----------
        jac : Jacobian or None
            If None, use local jacobian, else use assembled jacobian jac.
        vec_names : [str, ...]
            list of names of the right-hand-side vectors.
        rel_systems : set of str
            Set of names of relevant systems based on the current linear solve.
        mode : str
            'fwd' or 'rev'.
        scope_out : set or None
            Set of absolute output names in the scope of this mat-vec product.
            If None, all are in the scope.
        scope_in : set or None
            Set of absolute input names in the scope of this mat-vec product.
            If None, all are in the scope.
        """
        vec_names = [v for v in vec_names if v in self._rel_vec_names]

        if self._owns_approx_jac:
            jac = self._jacobian
        elif jac is None and self._assembled_jac is not None:
            jac = self._assembled_jac

        if jac is not None:
            for vec_name in vec_names:
                with self._matvec_context(vec_name, scope_out, scope_in, mode) as vecs:
                    d_inputs, d_outputs, d_residuals = vecs
                    jac._apply(self, d_inputs, d_outputs, d_residuals, mode)
        # Apply recursion
        else:
            if rel_systems is not None:
                irrelevant_subs = [s for s in self._subsystems_myproc
                                   if s.pathname not in rel_systems]
            if mode == 'fwd':
                for vec_name in vec_names:
                    self._transfer(vec_name, mode)
                if rel_systems is not None:
                    for s in irrelevant_subs:
                        # zero out dvecs of irrelevant subsystems
                        s._vectors['residual']['linear'].set_const(0.0)

            for subsys in self._subsystems_myproc:
                if rel_systems is None or subsys.pathname in rel_systems:
                    subsys._apply_linear(jac, vec_names, rel_systems, mode,
                                         scope_out, scope_in)

            if mode == 'rev':
                for vec_name in vec_names:
                    self._transfer(vec_name, mode)
                    if rel_systems is not None:
                        for s in irrelevant_subs:
                            # zero out dvecs of irrelevant subsystems
                            s._vectors['output']['linear'].set_const(0.0)

    def _solve_linear(self, vec_names, mode, rel_systems):
        """
        Apply inverse jac product. The model is assumed to be in a scaled state.

        Parameters
        ----------
        vec_names : [str, ...]
            list of names of the right-hand-side vectors.
        mode : str
            'fwd' or 'rev'.
        rel_systems : set of str
            Set of names of relevant systems based on the current linear solve.
        """
        vec_names = [v for v in vec_names if v in self._rel_vec_names]

        self._linear_solver.solve(vec_names, mode, rel_systems)

    def _linearize(self, jac, sub_do_ln=True):
        """
        Compute jacobian / factorization. The model is assumed to be in a scaled state.

        Parameters
        ----------
        jac : Jacobian or None
            If None, use local jacobian, else use assembled jacobian jac.
        sub_do_ln : boolean
            Flag indicating if the children should call linearize on their linear solvers.
        """
        if self._jacobian is None:
            self._jacobian = DictionaryJacobian(self)

        self._check_first_linearize()

        # Group finite difference
        if self._owns_approx_jac:

            jac = self._jacobian
            if self.pathname == "":
                for approximation in itervalues(self._approx_schemes):
                    approximation.compute_approximations(self, jac=jac, total=True)
            else:
                # When an approximation exists in a submodel (instead of in root), the model is
                # in a scaled state.
                with self._unscaled_context(outputs=[self._outputs]):
                    for approximation in itervalues(self._approx_schemes):
                        approximation.compute_approximations(self, jac=jac, total=True)

        else:
            if self._assembled_jac is not None:
                jac = self._assembled_jac

            # Only linearize subsystems if we aren't approximating the derivs at this level.
            for subsys in self._subsystems_myproc:
                do_ln = sub_do_ln and (subsys._linear_solver is not None and
                                       subsys._linear_solver._linearize_children())
                subsys._linearize(jac, sub_do_ln=do_ln)

            # Update jacobian
            if self._assembled_jac is not None:
                self._assembled_jac._update(self)

            if sub_do_ln:
                for subsys in self._subsystems_myproc:
                    if subsys._linear_solver is not None:
                        subsys._linear_solver._linearize()

    def _check_first_linearize(self):
        if self._first_call_to_linearize:
            self._first_call_to_linearize = False  # only do this once
            coloring = self._get_coloring() if coloring_mod._use_partial_sparsity else None

            if coloring is not None:
                if not self._coloring_info['dynamic']:
                    coloring._check_config_partial(self)
                self._setup_approx_coloring()
            # TODO: for top level FD, call below is unnecessary, but we need this
            # for some tests that just call run_linearize directily without calling
            # compute_totals.
            elif self._approx_schemes:
                self._setup_approx_partials()

    def approx_totals(self, method='fd', step=None, form=None, step_calc=None):
        """
        Approximate derivatives for a Group using the specified approximation method.

        Parameters
        ----------
        method : str
            The type of approximation that should be used. Valid options include:
            'fd': Finite Difference, 'cs': Complex Step
        step : float
            Step size for approximation. Defaults to None, in which case, the approximation
            method provides its default value.
        form : string
            Form for finite difference, can be 'forward', 'backward', or 'central'. Defaults to
            None, in which case, the approximation method provides its default value.
        step_calc : string
            Step type for finite difference, can be 'abs' for absolute', or 'rel' for
            relative. Defaults to None, in which case, the approximation method
            provides its default value.
        """
        self._has_approx = True
        self._approx_schemes = OrderedDict()
        approx_scheme = self._get_approx_scheme(method)

        default_opts = approx_scheme.DEFAULT_OPTIONS

        kwargs = {}
        for name, attr in (('step', step), ('form', form), ('step_calc', step_calc)):
            if attr is not None:
                if name in default_opts:
                    kwargs[name] = attr
                else:
                    raise RuntimeError("%s: '%s' is not a valid option for '%s'" % (self.msginfo,
                                                                                    name, method))

        self._owns_approx_jac = True
        self._owns_approx_jac_meta = kwargs

    def _setup_partials(self, recurse=True):
        """
        Call setup_partials in components.

        Parameters
        ----------
        recurse : bool
            Whether to call this method in subsystems.
        """
        self._subjacs_info = info = {}

        if recurse:
            for subsys in self._subsystems_myproc:
                subsys._setup_partials(recurse)
                info.update(subsys._subjacs_info)

    def _get_approx_subjac_keys(self):
        """
        Return a list of (of, wrt) keys needed for approx derivs for this group.

        Returns
        -------
        list
            List of approx derivative subjacobian keys.
        """
        if self._approx_subjac_keys is None:
            self._approx_subjac_keys = list(self._approx_subjac_keys_iter())

        return self._approx_subjac_keys

    def _approx_subjac_keys_iter(self):
        pro2abs = self._var_allprocs_prom2abs_list

        if self._owns_approx_wrt and not self.pathname:
            candidate_wrt = self._owns_approx_wrt
        else:
            candidate_wrt = list(var[0] for var in pro2abs['input'].values())

        from openmdao.core.indepvarcomp import IndepVarComp
        wrt = set()
        ivc = set()
        if self.pathname:  # get rid of any old stuff in here
            self._owns_approx_of = self._owns_approx_wrt = None

        for var in candidate_wrt:

            # Weed out inputs connected to anything inside our system unless the source is an
            # indepvarcomp.
            if var in self._conn_abs_in2out:
                src = self._conn_abs_in2out[var]
                compname = src.rsplit('.', 1)[0]
                comp = self._get_subsystem(compname)
                if isinstance(comp, IndepVarComp):
                    wrt.add(src)
                    ivc.add(src)
            else:
                wrt.add(var)

        if self._owns_approx_of:
            of = set(self._owns_approx_of)
        else:
            of = set(var[0] for var in pro2abs['output'].values())
            # Skip indepvarcomp res wrt other srcs
            of -= ivc

        for key in product(of, wrt.union(of)):
            # Create approximations for the ones we need.

            # Skip explicit res wrt outputs
            if key[1] in of and key[1] not in ivc:

                # Support for specifying a desvar as an obj/con.
                if key[1] not in wrt or key[0] == key[1]:
                    continue

            yield key

    def _jacobian_of_iter(self):
        """
        Iterate over (name, offset, end, idxs) for each row var in the systems's jacobian.

        idxs will usually be a full slice, except in cases where _owns_approx__idx has
        a value for that variable.
        """
        abs2meta = self._var_allprocs_abs2meta
        approx_of_idx = self._owns_approx_of_idx

        if self._owns_approx_of:
            # we're computing totals/semi-totals
            offset = end = 0
            for of in self._owns_approx_of:
                if of in approx_of_idx:
                    sub_of_idx = approx_of_idx[of]
                    size = len(sub_of_idx)
                else:
                    size = abs2meta[of]['size']
                    sub_of_idx = _full_slice
                end += size
                yield of, offset, end, sub_of_idx
                offset = end
        else:
            for tup in super(Group, self)._jacobian_of_iter():
                yield tup

    def _jacobian_wrt_iter(self, wrt_matches=None):
        """
        Iterate over (name, offset, end, idxs) for each column var in the systems's jacobian.

        idxs will usually be a full slice, except in cases where _owns_approx_wrt_idx has
        a value for that variable.

        Parameters
        ----------
        wrt_matches : set or None
            Only include row vars that are contained in this set.  This will determine what
            the actual offsets are, i.e. the offsets will be into a reduced jacobian
            containing only the matching columns.
        """
        if self._owns_approx_wrt:
            if wrt_matches is None:
                wrt_matches = ContainsAll()
            abs2meta = self._var_allprocs_abs2meta
            approx_of_idx = self._owns_approx_of_idx
            approx_wrt_idx = self._owns_approx_wrt_idx

            offset = end = 0
            if self.pathname:  # doing semitotals, so include output columns
                for of, _offset, _end, sub_of_idx in self._jacobian_of_iter():
                    if of in wrt_matches:
                        end += (_end - _offset)
                        yield of, offset, end, sub_of_idx
                        offset = end

            for wrt in self._owns_approx_wrt:
                if wrt in wrt_matches:
                    if wrt in approx_wrt_idx:
                        sub_wrt_idx = approx_wrt_idx[wrt]
                        size = len(sub_wrt_idx)
                    else:
                        size = abs2meta[wrt]['size']
                        sub_wrt_idx = _full_slice
                    end += size
                    yield wrt, offset, end, sub_wrt_idx
                    offset = end
        else:
            for tup in super(Group, self)._jacobian_wrt_iter(wrt_matches):
                yield tup

    def _update_wrt_matches(self, info):
        """
        Determine the list of wrt variables that match the wildcard(s) given in declare_coloring.

        Parameters
        ----------
        info : dict
            Coloring metadata dict.
        """
        if not (self._owns_approx_of or self.pathname):
            return

        abs2prom = self._var_allprocs_abs2prom
        abs_outs = self._var_allprocs_abs_names['output']
        abs_ins = self._var_allprocs_abs_names['input']

        info['wrt_matches'] = wrt_colors_matched = set()

        wrt_color_patterns = info['wrt_patterns']

        for key in self._get_approx_subjac_keys():
            if wrt_color_patterns:
                if key[1] in abs2prom['output']:
                    wrtprom = abs2prom['output'][key[1]]
                else:
                    wrtprom = abs2prom['input'][key[1]]

                for patt in wrt_color_patterns:
                    if patt == '*' or fnmatchcase(wrtprom, patt):
                        wrt_colors_matched.add(key[1])
                        break

        baselen = len(self.pathname) + 1 if self.pathname else 0
        info['wrt_matches_prom'] = [n[baselen:] for n in wrt_colors_matched]

        if info.get('dynamic') and info['coloring'] is None and self._owns_approx_of:
            if not wrt_colors_matched:
                raise ValueError("{}: Invalid 'wrt' variable(s) specified for colored approx "
                                 "partial options: {}.".format(self.msginfo, wrt_color_patterns))

    def _setup_approx_partials(self):
        """
        Add approximations for all approx derivs.
        """
        self._jacobian = DictionaryJacobian(system=self)

        pro2abs = self._var_allprocs_prom2abs_list
        abs2prom = self._var_allprocs_abs2prom
        abs2meta = self._var_allprocs_abs2meta
        abs_outs = self._var_allprocs_abs_names['output']
        abs_ins = self._var_allprocs_abs_names['input']
        info = self._coloring_info

        if info['coloring'] is not None and (self._owns_approx_of is None or
                                             self._owns_approx_wrt is None):
            method = info['method']
        else:
            method = list(self._approx_schemes)[0]

        wrt_matches = self._get_static_wrt_matches()

        approx = self._get_approx_scheme(method)
        # reset the approx if necessary
        approx._exec_dict = defaultdict(list)
        approx._reset()

        approx_keys = self._get_approx_subjac_keys()
        for key in approx_keys:
            if key in self._subjacs_info:
                meta = self._subjacs_info[key]
            else:
                meta = SUBJAC_META_DEFAULTS.copy()
                if key[0] == key[1]:
                    size = self._var_allprocs_abs2meta[key[0]]['size']
                    meta['rows'] = meta['cols'] = np.arange(size)
                    # All group approximations are treated as explicit components, so we
                    # have a -1 on the diagonal.
                    meta['value'] = np.full(size, -1.0)
                self._subjacs_info[key] = meta

            meta['method'] = method

            meta.update(self._owns_approx_jac_meta)

            if key[1] in wrt_matches:
                self._update_approx_coloring_meta(meta)

            if meta['value'] is None:
                shape = (abs2meta[key[0]]['size'], abs2meta[key[1]]['size'])
                meta['shape'] = shape
                meta['value'] = np.zeros(shape)

            approx.add_approximation(key, self, meta)

        if self.pathname:
            # we're taking semi-total derivs for this group. Update _owns_approx_of
            # and _owns_approx_wrt so we can use the same approx code for totals and
            # semi-totals.  Also, the order must match order of vars in the output and
            # input vectors.
            wrtset = set([k[1] for k in approx_keys])
            self._owns_approx_of = list(abs_outs)
            self._owns_approx_wrt = [n for n in chain(abs_outs, abs_ins) if n in wrtset]

    def _setup_approx_coloring(self):
        """
        Ensure that if coloring is declared, approximations will be set up.
        """
        if self._coloring_info['coloring'] is not None:
            meta = self._coloring_info
            self.approx_totals(meta['method'], meta.get('step'), meta.get('form'))
        self._setup_approx_partials()

    def _update_approx_coloring_meta(self, meta):
        """
        Update metadata for a subjac based on coloring metadata.

        Parameters
        ----------
        meta : dict
            Metadata for a subjac.
        """
        info = self._coloring_info
        meta['coloring'] = True
        for name in ('method', 'step', 'form'):
            if name in info:
                meta[name] = info[name]

    def compute_sys_graph(self, comps_only=False):
        """
        Compute a dependency graph for subsystems in this group.

        Variable connection information is stored in each edge of
        the system graph.

        Parameters
        ----------
        comps_only : bool (False)
            If True, return a graph of all components within this group
            or any of its descendants. No sub-groups will be included. Otherwise,
            a graph containing only direct children (both Components and Groups)
            of this group will be returned.

        Returns
        -------
        DiGraph
            A directed graph containing names of subsystems and their connections.
        """
        input_srcs = self._conn_global_abs_in2out
        glen = len(self.pathname.split('.')) if self.pathname else 0
        graph = nx.DiGraph()

        # add all systems as nodes in the graph so they'll be there even if
        # unconnected.
        if comps_only:
            systems = [s.pathname for s in self.system_iter(recurse=True, typ=Component)]
        else:
            systems = [s.name for s in self._subsystems_myproc]

        if MPI:
            sysbyproc = self.comm.allgather(systems)

            systems = set()
            for slist in sysbyproc:
                systems.update(slist)

        graph.add_nodes_from(systems)

        edge_data = defaultdict(lambda: defaultdict(list))

        for in_abs, src_abs in iteritems(input_srcs):
            if src_abs is not None:
                if comps_only:
                    src = src_abs.rsplit('.', 1)[0]
                    tgt = in_abs.rsplit('.', 1)[0]
                else:
                    src = src_abs.split('.')[glen]
                    tgt = in_abs.split('.')[glen]

                # store var connection data in each system to system edge for later
                # use in relevance calculation.
                edge_data[(src, tgt)][src_abs].append(in_abs)

        for key in edge_data:
            src_sys, tgt_sys = key
            if comps_only or src_sys != tgt_sys:
                graph.add_edge(src_sys, tgt_sys, conns=edge_data[key])

        return graph<|MERGE_RESOLUTION|>--- conflicted
+++ resolved
@@ -1376,8 +1376,6 @@
         if self._conn_discrete_in2out:
             self._vector_class.TRANSFER._setup_discrete_transfers(self, recurse=recurse)
 
-<<<<<<< HEAD
-=======
     def promotes(self, subsys_name, any=None, inputs=None, outputs=None):
         """
         Promote a variable in the model tree.
@@ -1414,32 +1412,6 @@
                     raise RuntimeError("%s: Trying to promote '%s' when it has been aliased to "
                                        "'%s'." % (self.msginfo, original_inside, new))
 
-    def add(self, name, subsys, promotes=None):
-        """
-        Add a subsystem (deprecated version of <Group.add_subsystem>).
-
-        Parameters
-        ----------
-        name : str
-            Name of the subsystem being added
-        subsys : System
-            An instantiated, but not-yet-set up system object.
-        promotes : iter of str, optional
-            A list of variable names specifying which subsystem variables
-            to 'promote' up to this group. This is for backwards compatibility
-            with older versions of OpenMDAO.
-
-        Returns
-        -------
-        System
-            The System that was passed in.
-        """
-        warn_deprecation("The 'add' method provides backwards compatibility with "
-                         "OpenMDAO <= 1.x ; use 'add_subsystem' instead.")
-
-        return self.add_subsystem(name, subsys, promotes=promotes)
-
->>>>>>> 894fd9ca
     def add_subsystem(self, name, subsys, promotes=None,
                       promotes_inputs=None, promotes_outputs=None,
                       min_procs=1, max_procs=None, proc_weight=1.0):
