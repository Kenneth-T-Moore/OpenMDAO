"""
Helper class for total jacobian computation.
"""
from __future__ import print_function, division

import warnings
from collections import OrderedDict, defaultdict
from copy import deepcopy
import pprint
from six import iteritems, itervalues
from six.moves import zip
import sys
from time import time

import numpy as np

try:
    from petsc4py import PETSc
    from openmdao.vectors.petsc_vector import PETScVector
except ImportError:
    PETSc = None

from openmdao.vectors.vector import INT_DTYPE
from openmdao.recorders.recording_iteration_stack import recording_iteration
from openmdao.utils.general_utils import ContainsAll
from openmdao.utils.record_util import create_local_meta
from openmdao.utils.mpi import MPI


_contains_all = ContainsAll()


class _TotalJacInfo(object):
    """
    Object to manage computation of total derivatives.

    Attributes
    ----------
    comm : MPI.Comm or <FakeComm>
        The global communicator.
    debug_print : bool
        When True, print out debug and timing information for each derivative solved.
    has_lin_cons : bool
        If True, this total jacobian contains linear constraints.
    idx_iter_dict : dict
        A dict containing an entry for each outer iteration of the total jacobian computation.
    J : ndarray
        The dense array form of the total jacobian.
    J_dict : dict
        Nested or flat dict with views of the jacobian.
    J_final : ndarray or dict
        If return_format is 'array', Jfinal is J.  Otherwise it's either a nested dict (if
        return_format is 'dict') or a flat dict (return_format 'flat_dict') with views into
        the array jacobian.
    lin_sol_cache : dict
        Dict of indices keyed to solution vectors.
    mode : str
        If 'fwd' compute deriv in forward mode, else if 'rev', reverse (adjoint) mode.
    model : <System>
        The top level System of the System tree.
    out_meta : dict
        Map of absoute output var name to tuples of the form (row/column slice, indices, distrib).
    of_meta : dict
        Map of absoute output 'of' var name to tuples of the form
        (row/column slice, indices, distrib).
    wrt_meta : dict
        Map of absoute output 'wrt' var name to tuples of the form
        (row/column slice, indices, distrib).
    output_list : list of str
        List of names of output variables for this total jacobian.  In fwd mode, outputs
        are responses.  In rev mode, outputs are design variables.
    output_vec : Dict of vectors keyed by vec_name.
        Designated output vectors based on value of fwd.
    owning_ranks : dict
        Map of absolute var name to the MPI process that owns it.
    par_deriv : dict
        Cache containing names of desvars or responses for each parallel derivative color.
    return_format : str
        Indicates the desired return format of the total jacobian. Can have value of
        'array', 'dict', or 'flat_dict'.
    simul_coloring : tuple of the form (column_lists, row_map, sparsity) or None
        Contains all data necessary to simultaneously solve for groups of total derivatives.
    """

    def __init__(self, problem, of, wrt, global_names, return_format, approx=False,
                 debug_print=False, driver_scaling=True):
        """
        Initialize object.

        Parameters
        ----------
        problem : <Problem>
            Reference to that Problem object that contains this _TotalJacInfo.
        of : iter of str
            Response names.
        wrt : iter of str
            Design variable names.
        global_names : bool
            If True, names in of and wrt are global names.
        return_format : str
            Indicates the desired return format of the total jacobian. Can have value of
            'array', 'dict', or 'flat_dict'.
        approx : bool
            If True, the object will compute approx total jacobians.
        debug_print : bool
            Set to True to print out debug and timing information for each derivative solved.
        driver_scaling : bool
            If True (default), scale derivative values by the quantities specified when the desvars
            and responses were added. If False, leave them unscaled.
        """
        driver = problem.driver
        prom2abs = problem.model._var_allprocs_prom2abs_list['output']

        self.model = model = problem.model
        self.comm = problem.comm
        self.mode = problem._mode
        self.owning_ranks = problem.model._owning_rank
        self.has_scaling = driver._has_scaling and driver_scaling
        self.return_format = return_format
        self.lin_sol_cache = {}
        self.design_vars = design_vars = driver._designvars
        self.responses = responses = driver._responses
        self.debug_print = debug_print
        self.par_deriv = {}

        driver_wrt = list(design_vars)
        driver_of = driver._get_ordered_nl_responses()

        # Convert of and wrt names from promoted to absolute
        if wrt is None:
            wrt = prom_wrt = driver_wrt
        else:
            prom_wrt = wrt
            if not global_names:
                wrt = [prom2abs[name][0] for name in prom_wrt]

        if of is None:
            of = prom_of = driver_of
        else:
            prom_of = of
            if not global_names:
                of = [prom2abs[name][0] for name in prom_of]

        self.of = of
        self.wrt = wrt
        self.prom_of = prom_of
        self.prom_wrt = prom_wrt

        self.input_list = {'fwd': wrt, 'rev': of}
        self.output_list = {'fwd': of, 'rev': wrt}
        self.input_meta = {'fwd': design_vars, 'rev': responses}
        self.output_meta = {'fwd': responses, 'rev': design_vars}
        self.input_vec = {'fwd': model._vectors['residual'], 'rev': model._vectors['output']}
        self.output_vec = {'fwd': model._vectors['output'], 'rev': model._vectors['residual']}

        self.time_linearize_sys = 0
        self.time_lienarize_solver = 0
        self.time_solve = 0

        abs2meta = model._var_allprocs_abs2meta

        if approx:
            self._initialize_approx()
        else:
            constraints = driver._cons

            for name in of:
                if name in constraints and constraints[name]['linear']:
                    has_lin_cons = True
                    self.simul_coloring = None
                    break
            else:
                has_lin_cons = False
                self.simul_coloring = driver._simul_coloring_info

                # if we don't get wrt and of from driver, turn off coloring
                if self.simul_coloring is not None and (wrt != driver_wrt or of != driver_of):
                    msg = ("compute_totals called using a different list of design vars and/or "
                           "responses than those used to define coloring, so coloring will "
                           "be turned off.\ncoloring design vars: %s, current design vars: "
                           "%s\ncoloring responses: %s, current responses: %s." %
                           (driver_wrt, wrt, driver_of, of))
                    warnings.warn(msg)
                    self.simul_coloring = None

            self.has_lin_cons = has_lin_cons

            if self.simul_coloring is None:
                modes = [self.mode]
            else:
                # for now, raise an exception when MPI is used with simul_coloring
                if MPI:
                    raise RuntimeError("simul coloring currently does not work under MPI.")
                modes = [m for m in ('fwd', 'rev') if m in self.simul_coloring]

            self.in_idx_map = {}
            self.in_loc_idxs = {}
            self.idx_iter_dict = {}

            for mode in modes:
                self.in_idx_map[mode], self.in_loc_idxs[mode], self.idx_iter_dict[mode] = \
                    self._create_in_idx_map(mode)

            has_remote_vars = {'fwd': False, 'rev': False}
            zeros = model._var_sizes['linear']['output'] == 0
            if 'fwd' in modes:
                for name in of:
                    if (np.any(zeros[:, self.model._var_allprocs_abs2idx['linear'][name]]) or
                            abs2meta[name]['distributed']):
                        has_remote_vars['fwd'] = True
                        break
            if 'rev' in modes:
                for name in wrt:
                    if (np.any(zeros[:, self.model._var_allprocs_abs2idx['linear'][name]]) or
                            abs2meta[name]['distributed']):
                        has_remote_vars['rev'] = True
                        break

        self.of_meta, self.of_size = self._get_tuple_map(of, responses, abs2meta)
        self.wrt_meta, self.wrt_size = self._get_tuple_map(wrt, design_vars, abs2meta)
        self.out_meta = {'fwd': self.of_meta, 'rev': self.wrt_meta}

        # always allocate a 2D dense array and we can assign views to dict keys later if
        # return format is 'dict' or 'flat_dict'.
        self.J = J = np.zeros((self.of_size, self.wrt_size))

        if not approx:
            self.solvec_map = {}
            for mode in modes:
                self.solvec_map[mode] = self._get_solvec_map(self.output_list[mode],
                                                             self.output_meta[mode],
                                                             abs2meta, mode)
            self.jac_scatters = {}
            self.jac_petsc = {}
            self.soln_petsc = {}
            if 'fwd' in modes:
                self._compute_jac_scatters('fwd', J.shape[0], has_remote_vars)

            if 'rev' in modes:
                self._compute_jac_scatters('rev', J.shape[1], has_remote_vars)

        # for dict type return formats, map var names to views of the Jacobian array.
        if return_format == 'array':
            self.J_final = J
            if self.has_scaling or approx:
                # for array return format, create a 'dict' view for scaling or FD, since
                # our scaling and FD data is by variable.
                self.J_dict = self._get_dict_J(J, wrt, prom_wrt, of, prom_of,
                                               self.wrt_meta, self.of_meta, 'dict')
            else:
                self.J_dict = None
        else:
            self.J_final = self.J_dict = self._get_dict_J(J, wrt, prom_wrt, of, prom_of,
                                                          self.wrt_meta, self.of_meta,
                                                          return_format)

        if self.has_scaling:
            self.prom_design_vars = {prom_wrt[i]: design_vars[dv] for i, dv in enumerate(wrt)}
            self.prom_responses = {prom_of[i]: responses[r] for i, r in enumerate(of)}

    def _compute_jac_scatters(self, mode, size, has_remote_vars):
        rank = self.comm.rank
        self.jac_scatters[mode] = jac_scatters = {}
        if PETSc is not None and (isinstance(self.output_vec[mode]['linear'], PETScVector)
                                  or has_remote_vars[mode]):
            tgt_vec = PETSc.Vec().createWithArray(np.zeros(size, dtype=float),
                                                  comm=self.comm)
            self.jac_petsc[mode] = tgt_vec
            self.soln_petsc[mode] = {}
            sol_idxs, jac_idxs = self.solvec_map[mode]
            for vecname in self.model._lin_vec_names:
                src_arr = self.output_vec[mode][vecname]._data
                if isinstance(self.output_vec[mode][vecname], PETScVector):
                    src_vec = self.output_vec[mode][vecname]._petsc
                else:
                    outvec = self.output_vec[mode][vecname]
                    if outvec._ncol == 1:
                        src_vec = PETSc.Vec().createWithArray(src_arr, comm=self.comm)
                    else:
                        src_vec = PETSc.Vec().createWithArray(
                            self.output_vec[mode][vecname]._data[:, 0].copy(),
                            comm=self.comm)
                self.soln_petsc[mode][vecname] = (src_vec, src_arr)

                offset = size * rank
                jac_inds = jac_idxs[vecname]
                if isinstance(jac_idxs[vecname], slice):
                    jac_inds = np.arange(offset, offset + size, dtype=INT_DTYPE)
                else:
                    jac_inds += offset
                src_indexset = PETSc.IS().createGeneral(sol_idxs[vecname], comm=self.comm)
                tgt_indexset = PETSc.IS().createGeneral(jac_inds, comm=self.comm)
                jac_scatters[vecname] = PETSc.Scatter().create(src_vec, src_indexset,
                                                               tgt_vec, tgt_indexset)
        else:
            for vecname in self.model._lin_vec_names:
                jac_scatters[vecname] = None

    def _initialize_approx(self):
        """
        Set up internal data structures needed for computing approx totals.
        """
        of_set = frozenset(self.of)
        wrt_set = frozenset(self.wrt)

        model = self.model

        # Initialization based on driver (or user) -requested "of" and "wrt".
        if not model._owns_approx_jac or model._owns_approx_of != of_set \
           or model._owns_approx_wrt != wrt_set:
            model._owns_approx_of = of_set
            model._owns_approx_wrt = wrt_set

            # Support for indices defined on driver vars.
            model._owns_approx_of_idx = {
                key: val['indices'] for key, val in iteritems(self.responses)
                if val['indices'] is not None
            }
            model._owns_approx_wrt_idx = {
                key: val['indices'] for key, val in iteritems(self.design_vars)
                if val['indices'] is not None
            }

    def _get_dict_J(self, J, wrt, prom_wrt, of, prom_of, wrt_meta, of_meta, return_format):
        """
        Create a dict or flat-dict jacobian that maps to views in the given 2D array jacobian.

        Parameters
        ----------
        J : ndarray
            Array jacobian.
        wrt : iter of str
            Absolute names of input vars.
        prom_wrt : iter of str
            Promoted names of input vars.
        of : iter of str
            Absolute names of output vars.
        prom_of : iter of str
            Promoted names of output vars.
        wrt_meta : dict
            Dict mapping input name to array jacobian slice, indices, and distrib.
        of_meta : dict
            Dict mapping output name to array jacobian slice, indices, and distrib.
        return_format : str
            Indicates the desired form of the returned jacobian.

        Returns
        -------
        OrderedDict
            Dict form of the total jacobian that contains views of the ndarray jacobian.
        """
        J_dict = OrderedDict()
        if return_format == 'dict':
            for i, out in enumerate(of):
                J_dict[prom_of[i]] = outer = OrderedDict()
                out_slice = of_meta[out][0]
                for j, inp in enumerate(wrt):
                    outer[prom_wrt[j]] = J[out_slice, wrt_meta[inp][0]]
        elif return_format == 'flat_dict':
            for i, out in enumerate(of):
                out_slice = of_meta[out][0]
                for j, inp in enumerate(wrt):
                    J_dict[prom_of[i], prom_wrt[j]] = J[out_slice, wrt_meta[inp][0]]
        elif return_format == 'flat_dict_structured_key':
            # This format is supported by the recorders (specifically the sql recorder), which use
            # numpy structured arrays.
            for i, out in enumerate(of):
                out_slice = of_meta[out][0]
                for j, inp in enumerate(wrt):
                    key = "%s,%s" % (prom_of[i], prom_wrt[j])
                    J_dict[key] = J[out_slice, wrt_meta[inp][0]]
        else:
            raise ValueError("'%s' is not a valid jacobian return format." % return_format)

        return J_dict

    def _create_in_idx_map(self, mode):
        """
        Create a list that maps a global index to a name, col/row range, and other data.

        Parameters
        ----------
        mode : str
            Derivative solution direction.

        Returns
        -------
        list
            List of (name, rhsname, rel_systems) tuples.
        ndarray
            array of local indices
        dict
            dictionary of iterators.
        """
        iproc = self.comm.rank
        owning_ranks = self.owning_ranks
        relevant = self.model._relevant
        has_par_deriv_color = False
        abs2meta = self.model._var_allprocs_abs2meta
        var_sizes = self.model._var_sizes
        var_offsets = self.model._var_offsets
        abs2idx = self.model._var_allprocs_abs2idx
        idx_iter_dict = OrderedDict()  # a dict of index iterators

        simul_coloring = self.simul_coloring

        vois = self.input_meta[mode]
        input_list = self.input_list[mode]

        loc_idxs = []
        idx_map = []
        start = 0
        end = 0

        for name in input_list:
            rhsname = 'linear'
            in_var_meta = abs2meta[name]

            if name in vois:
                # if name is in vois, then it has been declared as either a design var or
                # a constraint or an objective.
                meta = vois[name]
                end += meta['size']

                parallel_deriv_color = meta['parallel_deriv_color']
                matmat = meta['vectorize_derivs']
                cache_lin_sol = meta['cache_linear_solution']

                _check_voi_meta(name, parallel_deriv_color, matmat, simul_coloring)
                if matmat or parallel_deriv_color:
                    rhsname = name

                    if parallel_deriv_color and self.debug_print:
                        if parallel_deriv_color not in self.par_deriv:
                            self.par_deriv[parallel_deriv_color] = []
                        self.par_deriv[parallel_deriv_color].append(name)

                in_idxs = meta['indices'] if 'indices' in meta else None

                if in_idxs is None:
                    # if the var is not distributed, global_size == local size
                    irange = np.arange(in_var_meta['global_size'], dtype=int)
                else:
                    irange = in_idxs
                    # correct for any negative indices
                    irange[in_idxs < 0] += in_var_meta['global_size']

            else:  # name is not a design var or response  (should only happen during testing)
                end += in_var_meta['global_size']
                irange = np.arange(in_var_meta['global_size'], dtype=int)
                in_idxs = parallel_deriv_color = matmat = None
                cache_lin_sol = False

            in_var_idx = abs2idx[rhsname][name]
            sizes = var_sizes[rhsname]['output']
            offsets = var_offsets[rhsname]['output']
            gstart = np.sum(sizes[:iproc, in_var_idx])
            gend = gstart + sizes[iproc, in_var_idx]

            if not in_var_meta['distributed']:
                # if the var is not distributed, convert the indices to global.
                # We don't iterate over the full distributed size in this case.
                owner = owning_ranks[name]
                if owner == iproc:
                    irange += gstart
                else:
                    irange += np.sum(sizes[:owner, in_var_idx])

            # all local idxs that correspond to vars from other procs will be -1
            # so each entry of loc_i will either contain a valid local index,
            # indicating we should set the local vector entry to 1.0 before running
            # solve_linear, or it will contain -1, indicating we should not set any
            # value before calling solve_linear.
            loc_i = np.full(irange.shape, -1, dtype=int)
            if gend > gstart:
                loc = np.nonzero(np.logical_and(irange >= gstart, irange < gend))[0]
                if in_idxs is None:
                    if in_var_meta['distributed']:
                        loc_i[loc] = np.arange(0, gend - gstart, dtype=int)
                    else:
                        loc_i[loc] = irange[loc] - gstart
                else:
                    loc_i[loc] = irange[loc]
                    if not in_var_meta['distributed']:
                        loc_i[loc] -= gstart

                loc_offset = offsets[iproc, in_var_idx] - offsets[iproc, 0]
                loc_i[loc] += loc_offset

            loc_idxs.append(loc_i)

            if parallel_deriv_color:
                has_par_deriv_color = True
                if parallel_deriv_color not in idx_iter_dict:
                    if matmat:
                        it = self.par_deriv_matmat_iter
                    else:
                        it = self.par_deriv_iter
                    imeta = defaultdict(bool)
                    imeta["par_deriv_color"] = parallel_deriv_color
                    imeta["matmat"] = matmat
                    imeta["idx_list"] = [(start, end)]
                    idx_iter_dict[parallel_deriv_color] = (imeta, it)
                else:
                    imeta, _ = idx_iter_dict[parallel_deriv_color]
                    if imeta['matmat'] != matmat:
                        raise RuntimeError("Mixing of vectorized and non-vectorized derivs in "
                                           "the same parallel color group (%s) is not "
                                           "supported." % parallel_deriv_color)
                    imeta['idx_list'].append((start, end))
            elif matmat:
                if name not in idx_iter_dict:
                    imeta = defaultdict(bool)
                    imeta["matmat"] = matmat
                    imeta["idx_list"] = [np.arange(start, end, dtype=int)]
                    idx_iter_dict[name] = (imeta, self.matmat_iter)
                else:
                    raise RuntimeError("Variable name '%s' matches a parallel_deriv_color "
                                       "name." % name)
            elif not simul_coloring:  # plain old single index iteration
                imeta = defaultdict(bool)
                imeta["idx_list"] = np.arange(start, end, dtype=int)
                idx_iter_dict[name] = (imeta, self.single_index_iter)

            if name in relevant:
                tup = (rhsname, relevant[name]['@all'][1], cache_lin_sol)
            else:
                tup = (rhsname, _contains_all, cache_lin_sol)

            idx_map.extend([tup] * (end - start))
            start = end

        if has_par_deriv_color:
            _fix_pdc_lengths(idx_iter_dict)

        loc_idxs = np.hstack(loc_idxs)

        if simul_coloring and mode in simul_coloring:
            imeta = defaultdict(bool)
            imeta["coloring"] = simul_coloring
            all_rel_systems = set()
            cache = False
            imeta['itermeta'] = itermeta = []
            locs = None
            for color, ilist in enumerate(simul_coloring[mode][0]):
                for i in ilist:
                    _, rel_systems, cache_lin_sol = idx_map[i]
                    _update_rel_systems(all_rel_systems, rel_systems)
                    cache |= cache_lin_sol

                iterdict = defaultdict(bool)

                if color != 0:
                    locs = loc_idxs[ilist]
                    iterdict['local_in_idxs'] = locs[locs != -1.0]

                iterdict['relevant'] = all_rel_systems
                iterdict['cache_lin_solve'] = cache
                itermeta.append(iterdict)

            idx_iter_dict['@simul_coloring'] = (imeta, self.simul_coloring_iter)

        return idx_map, loc_idxs, idx_iter_dict

    def _get_solvec_map(self, names, vois, abs2meta, mode):
        """
        Create a dict mapping vecname and direction to an index array into the solution vector.

        Using the index array to pull values from the solution vector will give the values
        in the order needed by the jacobian.

        Parameters
        ----------
        names : iter of str
            Names of the variables making up the rows or columns of the jacobian.
        vois : dict
            Mapping of variable of interest (desvar or response) name to its metadata.
        abs2meta : dict
            Mapping of absolute var name to metadata for that var.
        mode : str
            Derivative solution direction.

        Returns
        -------
        dict
            Mapping of vecname to index array for all names in order
        """
        idxs = {}
        jac_idxs = {}
        model = self.model
        myproc = model.comm.rank
        owners = model._owning_rank
        fwd = mode == 'fwd'
        missing = False
        full_slice = slice(None)

        for vecname in self.model._lin_vec_names:
            inds = []
            jac_inds = []
            sizes = model._var_sizes[vecname]['output']
            offsets = model._var_offsets[vecname]['output']
            abs2idx = model._var_allprocs_abs2idx[vecname]
            start = end = 0

            for name in names:
                indices = vois[name]['indices'] if name in vois else None
                meta = abs2meta[name]

                if name in abs2idx:
                    var_idx = abs2idx[name]
                    if meta['distributed']:
                        # if var is distributed, we need all of its parts from all procs
                        dist_idxs = []
                        for rank in range(model.comm.size):
                            if sizes[rank, var_idx] > 0:
                                offset = offsets[rank, var_idx]
                                dist_idxs.append(np.arange(offset, offset + sizes[rank, var_idx],
                                                           dtype=INT_DTYPE))
                        idx_array = np.hstack(dist_idxs)
                    else:
                        if sizes[myproc, var_idx] > 0 and fwd:
                            iproc = myproc
                        else:
                            iproc = owners[name]

                        offset = offsets[iproc, var_idx]
                        idx_array = np.arange(offset, offset + sizes[iproc, var_idx],
                                              dtype=INT_DTYPE)
                        if indices is not None:
                            idx_array = idx_array[indices]

                    sz = idx_array.size
                else:
                    missing = True
                    sz = meta['global_size']

                if indices is not None:
                    sz = len(indices)

                end += sz
                if name in abs2idx:
                    inds.append(idx_array)
                    jac_inds.append((start, end))

                start = end

            idxs[vecname] = np.hstack(inds)

            if missing:
                jac_idxs[vecname] = np.hstack([np.arange(start, end, dtype=INT_DTYPE)
                                               for start, end in jac_inds])
            else:
                jac_idxs[vecname] = full_slice

        return idxs, jac_idxs

    def _get_tuple_map(self, names, vois, abs2meta):
        """
        Create a dict that maps var name to metadata tuple.

        The tuple has the form (jacobian row/column slice, indices, distrib)

        Parameters
        ----------
        names : iter of str
            Names of the variables making up the rows or columns of the jacobian.
        vois : dict
            Mapping of variable of interest (desvar or response) name to its metadata.
        abs2meta : dict
            Mapping of absolute var name to metadata for that var.

        Returns
        -------
        dict
            Dict of metadata tuples keyed by output name.
        int
            Total number of rows or columns.
        """
        idx_map = {}
        start = 0
        end = 0

        for name in names:
            if name in vois:
                # this 'size' already takes indices into account
                size = vois[name]['size']
                indices = vois[name]['indices']
            else:
                size = abs2meta[name]['global_size']
                indices = None

            end += size

            idx_map[name] = (slice(start, end), indices, abs2meta[name]['distributed'])
            start = end

        return idx_map, end  # after the loop, end is the total size

    #
    # outer loop iteration functions
    #
    def single_index_iter(self, imeta, mode):
        """
        Iterate over single indices for a single variable.

        Parameters
        ----------
        imeta : dict
            Dictionary of iteration metadata.
        mode : str
            Direction of derivative solution.

        Yields
        ------
        int
            Current index.
        method
            Input setter method.
        method
            Jac setter method.
        """
        for i in imeta['idx_list']:
            yield i, self.single_input_setter, self.single_jac_setter, None

    def simul_coloring_iter(self, imeta, mode):
        """
        Iterate over index lists for the simul coloring case.

        Parameters
        ----------
        imeta : dict
            Dictionary of iteration metadata.
        mode : str
            Direction of derivative solution.

        Yields
        ------
        list of int or int
            Current indices or current index.
        method
            Input setter method.
        method
            Jac setter method.
        """
        coloring_info = imeta['coloring']
        both = 'fwd' in coloring_info and 'rev' in coloring_info
        input_setter = self.simul_coloring_input_setter
        jac_setter = self.simul_coloring_jac_setter

        # for mode in modes:
        for color, ilist in enumerate(coloring_info[mode][0]):
            if color == 0:
                # do all uncolored indices individually (one linear solve per index)
                if both:
                    for i in ilist:
                        yield [i], input_setter, jac_setter, None
                else:
                    for i in ilist:
                        yield i, self.single_input_setter, self.single_jac_setter, None
            else:
                # yield all indices for a color at once
                yield ilist, input_setter, jac_setter, imeta['itermeta'][color]

    def par_deriv_iter(self, imeta, mode):
        """
        Iterate over index lists for the parallel deriv case.

        Parameters
        ----------
        imeta : dict
            Dictionary of iteration metadata.
        mode : str
            Direction of derivative solution.

        Yields
        ------
        list of int
            Current indices.
        method
            Input setter method.
        method
            Jac setter method.
        """
        idxs = imeta['idx_list']
        for tup in zip(*idxs):
            yield tup, self.par_deriv_input_setter, self.par_deriv_jac_setter, None

    def matmat_iter(self, imeta, mode):
        """
        Iterate over index lists for the matrix matrix case.

        Parameters
        ----------
        imeta : dict
            Dictionary of iteration metadata.
        mode : str
            Direction of derivative solution.

        Yields
        ------
        list of int
            Current indices.
        method
            Input setter method.
        method
            Jac setter method.
        """
        for idx_list in imeta['idx_list']:
            yield idx_list, self.matmat_input_setter, self.matmat_jac_setter, None

    def par_deriv_matmat_iter(self, imeta, mode):
        """
        Iterate over index lists for the combined parallel deriv matrix matrix case.

        Parameters
        ----------
        imeta : dict
            Dictionary of iteration metadata.
        mode : str
            Direction of derivative solution.

        Yields
        ------
        list of ndarray of int
            Current indices.
        method
            Input setter method.
        method
            Jac setter method.
        """
        # here, idxs is a list of arrays.  One array in the list for each parallel deriv
        # variable, and the entries in each array are all of the indices corresponding
        # to that variable's rows or columns in the total jacobian.
        idxs = imeta['idx_list']
        yield idxs, self.par_deriv_matmat_input_setter, self.par_deriv_matmat_jac_setter, None

    #
    # input setter functions
    #
    def single_input_setter(self, idx, imeta, mode):
        """
        Set -1's into the input vector in the single index case.

        Parameters
        ----------
        idx : int
            Total jacobian row or column index.
        imeta : dict
            Dictionary of iteration metadata.
        mode : str
            Direction of derivative solution.

        Returns
        -------
        set
            Set of relevant system names.
        tuple or None
            vec_name corresponding to the given index (or None).
        int or None
            key used for storage of cached linear solve (if active, else None).
        """
        vecname, rel_systems, cache_lin_sol = self.in_idx_map[mode][idx]

        loc_idx = self.in_loc_idxs[mode][idx]
        if loc_idx >= 0:
            # We apply a -1 here because the derivative of the output is minus the derivative of
            # the residual in openmdao.
            self.input_vec[mode][vecname]._data[loc_idx] = -1.0

        if cache_lin_sol:
            return rel_systems, (vecname,), (idx, mode)
        else:
            return rel_systems, None, None

    def simul_coloring_input_setter(self, inds, itermeta, mode):
        """
        Set -1's into the input vector in the simul coloring case.

        Parameters
        ----------
        inds : list of int
            Total jacobian row or column indices.
        itermeta : dict
            Dictionary of iteration metadata.
        mode : str
            Direction of derivative solution.

        Returns
        -------
        set
            Set of relevant system names.
        tuple of str or None
            'linear' or None if linear solve caching is inactive.
        int or None
            key used for storage of cached linear solve (if active, else None).
        """
        if itermeta is None:
            return self.single_input_setter(inds[0], None, mode)

        # We apply a -1 here because the derivative of the output is minus the derivative of
        # the residual in openmdao.
        self.input_vec[mode]['linear']._data[itermeta['local_in_idxs']] = -1.0

        if itermeta['cache_lin_solve']:
            return itermeta['relevant'], ('linear',), (inds[0], mode)
        else:
            return itermeta['relevant'], None, None

    def par_deriv_input_setter(self, inds, imeta, mode):
        """
        Set -1's into the input vector in the parallel derivative case.

        Parameters
        ----------
        inds : tuple of int
            Total jacobian row or column indices.
        imeta : dict
            Dictionary of iteration metadata.
        mode : str
            Direction of derivative solution.

        Returns
        -------
        set
            Set of relevant system names.
        list of str or None
            List of vec_names or None if linear solve caching is inactive.
        int or None
            key used for storage of cached linear solve (if active, else None).
        """
        all_rel_systems = set()
        vec_names = set()

        for i in inds:
            rel_systems, vnames, _ = self.single_input_setter(i, imeta, mode)
            _update_rel_systems(all_rel_systems, rel_systems)
            if vnames is not None:
                vec_names.add(vnames[0])

        if vec_names:
            return all_rel_systems, sorted(vec_names), (inds[0], mode)
        else:
            return all_rel_systems, None, None

    def matmat_input_setter(self, inds, imeta, mode):
        """
        Set -1's into the input vector in the matrix-matrix case.

        Parameters
        ----------
        inds : ndarray of int
            Total jacobian row or column indices.
        imeta : dict
            Dictionary of iteration metadata.
        mode : str
            Direction of derivative solution.

        Returns
        -------
        set
            Set of relevant system names.
        tuple of str or None
            (vec_name,) or None if linear solve caching is inactive.
        int or None
            key used for storage of cached linear solve (if active, else None).
        """
        input_vec = self.input_vec[mode]
        in_idx_map = self.in_idx_map[mode]
        in_loc_idxs = self.in_loc_idxs[mode]

        vec_name, rel_systems, cache_lin_sol = in_idx_map[inds[0]]

        dinputs = input_vec[vec_name]

        for col, i in enumerate(inds):
            loc_idx = in_loc_idxs[i]
            if loc_idx != -1:
                # We apply a -1 here because the derivative of the output is minus the derivative
                # of the residual in openmdao.
                dinputs._data[loc_idx, col] = -1.0

        if cache_lin_sol:
            return rel_systems, (vec_name,), (inds[0], mode)
        else:
            return rel_systems, None, None

    def par_deriv_matmat_input_setter(self, inds, imeta, mode):
        """
        Set -1's into the input vector in the matrix matrix with parallel deriv case.

        Parameters
        ----------
        inds : list of ndarray of int
            Total jacobian row or column indices.
        imeta : dict
            Dictionary of iteration metadata.
        mode : str
            Direction of derivative solution.

        Returns
        -------
        set
            Set of relevant system names.
        list of str or None
            vec_names or None if linear solve caching is inactive.
        int or None
            key used for storage of cached linear solve (if active, else None).
        """
        input_vec = self.input_vec[mode]
        in_idx_map = self.in_idx_map[mode]
        in_loc_idxs = self.in_loc_idxs[mode]

        all_rel_systems = set()
        cache = False

        vec_names = set()
        for matmat_idxs in inds:
            vec_name, rel_systems, cache_lin_sol = in_idx_map[matmat_idxs[0]]
            if cache_lin_sol:
                vec_names.add(vec_name)
            cache |= cache_lin_sol
            _update_rel_systems(all_rel_systems, rel_systems)

            dinputs = input_vec[vec_name]
            ncol = dinputs._ncol

            for col, i in enumerate(matmat_idxs):
                loc_idx = in_loc_idxs[i]
                if loc_idx != -1:

                    # We apply a -1 here because the derivative of the output is minus the
                    # derivative of the residual in openmdao.
                    if ncol > 1:
                        dinputs._data[loc_idx, col] = -1.0
                    else:
                        dinputs._data[loc_idx] = -1.0

        if cache:
            return all_rel_systems, sorted(vec_names), (inds[0][0], mode)
        else:
            return all_rel_systems, None, None

    #
    # Jacobian setter functions
    #
    def single_jac_setter(self, i, mode):
        """
        Set the appropriate part of the total jacobian for a single input index.

        Parameters
        ----------
        i : int
            Total jacobian row or column index.
        mode : str
            Direction of derivative solution.
        """
        vecname, _, _ = self.in_idx_map[mode][i]
        deriv_idxs, jac_idxs = self.solvec_map[mode]

        scatter = self.jac_scatters[mode][vecname]
        if scatter is None:
            deriv_val = self.output_vec[mode][vecname]._data
            if mode == 'fwd':
                self.J[jac_idxs[vecname], i] = deriv_val[deriv_idxs[vecname]]
            else:  # rev
                self.J[i, jac_idxs[vecname]] = deriv_val[deriv_idxs[vecname]]
        else:
            self.jac_petsc[mode].array[:] = 0.
            scatter.scatter(self.soln_petsc[mode][vecname][0],
                            self.jac_petsc[mode], addv=False, mode=False)
            if mode == 'fwd':
                self.J[:, i] = self.jac_petsc[mode].array
            else:
                self.J[i] = self.jac_petsc[mode].array

    def par_deriv_jac_setter(self, inds, mode):
        """
        Set the appropriate part of the total jacobian for multiple input indices.

        Parameters
        ----------
        inds : tuple of int
            Total jacobian row or column indices.
        mode : str
            Direction of derivative solution.
        """
        for i in inds:
            self.single_jac_setter(i, mode)

    def simul_coloring_jac_setter(self, inds, mode):
        """
        Set the appropriate part of the total jacobian for simul coloring input indices.

        Parameters
        ----------
        inds : list of int
            Total jacobian row or column indices.
        mode : str
            Direction of derivative solution.
        """
        row_col_map = self.simul_coloring[mode][1]
        fwd = mode == 'fwd'

        J = self.J
        deriv_idxs, _ = self.solvec_map[mode]

        # because simul_coloring cannot be used with vectorized derivs (matmat) or parallel
        # deriv coloring, vecname will always be 'linear', and we don't need to check
        # vecname for each index.
        deriv_val = self.output_vec[mode]['linear']._data
        reduced_derivs = deriv_val[deriv_idxs['linear']]

        # TODO: add code here to handle running under MPI

        if fwd:
            for i in inds:
                J[row_col_map[i], i] = reduced_derivs[row_col_map[i]]
        else:
            for i in inds:
                J[i, row_col_map[i]] = reduced_derivs[row_col_map[i]]

    def matmat_jac_setter(self, inds, mode):
        """
        Set the appropriate part of the total jacobian for matrix matrix input indices.

        Parameters
        ----------
        inds : ndarray of int
            Total jacobian row or column indices.
        mode : str
            Direction of derivative solution. (ignored)
        """
        # in plain matmat, all inds are for a single variable for each iteration of the outer loop,
        # so any relevance can be determined only once.
        vecname, _, _ = self.in_idx_map[mode][inds[0]]
        ncol = self.output_vec[mode][vecname]._ncol
        nproc = self.comm.size
        fwd = self.mode == 'fwd'
        J = self.J
        out_meta = self.out_meta[mode]

        deriv_val = self.output_vec[mode][vecname]._data
        deriv_idxs, jac_idxs = self.solvec_map[mode]
        scatter = self.jac_scatters[mode][vecname]
        jac_inds = jac_idxs[vecname]
        if scatter is None:
            deriv_val = deriv_val[deriv_idxs[vecname], :]
            if mode == 'fwd':
                for col, i in enumerate(inds):
                    self.J[jac_inds, i] = deriv_val[:, col]
            else:  # rev
                for col, i in enumerate(inds):
                    self.J[i, jac_inds] = deriv_val[:, col]
        else:
            solution = self.soln_petsc[mode][vecname]
            for col, i in enumerate(inds):
                self.jac_petsc[mode].array[:] = 0.
                if ncol > 1:
                    solution[0].array = solution[1][:, col]
                else:
                    solution[0].array = solution[1]
                scatter.scatter(self.soln_petsc[mode][vecname][0],
                                self.jac_petsc[mode], addv=False, mode=False)
                if mode == 'fwd':
                    self.J[:, i] = self.jac_petsc[mode].array
                else:
                    self.J[i] = self.jac_petsc[mode].array

    def par_deriv_matmat_jac_setter(self, inds, mode):
        """
        Set the appropriate part of the total jacobian for par_deriv matrix matrix input indices.

        Parameters
        ----------
        inds : list of ndarray of int
            Total jacobian row or column indices.
        mode : str
            Direction of derivative solution. (ignored)
        """
        for matmat_idxs in inds:
            self.matmat_jac_setter(matmat_idxs, mode)

    def compute_totals(self):
        """
        Compute derivatives of desired quantities with respect to desired inputs.

        Returns
        -------
        derivs : object
            Derivatives in form requested by 'return_format'.
        """
        debug_print = self.debug_print
        par_deriv = self.par_deriv

        has_lin_cons = self.has_lin_cons

        model = self.model
        vec_dinput = model._vectors['input']
        vec_doutput = model._vectors['output']
        vec_dresid = model._vectors['residual']

        # Prepare model for calculation by cleaning out the derivatives
        # vectors.
        for vec_name in model._lin_vec_names:
            vec_dinput[vec_name]._data[:] = 0.0
            vec_doutput[vec_name]._data[:] = 0.0
            vec_dresid[vec_name]._data[:] = 0.0

        # Linearize Model
        t0 = time()
        model._linearize(model._assembled_jac, sub_do_ln=model._linear_solver._linearize_children())
        self.time_linearize_sys += time() - t0
        t0 = time()
        model._linear_solver._linearize()
        self.time_lienarize_solver += time() - t0

<<<<<<< HEAD
        t0 = time()
        for iter_mode in self.idx_iter_dict:
            for key, meta in iteritems(self.idx_iter_dict[iter_mode]):
                _, _, idx_info, idx_iter = meta
                for inds, input_setter, jac_setter, mode in idx_iter(idx_info):
=======
        # Main loop over columns (fwd) or rows (rev) of the jacobian
        for mode in self.idx_iter_dict:
            for key, idx_info in iteritems(self.idx_iter_dict[mode]):
                imeta, idx_iter = idx_info
                for inds, input_setter, jac_setter, itermeta in idx_iter(imeta, mode):
>>>>>>> e2ed4e16
                    # this sets dinputs for the current par_deriv_color to 0
                    # dinputs is dresids in fwd, doutouts in rev
                    vec_doutput['linear']._data[:] = 0.0
                    if mode == 'fwd':
                        vec_dresid['linear']._data[:] = 0.0
                    else:  # rev
                        vec_dinput['linear']._data[:] = 0.0

                    rel_systems, vec_names, cache_key = input_setter(inds, itermeta, mode)

                    if debug_print:
                        if par_deriv and key in par_deriv:
                            varlist = '(' + ', '.join([name for name in par_deriv[key]]) + ')'
                            print('Solving color:', key, varlist)
                        else:
                            print('Solving variable:', key)

                        sys.stdout.flush()
                        t0 = time()

                    # restore old linear solution if cache_linear_solution was set by the user for
                    # any input variables involved in this linear solution.
                    if cache_key is not None and not has_lin_cons:
                        self._restore_linear_solution(vec_names, cache_key, self.mode)
                        model._solve_linear(model._lin_vec_names, self.mode, rel_systems)
                        self._save_linear_solution(vec_names, cache_key, self.mode)
                    else:
                        model._solve_linear(model._lin_vec_names, mode, rel_systems)

                    if debug_print:
                        print('Elapsed Time:', time.time() - t0, '\n')
                        sys.stdout.flush()

                    jac_setter(inds, mode)

        self.time_solve += time() - t0
        if self.has_scaling:
            self._do_scaling(self.J_dict)

        if debug_print:
            # Debug outputs scaled derivatives.
            self._print_derivatives()

        # np.save("total_jac.npy", self.J)

        return self.J_final

    def compute_totals_approx(self, initialize=False):
        """
        Compute derivatives of desired quantities with respect to desired inputs.

        Uses an approximation method, e.g., fd or cs to calculate the derivatives.

        Parameters
        ----------
        initialize : bool
            Set to True to re-initialize the FD in model. This is only needed when manually
            calling compute_totals on the problem.

        Returns
        -------
        derivs : object
            Derivatives in form requested by 'return_format'.
        """
        of = self.of
        wrt = self.wrt
        model = self.model
        return_format = self.return_format

        # Prepare model for calculation by cleaning out the derivatives
        # vectors.
        for vec_name in model._lin_vec_names:
            model._vectors['input'][vec_name].set_const(0.0)
            model._vectors['output'][vec_name].set_const(0.0)
            model._vectors['residual'][vec_name].set_const(0.0)

        # Solve for derivs with the approximation_scheme.
        # This cuts out the middleman by grabbing the Jacobian directly after linearization.

        # Re-initialize so that it is clean.
        if initialize:
            if model._approx_schemes:
                method = list(model._approx_schemes)[0]
                kwargs = model._owns_approx_jac_meta
                model.approx_totals(method=method, **kwargs)
            else:
                model.approx_totals(method='fd')

        model._setup_jacobians(recurse=False)

        # Linearize Model
        model._linearize(model._assembled_jac, sub_do_ln=model._linear_solver._linearize_children())

        approx_jac = model._jacobian._subjacs_info

        of_idx = model._owns_approx_of_idx
        wrt_idx = model._owns_approx_wrt_idx

        if return_format == 'flat_dict':
            totals = OrderedDict()
            for prom_out, output_name in zip(self.prom_of, of):
                for prom_in, input_name in zip(self.prom_wrt, wrt):
                    totals[prom_out, prom_in] = _get_subjac(approx_jac[output_name, input_name],
                                                            prom_out, prom_in, of_idx, wrt_idx)

        elif return_format == 'dict':
            totals = OrderedDict()
            for prom_out, output_name in zip(self.prom_of, of):
                totals[prom_out] = tot = OrderedDict()
                for prom_in, input_name in zip(self.prom_wrt, wrt):
                    tot[prom_in] = _get_subjac(approx_jac[output_name, input_name],
                                               prom_out, prom_in, of_idx, wrt_idx)

        elif return_format == 'array':
            totals = self.J_dict  # J_dict has views into the array jacobian
            for prom_out, output_name in zip(self.prom_of, of):
                tot = totals[prom_out]
                for prom_in, input_name in zip(self.prom_wrt, wrt):
                    tot[prom_in][:] = _get_subjac(approx_jac[output_name, input_name],
                                                  prom_out, prom_in, of_idx, wrt_idx)
        else:
            msg = "Unsupported return format '%s." % return_format
            raise NotImplementedError(msg)

        if self.has_scaling:
            self._do_scaling(totals)

        if return_format == 'array':
            totals = self.J  # change back to array version

        return totals

    def _restore_linear_solution(self, vec_names, key, mode):
        """
        Restore the previous linear solution.

        Parameters
        ----------
        vec_names : list of str
            Names of output vectors to restore.
        key : hashable object
            Key to lookup linear solution.
        mode : str
            Direction of derivative solution.
        """
        lin_sol_cache = self.lin_sol_cache
        if key in lin_sol_cache:
            lin_sol = lin_sol_cache[key]
            for i, vec_name in enumerate(vec_names):
                save_vec = lin_sol[i]
                doutputs = self.output_vec[mode][vec_name]
                doutputs._data[:] = save_vec
        else:
            lin_sol_cache[key] = lin_sol = []
            for vec_name in vec_names:
                lin_sol.append(deepcopy(self.output_vec[mode][vec_name]._data))

    def _save_linear_solution(self, vec_names, key, mode):
        """
        Save the current linear solution.

        Parameters
        ----------
        vec_names : list of str
            Names of output vectors to restore.
        key : hashable object
            Key to lookup linear solution.
        mode : str
            Direction of derivative solution.
        """
        lin_sol = self.lin_sol_cache[key]
        for i, vec_name in enumerate(vec_names):
            save_vec = lin_sol[i]
            doutputs = self.output_vec[mode][vec_name]
            save_vec[:] = doutputs._data

    def _do_scaling(self, J):
        """
        Apply scalers to the jacobian if the driver defined any.

        Parameters
        ----------
        J : dict
            Jacobian to be scaled.
        """
        # use promoted names for design vars and responses
        desvars = self.prom_design_vars
        responses = self.prom_responses

        if self.return_format in ('dict', 'array'):
            for prom_out, odict in iteritems(J):
                oscaler = responses[prom_out]['scaler']

                for prom_in, val in iteritems(odict):
                    iscaler = desvars[prom_in]['scaler']

                    # Scale response side
                    if oscaler is not None:
                        val[:] = (oscaler * val.T).T

                    # Scale design var side
                    if iscaler is not None:
                        val *= 1.0 / iscaler

        elif self.return_format == 'flat_dict':
            for tup, val in iteritems(J):
                prom_out, prom_in = tup
                oscaler = responses[prom_out]['scaler']
                iscaler = desvars[prom_in]['scaler']

                # Scale response side
                if oscaler is not None:
                    val[:] = (oscaler * val.T).T

                # Scale design var side
                if iscaler is not None:
                    val *= 1.0 / iscaler
        else:
            raise RuntimeError("Derivative scaling by the driver only supports the 'dict' and "
                               "'array' formats at present.")

    def _print_derivatives(self):
        """
        Print out the derivatives when debug_print is True.
        """
        if self.return_format == 'dict':
            J = self.J_dict
            for of in self.of:
                for wrt in self.wrt:
                    pprint.pprint({(of, wrt): J[of][wrt]})
        else:
            J = self.J
            for i, of in enumerate(self.of):
                out_slice = self.of_meta[of][0]
                for j, wrt in enumerate(self.wrt):
                    pprint.pprint({(of, wrt): J[out_slice, self.wrt_meta[wrt][0]]})

        print('')
        sys.stdout.flush()

    def record_derivatives(self, requester, metadata):
        """
        Record derivatives to the recorder.

        Parameters
        ----------
        requester : <Driver>
            Object requesting derivatives.
        metadata : dict
            Dictionary containing execution metadata.
        """
        recording_iteration.stack.append((requester._get_name(), requester.iter_count))

        try:
            totals = self._get_dict_J(self.J, self.wrt, self.prom_wrt, self.of, self.prom_of,
                                      self.wrt_meta, self.of_meta, 'flat_dict_structured_key')
            requester._rec_mgr.record_derivatives(requester, totals, metadata)

        finally:
            recording_iteration.stack.pop()


def _get_subjac(jac_meta, prom_out, prom_in, of_idx, wrt_idx):
    """
    Return proper subjacobian based on input/output names and indices.

    Parameters
    ----------
    jac_meta : dict
        Partial subjacobian metadata coming from approx_jac.
    prom_out : str
        Promoted output name.
    prom_in : str
        Promoted input name.
    of_idx : dict
        Mapping of promoted output name to indices.
    wrt_idx : dict
        Mapping of promoted input name to indices.

    Returns
    -------
    ndarray
        The desired subjacobian.
    """
    if jac_meta['rows'] is not None:  # sparse list format
        # This is a design variable that was declared as an obj/con.
        tot = np.eye(len(jac_meta['value']))
        if prom_out in of_idx:
            tot = tot[of_idx[prom_out], :]
        if prom_in in wrt_idx:
            tot = tot[:, wrt_idx[prom_in]]
        return tot
    else:
        return jac_meta['value']


def _check_voi_meta(name, parallel_deriv_color, matmat, simul_coloring):
    """
    Check the contents of the given metadata for incompatible options.

    An exception will be raised if options are incompatible.

    Parameters
    ----------
    name : str
        Name of the variable.
    parallel_deriv_color : str
        Color of parallel deriv grouping.
    matmat : bool
        If True, vectorize derivatives for this variable.
    simul_coloring : ndarray
        Array of colors. Each entry corresponds to a column or row of the total jacobian.
    """
    if simul_coloring:
        if parallel_deriv_color:
            raise RuntimeError("Using both simul_coloring and parallel_deriv_color with "
                               "variable '%s' is not supported." % name)
        if matmat:
            raise RuntimeError("Using both simul_coloring and vectorize_derivs with "
                               "variable '%s' is not supported." % name)


def _fix_pdc_lengths(idx_iter_dict):
    """
    Take any parallel_deriv_color entries and make sure their index arrays are same length.

    Parameters
    ----------
    idx_iter_dict : dict
        Dict of a name/color mapped to indexing information.
    """
    for imeta, _ in itervalues(idx_iter_dict):
        par_deriv_color = imeta['par_deriv_color']
        matmat = imeta['matmat']
        range_list = imeta['idx_list']
        if par_deriv_color:
            if not matmat:
                lens = np.array([end - start for start, end in range_list])
                maxlen = np.max(lens)
                diffs = lens - maxlen
            if not matmat and np.any(diffs):
                for i, diff in enumerate(diffs):
                    start, end = range_list[i]
                    if diff < 0:
                        range_list[i] = np.empty(maxlen, dtype=int)
                        range_list[i][:end - start] = np.arange(start, end, dtype=int)
                        range_list[i][end - start:] = range_list[i][end - start - 1]
                    else:
                        range_list[i] = np.arange(start, end, dtype=int)
            else:
                # just convert all (start, end) tuples to aranges
                for i, (start, end) in enumerate(range_list):
                    range_list[i] = np.arange(start, end, dtype=int)


def _update_rel_systems(all_rel_systems, rel_systems):
    """
    Combine all relevant systems in those cases where we have multiple input variables involved.

    Parameters
    ----------
    all_rel_systems : set
        Current set of all relevant system names.
    rel_systems : set
        Set of relevant system names for the latest iteration.
    """
    if all_rel_systems is _contains_all or rel_systems is _contains_all:
        all_rel_systems = _contains_all
    else:
        all_rel_systems.update(rel_systems)<|MERGE_RESOLUTION|>--- conflicted
+++ resolved
@@ -1214,19 +1214,12 @@
         model._linear_solver._linearize()
         self.time_lienarize_solver += time() - t0
 
-<<<<<<< HEAD
         t0 = time()
-        for iter_mode in self.idx_iter_dict:
-            for key, meta in iteritems(self.idx_iter_dict[iter_mode]):
-                _, _, idx_info, idx_iter = meta
-                for inds, input_setter, jac_setter, mode in idx_iter(idx_info):
-=======
         # Main loop over columns (fwd) or rows (rev) of the jacobian
         for mode in self.idx_iter_dict:
             for key, idx_info in iteritems(self.idx_iter_dict[mode]):
                 imeta, idx_iter = idx_info
                 for inds, input_setter, jac_setter, itermeta in idx_iter(imeta, mode):
->>>>>>> e2ed4e16
                     # this sets dinputs for the current par_deriv_color to 0
                     # dinputs is dresids in fwd, doutouts in rev
                     vec_doutput['linear']._data[:] = 0.0
