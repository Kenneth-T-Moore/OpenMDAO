--- conflicted
+++ resolved
@@ -403,16 +403,11 @@
         var_set : hashable object
             For advanced users only. ID or color for this variable, relevant for reconfigurability.
             Default is 0.
-<<<<<<< HEAD
-=======
-        distributed : bool
-            If True, this variable is distributed across multiple processes.
 
         Returns
         -------
         dict
             metadata for added variable
->>>>>>> 55d22e2e
         """
         if inspect.stack()[1][3] == '__init__':
             warn_deprecation("In the future, the 'add_output' method must be "
