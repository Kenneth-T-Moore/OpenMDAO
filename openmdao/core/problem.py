--- conflicted
+++ resolved
@@ -33,15 +33,10 @@
         pointer to the top-level <System> object (root node in the tree).
     comm : MPI.Comm or <FakeComm>
         the global communicator; the same as that of assembler and root.
-<<<<<<< HEAD
     _assembler : <Assembler>
         pointer to the global <Assembler> object.
-=======
-    _assembler : Assembler
-        pointer to the global Assembler object.
     _use_ref_vector : bool
         if True, allocate vectors to store ref. values.
->>>>>>> d14b7aff
     """
 
     def __init__(self, root=None, comm=None, AssemblerClass=None,
@@ -54,15 +49,10 @@
             pointer to the top-level <System> object (root node in the tree).
         comm : MPI.Comm or <FakeComm> or None
             the global communicator; the same as that of assembler and root.
-<<<<<<< HEAD
         AssemblerClass : <Assembler> or None
             pointer to the global <Assembler> object.
-=======
-        AssemblerClass : Assembler or None
-            pointer to the global Assembler object.
         use_ref_vector : bool
             if True, allocate vectors to store ref. values.
->>>>>>> d14b7aff
         """
         if comm is None:
             try:
@@ -197,26 +187,17 @@
 
         return self
 
-<<<<<<< HEAD
-    def setup_vector(self, vec_name, VectorClass):
+    def setup_vector(self, vec_name, VectorClass, use_ref_vector):
         """Set up the 'vec_name' <Vector>.
-=======
-    def setup_vector(self, vec_name, VectorClass, use_ref_vector):
-        """Set up the 'vec_name' Vector.
->>>>>>> d14b7aff
 
         Args
         ----
         vec_name : str
             name of the vector.
         VectorClass : type
-<<<<<<< HEAD
             reference to the actual <Vector> class.
-=======
-            reference to the actual Vector class.
         use_ref_vector : bool
             if True, allocate vectors to store ref. values.
->>>>>>> d14b7aff
         """
         root = self.root
         assembler = self._assembler
