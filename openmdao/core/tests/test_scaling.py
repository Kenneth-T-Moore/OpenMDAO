"""Define the units/scaling tests."""
from __future__ import division, print_function

import unittest
from six import assertRaisesRegex

import numpy as np

from openmdao.api import Problem, Group, ExplicitComponent, ImplicitComponent, IndepVarComp
from openmdao.api import NewtonSolver, ScipyKrylov, NonlinearBlockGS, DirectSolver

from openmdao.utils.assert_utils import assert_rel_error
from openmdao.test_suite.components.expl_comp_array import TestExplCompArrayDense
from openmdao.test_suite.components.impl_comp_array import TestImplCompArrayDense


class PassThroughLength(ExplicitComponent):
    """Units/scaling test component taking length in cm and passing it through in km."""

    def setup(self):
        self.add_input('old_length', val=1., units='cm')
        self.add_output('new_length', val=1., units='km', ref=0.1)

    def compute(self, inputs, outputs):
        length_cm = inputs['old_length']
        length_m = length_cm * 1e-2
        length_km = length_m * 1e-3
        outputs['new_length'] = length_km


class ScalingExample1(ImplicitComponent):

    def setup(self):
        self.add_input('x1', val=100.0)
        self.add_input('x2', val=5000.0)
        self.add_output('y1', val=200., ref=1e2)
        self.add_output('y2', val=6000., ref=1e3)

    def apply_nonlinear(self, inputs, outputs, residuals):
        x1 = inputs['x1']
        x2 = inputs['x2']
        y1 = outputs['y1']
        y2 = outputs['y2']

        residuals['y1'] = 1e5 * (x1 - y1)/y1
        residuals['y2'] = 1e-5 * (x2 - y2)/y2


class ScalingExample2(ImplicitComponent):

    def setup(self):
        self.add_input('x1', val=100.0)
        self.add_input('x2', val=5000.0)
        self.add_output('y1', val=200., res_ref=1e5)
        self.add_output('y2', val=6000., res_ref=1e-5)

    def apply_nonlinear(self, inputs, outputs, residuals):
        x1 = inputs['x1']
        x2 = inputs['x2']
        y1 = outputs['y1']
        y2 = outputs['y2']

        residuals['y1'] = 1e5 * (x1 - y1)/y1
        residuals['y2'] = 1e-5 * (x2 - y2)/y2


class ScalingExample3(ImplicitComponent):

    def setup(self):
        self.add_input('x1', val=100.0)
        self.add_input('x2', val=5000.0)
        self.add_output('y1', val=200., ref=1e2, res_ref=1e5)
        self.add_output('y2', val=6000., ref=1e3, res_ref=1e-5)

    def apply_nonlinear(self, inputs, outputs, residuals):
        x1 = inputs['x1']
        x2 = inputs['x2']
        y1 = outputs['y1']
        y2 = outputs['y2']

        residuals['y1'] = 1e5 * (x1 - y1)/y1
        residuals['y2'] = 1e-5 * (x2 - y2)/y2


class ScalingExampleVector(ImplicitComponent):

    def setup(self):
        self.add_input('x', val=np.array([100., 5000.]))
        self.add_output('y', val=np.array([200., 6000.]),
                        ref=np.array([1e2, 1e3]),
                        res_ref=np.array([1e5, 1e-5]))

    def apply_nonlinear(self, inputs, outputs, residuals):
        x = inputs['x']
        y = outputs['y']

        residuals['y'][0] = 1e5 * (x[0] - y[0])/y[0]
        residuals['y'][1] = 1e-5 * (x[1] - y[1])/y[1]


class SpeedComputationWithUnits(ExplicitComponent):
    """Simple speed computation from distance and time with unit conversations."""

    def setup(self):
        self.add_input('distance', 1.0, units='m')
        self.add_input('time', 1.0, units='s')
        self.add_output('speed', units='km/h')

    def compute(self, inputs, outputs):
        distance_m = inputs['distance']
        distance_km = distance_m * 1e-3

        time_s = inputs['time']
        time_h = time_s / 3600.

        speed_kph = distance_km / time_h
        outputs['speed'] = speed_kph


class ScalingTestComp(ImplicitComponent):
    """Explicit component used to test output and residual scaling.

    This component helps assemble a system of the following form with
    [ 10. r1 c1 ,  1. r1 c2 ] [u1] = [r1]
    [  1. r2 c1 , 10. r2 c2 ] [u2] = [r2]
    where r*, c* are parameters used to control where scaling is needed.

    This component computes one row of the above system.
    """

    def initialize(self):
        self.options.declare('row', values=[1, 2])
        self.options.declare('coeffs')
        self.options.declare('use_scal', types=bool)

    def setup(self):

        r1, r2, c1, c2 = self.options['coeffs']

        # We need to start at a different initial condition for different problems.
        init_state = 1.0

        # Scale the output based on the column coeff.
        if self.options['row'] == 1:
            ref = 1. / c1
            init_state = 1.0 / c1
        elif self.options['row'] == 2:
            ref = 1. / c2
            init_state = 1.0 / c2

        # Scale the output based on the column coeff.
        if self.options['row'] == 1:
            res_ref = r1
        elif self.options['row'] == 2:
            res_ref = r2

        # Overwrite to 1 if use_scal is False
        if not self.options['use_scal']:
            ref = 1.0
            res_ref = 1.0

        self.add_input('x')
        self.add_output('y', val=init_state, ref=ref, res_ref=res_ref)

        self.declare_partials('*', '*')

    def apply_nonlinear(self, inputs, outputs, residuals):
        r1, r2, c1, c2 = self.options['coeffs']

        if self.options['row'] == 1:
            residuals['y'] = 10. * r1 * c1 * outputs['y'] + r1 * c2 * inputs['x'] - r1
        elif self.options['row'] == 2:
            residuals['y'] = 10. * r2 * c2 * outputs['y'] + r2 * c1 * inputs['x'] - r2

    def linearize(self, inputs, outputs, jacobian):
        r1, r2, c1, c2 = self.options['coeffs']

        if self.options['row'] == 1:
            jacobian['y', 'y'] = 10. * r1 * c1
            jacobian['y', 'x'] = r1 * c2
        if self.options['row'] == 2:
            jacobian['y', 'y'] = 10. * r2 * c2
            jacobian['y', 'x'] = r2 * c1


class TestScaling(unittest.TestCase):

    def test_error_messages(self):

        class EComp(ImplicitComponent):
            def setup(self):
                self.add_output('zz', val=np.ones((4, 2)), ref=np.ones((3, 5)))

        prob = Problem()
        model = prob.model = Group()
        model.add_subsystem('comp', EComp())

        msg = "The ref argument has the wrong shape"
        with assertRaisesRegex(self, ValueError, msg):
            prob.setup(check=False)

        class EComp(ImplicitComponent):
            def setup(self):
                self.add_output('zz', val=np.ones((4, 2)), ref0=np.ones((3, 5)))

        prob = Problem()
        model = prob.model = Group()
        model.add_subsystem('comp', EComp())

        msg = "The ref0 argument has the wrong shape"
        with assertRaisesRegex(self, ValueError, msg):
            prob.setup(check=False)

        class EComp(ImplicitComponent):
            def setup(self):
                self.add_output('zz', val=np.ones((4, 2)), res_ref=np.ones((3, 5)))

        prob = Problem()
        model = prob.model = Group()
        model.add_subsystem('comp', EComp())

        msg = "The res_ref argument has the wrong shape"
        with assertRaisesRegex(self, ValueError, msg):
            prob.setup(check=False)

    def test_pass_through(self):
        group = Group()
        group.add_subsystem('sys1', IndepVarComp('old_length', 1.0,
                                                 units='mm', ref=1e5))
        group.add_subsystem('sys2', PassThroughLength())
        group.connect('sys1.old_length', 'sys2.old_length')

        prob = Problem(group)

        prob.setup(check=False)
        prob.set_solver_print(level=0)

        prob['sys1.old_length'] = 3.e5
        prob.final_setup()

        assert_rel_error(self, prob['sys1.old_length'], 3.e5)
        assert_rel_error(self, prob.model._outputs['sys1.old_length'], 3.e5)
        prob.run_model()
        assert_rel_error(self, prob['sys2.new_length'], 3.e-1)
        assert_rel_error(self, prob.model._outputs['sys2.new_length'], 3.e-1)

    def test_speed(self):
        comp = IndepVarComp()
        comp.add_output('distance', 1., units='km')
        comp.add_output('time', 1., units='h')

        group = Group()
        group.add_subsystem('c1', comp)
        group.add_subsystem('c2', SpeedComputationWithUnits())
        group.connect('c1.distance', 'c2.distance')
        group.connect('c1.time', 'c2.time')

        prob = Problem(model=group)
        prob.setup(check=False)
        prob.set_solver_print(level=0)

        prob.run_model()
        assert_rel_error(self, prob['c1.distance'], 1.0)  # units: km
        assert_rel_error(self, prob['c2.distance'], 1000.0)  # units: m
        assert_rel_error(self, prob['c1.time'], 1.0)  # units: h
        assert_rel_error(self, prob['c2.time'], 3600.0)  # units: s
        assert_rel_error(self, prob['c2.speed'], 1.0)  # units: km/h (i.e., kph)

    def test_scaling(self):
        """Test convergence in essentially one Newton iteration to atol=1e-5."""
        def runs_successfully(use_scal, coeffs):
            prob = Problem(model=Group())
            prob.model.add_subsystem('row1', ScalingTestComp(row=1, coeffs=coeffs,
                                                             use_scal=use_scal))
            prob.model.add_subsystem('row2', ScalingTestComp(row=2, coeffs=coeffs,
                                                             use_scal=use_scal))
            prob.model.connect('row1.y', 'row2.x')
            prob.model.connect('row2.y', 'row1.x')
            prob.model.nonlinear_solver = NewtonSolver(maxiter=2, atol=1e-5, rtol=0)
            prob.model.nonlinear_solver.linear_solver = ScipyKrylov(maxiter=1)

            prob.set_solver_print(level=0)

            prob.setup(check=False)
            result = prob.run_model()

            success = not result[0]
            return success

        # ---------------------------
        # coeffs: r1, r2, c1, c2
        coeffs = [1.e0, 1.e0, 1.e0, 1.e0]

        # Don't use scaling - but there's no need
        use_scal = False
        self.assertTrue(runs_successfully(use_scal, coeffs))
        # Use scaling - but there's no need
        use_scal = True
        self.assertTrue(runs_successfully(use_scal, coeffs))

        # ---------------------------
        # coeffs: r1, r2, c1, c2 - test output scaling:
        coeffs = [1.e0, 1.e0, 1.e10, 1.e0]

        # Don't use scaling - but output scaling needed
        use_scal = False
        self.assertTrue(not runs_successfully(use_scal, coeffs))
        # Use scaling - output scaling works successfully
        use_scal = True
        self.assertTrue(runs_successfully(use_scal, coeffs))

        # ---------------------------
        # coeffs: r1, r2, c1, c2 - test residual scaling:
        coeffs = [1.e10, 1.e0, 1.e10, 1.e0]

        # Don't use scaling - but residual scaling needed
        use_scal = False
        self.assertTrue(not runs_successfully(use_scal, coeffs))
        # Use scaling - residual scaling works successfully
        use_scal = True
        self.assertTrue(runs_successfully(use_scal, coeffs))

    def test_resid_scale_default(self):
        # This model checks the contents of the residual in both scaled and unscaled states.
        # The model is a cycle that iterates once, so the first component in the cycle carries
        # a residual.

        class Simple(ExplicitComponent):

            def initialize(self):
                self.options.declare('ref', default=1.0)
                self.options.declare('ref0', default=0.0)
                self.options.declare('res_ref', default=None)
                self.options.declare('res_ref0', default=None)

            def setup(self):

                ref = self.options['ref']
                ref0 = self.options['ref0']
                res_ref = self.options['res_ref']

                self.add_input('x', val=1.0)
                self.add_output('y', val=1.0, ref=ref, ref0=ref0, res_ref=res_ref)

                self.declare_partials('*', '*')

            def compute(self, inputs, outputs):
                outputs['y'] = 2.0*(inputs['x'] + 1.0)

            def compute_partials(self, inputs, partials):
                """
                Jacobian for Sellar discipline 1.
                """
                partials['y', 'x'] = 2.0


        # Baseline - all should be equal.

        prob = Problem()
        model = prob.model = Group()
        model.add_subsystem('p1', Simple())
        model.add_subsystem('p2', Simple())
        model.connect('p1.y', 'p2.x')
        model.connect('p2.y', 'p1.x')

        model.nonlinear_solver = NonlinearBlockGS()
        model.nonlinear_solver.options['maxiter'] = 1

        prob.set_solver_print(level=0)

        prob.setup(check=False)
        prob.run_model()

        res1 = -model.p1._residuals.get_data()[0]
        out1 = model.p1._outputs.get_data()[0]
        out2 = model.p2._outputs.get_data()[0]

        self.assertEqual(res1, out1 - 2.0*(out2 + 1.0))
        with model._scaled_context_all():
            res1 = -model.p1._residuals.get_data()[0]
            out1 = model.p1._outputs.get_data()[0]
            out2 = model.p2._outputs.get_data()[0]

            self.assertEqual(res1, out1 - 2.0*(out2 + 1.0))

        # Jacobian is unscaled
        prob.model.run_linearize()
<<<<<<< HEAD
        deriv = model.p1._jacobian
        assert_rel_error(self, deriv['p1.y', 'p1.x'], [[-2.0]])
=======
        deriv = model.p1._jacobian._subjacs
        assert_rel_error(self, deriv['p1.y', 'p1.x'], [[2.0]])
>>>>>>> 623bc43e

        # Scale the outputs only.
        # Residual scaling uses output scaling by default.

        ref = 1.0
        ref0 = 1.5

        prob = Problem()
        model = prob.model = Group()
        model.add_subsystem('p1', Simple(ref=ref, ref0=ref0))
        model.add_subsystem('p2', Simple(ref=ref, ref0=ref0))
        model.connect('p1.y', 'p2.x')
        model.connect('p2.y', 'p1.x')

        model.nonlinear_solver = NonlinearBlockGS()
        model.nonlinear_solver.options['maxiter'] = 1

        prob.set_solver_print(level=0)

        prob.setup(check=False)
        prob.run_model()

        res1 = -model.p1._residuals.get_data()[0]
        out1 = model.p1._outputs.get_data()[0]
        out2 = model.p2._outputs.get_data()[0]

        self.assertEqual(res1, (out1 - 2.0*(out2 + 1.0)))
        with model._scaled_context_all():
            res1a = -model.p1._residuals.get_data()[0]

            self.assertEqual(res1a, (res1)/(ref))

        # Jacobian is unscaled
        prob.model.run_linearize()
<<<<<<< HEAD
        deriv = model.p1._jacobian
        assert_rel_error(self, deriv['p1.y', 'p1.x'], [[-2.0]])
=======
        deriv = model.p1._jacobian._subjacs
        assert_rel_error(self, deriv['p1.y', 'p1.x'], [[2.0]])
>>>>>>> 623bc43e

        # Scale the residual

        res_ref = 4.0

        prob = Problem()
        model = prob.model = Group()
        model.add_subsystem('p1', Simple(res_ref=res_ref))
        model.add_subsystem('p2', Simple(res_ref=res_ref))
        model.connect('p1.y', 'p2.x')
        model.connect('p2.y', 'p1.x')

        model.nonlinear_solver = NonlinearBlockGS()
        model.nonlinear_solver.options['maxiter'] = 1

        prob.set_solver_print(level=0)

        prob.setup(check=False)
        prob.run_model()

        res1 = -model.p1._residuals.get_data()[0]
        out1 = model.p1._outputs.get_data()[0]
        out2 = model.p2._outputs.get_data()[0]

        self.assertEqual(res1, out1 - 2.0*(out2+1.0))
        with model._scaled_context_all():
            res1a = -model.p1._residuals.get_data()[0]

            self.assertEqual(res1a, res1/res_ref)

        # Jacobian is unscaled
        prob.model.run_linearize()
<<<<<<< HEAD
        deriv = model.p1._jacobian
        assert_rel_error(self, deriv['p1.y', 'p1.x'], [[-2.0]])
=======
        deriv = model.p1._jacobian._subjacs
        assert_rel_error(self, deriv['p1.y', 'p1.x'], [[2.0]])
>>>>>>> 623bc43e

        # Simultaneously scale the residual and output with different values

        ref = 3.0
        ref0 = 2.75
        res_ref = 4.0

        prob = Problem()
        model = prob.model = Group()
        model.add_subsystem('p1', Simple(ref=ref, ref0=ref0, res_ref=res_ref))
        model.add_subsystem('p2', Simple(ref=ref, ref0=ref0, res_ref=res_ref))
        model.connect('p1.y', 'p2.x')
        model.connect('p2.y', 'p1.x')

        model.nonlinear_solver = NonlinearBlockGS()
        model.nonlinear_solver.options['maxiter'] = 1

        prob.set_solver_print(level=0)

        prob.setup(check=False)
        prob.run_model()

        res1 = -model.p1._residuals.get_data()[0]
        out1 = model.p1._outputs.get_data()[0]
        out2 = model.p2._outputs.get_data()[0]

        self.assertEqual(res1, out1 - 2.0*(out2+1.0))
        with model._scaled_context_all():
            res1a = -model.p1._residuals.get_data()[0]

            self.assertEqual(res1a, (res1)/(res_ref))

        # Jacobian is unscaled
        prob.model.run_linearize()
<<<<<<< HEAD
        deriv = model.p1._jacobian
        assert_rel_error(self, deriv['p1.y', 'p1.x'], [[-2.0]])
=======
        deriv = model.p1._jacobian._subjacs
        assert_rel_error(self, deriv['p1.y', 'p1.x'], [[2.0]])
>>>>>>> 623bc43e

    def test_scale_array_with_float(self):

        class ExpCompArrayScale(TestExplCompArrayDense):

            def setup(self):
                self.add_input('lengths', val=np.ones((2, 2)))
                self.add_input('widths', val=np.ones((2, 2)))
                self.add_output('areas', val=np.ones((2, 2)), ref=2.0)
                self.add_output('stuff', val=np.ones((2, 2)), ref=3.0)
                self.add_output('total_volume', val=1.)

            def compute(self, inputs, outputs):
                super(ExpCompArrayScale, self).compute(inputs, outputs)
                outputs['stuff'] = inputs['widths'] + inputs['lengths']

        prob = Problem()
        model = prob.model = Group()

        model.add_subsystem('p1', IndepVarComp('x', np.ones((2, 2))))
        model.add_subsystem('comp', ExpCompArrayScale())
        model.connect('p1.x', 'comp.lengths')

        prob.setup(check=False)
        prob['comp.widths'] = np.ones((2, 2))

        prob.run_model()

        assert_rel_error(self, prob['comp.total_volume'], 4.)

        with model._scaled_context_all():
            val = model.comp._outputs['areas']
            assert_rel_error(self, val[0, 0], 0.5)
            assert_rel_error(self, val[0, 1], 0.5)
            assert_rel_error(self, val[1, 0], 0.5)
            assert_rel_error(self, val[1, 1], 0.5)

            val = model.comp._outputs['stuff']
            assert_rel_error(self, val[0, 0], 2.0/3)
            assert_rel_error(self, val[0, 1], 2.0/3)
            assert_rel_error(self, val[1, 0], 2.0/3)
            assert_rel_error(self, val[1, 1], 2.0/3)

    def test_scale_array_with_array(self):

        class ExpCompArrayScale(TestExplCompArrayDense):

            def setup(self):
                self.add_input('lengths', val=np.ones((2, 2)))
                self.add_input('widths', val=np.ones((2, 2)))
                self.add_output('areas', val=np.ones((2, 2)), ref=np.array([[2.0, 3.0], [5.0, 7.0]]))
                self.add_output('stuff', val=np.ones((2, 2)), ref=np.array([[11.0, 13.0], [17.0, 19.0]]))
                self.add_output('total_volume', val=1.)

            def compute(self, inputs, outputs):
                super(ExpCompArrayScale, self).compute(inputs, outputs)
                outputs['stuff'] = inputs['widths'] + inputs['lengths']

        prob = Problem()
        model = prob.model = Group()

        model.add_subsystem('p1', IndepVarComp('x', np.ones((2, 2))))
        model.add_subsystem('comp', ExpCompArrayScale())
        model.connect('p1.x', 'comp.lengths')

        prob.setup(check=False)
        prob['comp.widths'] = np.ones((2, 2))
        prob.run_model()

        assert_rel_error(self, prob['comp.total_volume'], 4.)

        with model._scaled_context_all():
            val = model.comp._outputs['areas']
            assert_rel_error(self, val[0, 0], 1.0/2)
            assert_rel_error(self, val[0, 1], 1.0/3)
            assert_rel_error(self, val[1, 0], 1.0/5)
            assert_rel_error(self, val[1, 1], 1.0/7)

            val = model.comp._outputs['stuff']
            assert_rel_error(self, val[0, 0], 2.0/11)
            assert_rel_error(self, val[0, 1], 2.0/13)
            assert_rel_error(self, val[1, 0], 2.0/17)
            assert_rel_error(self, val[1, 1], 2.0/19)

    def test_scale_and_add_array_with_array(self):

        class ExpCompArrayScale(TestExplCompArrayDense):

            def setup(self):
                self.add_input('lengths', val=np.ones((2, 2)))
                self.add_input('widths', val=np.ones((2, 2)))
                self.add_output('areas', val=np.ones((2, 2)), ref=np.array([[2.0, 3.0], [5.0, 7.0]]),
                                ref0=np.array([[0.1, 0.2], [0.3, 0.4]]), lower=-1000.0, upper=1000.0)
                self.add_output('stuff', val=np.ones((2, 2)), ref=np.array([[11.0, 13.0], [17.0, 19.0]]),
                                ref0=np.array([[0.6, 0.7], [0.8, 0.9]]),
                                lower=np.array([[-5000.0, -4000.0], [-3000.0, -2000.0]]),
                                upper=np.array([[5000.0, 4000.0], [3000.0, 2000.0]]))
                self.add_output('total_volume', val=1.)

            def compute(self, inputs, outputs):
                super(ExpCompArrayScale, self).compute(inputs, outputs)
                outputs['stuff'] = inputs['widths'] + inputs['lengths']

        prob = Problem()
        model = prob.model = Group()

        model.add_subsystem('p1', IndepVarComp('x', np.ones((2, 2))))
        model.add_subsystem('comp', ExpCompArrayScale())
        model.connect('p1.x', 'comp.lengths')

        prob.setup(check=False)
        prob['comp.widths'] = np.ones((2, 2))
        prob.run_model()

        assert_rel_error(self, prob['comp.total_volume'], 4.)

        with model._scaled_context_all():
            val = model.comp._outputs['areas']
            assert_rel_error(self, val[0, 0], (1.0 - 0.1)/(2 - 0.1))
            assert_rel_error(self, val[0, 1], (1.0 - 0.2)/(3 - 0.2))
            assert_rel_error(self, val[1, 0], (1.0 - 0.3)/(5 - 0.3))
            assert_rel_error(self, val[1, 1], (1.0 - 0.4)/(7 - 0.4))

            val = model.comp._outputs['stuff']
            assert_rel_error(self, val[0, 0], (2.0 - 0.6)/(11 - 0.6))
            assert_rel_error(self, val[0, 1], (2.0 - 0.7)/(13 - 0.7))
            assert_rel_error(self, val[1, 0], (2.0 - 0.8)/(17 - 0.8))
            assert_rel_error(self, val[1, 1], (2.0 - 0.9)/(19 - 0.9))

            lb = model.comp._lower_bounds['areas']
            assert_rel_error(self, lb[0, 0], (-1000.0 - 0.1)/(2 - 0.1))
            assert_rel_error(self, lb[0, 1], (-1000.0 - 0.2)/(3 - 0.2))
            assert_rel_error(self, lb[1, 0], (-1000.0 - 0.3)/(5 - 0.3))
            assert_rel_error(self, lb[1, 1], (-1000.0 - 0.4)/(7 - 0.4))

            ub = model.comp._upper_bounds['areas']
            assert_rel_error(self, ub[0, 0], (1000.0 - 0.1)/(2 - 0.1))
            assert_rel_error(self, ub[0, 1], (1000.0 - 0.2)/(3 - 0.2))
            assert_rel_error(self, ub[1, 0], (1000.0 - 0.3)/(5 - 0.3))
            assert_rel_error(self, ub[1, 1], (1000.0 - 0.4)/(7 - 0.4))

            lb = model.comp._lower_bounds['stuff']
            assert_rel_error(self, lb[0, 0], (-5000.0 - 0.6)/(11 - 0.6))
            assert_rel_error(self, lb[0, 1], (-4000.0 - 0.7)/(13 - 0.7))
            assert_rel_error(self, lb[1, 0], (-3000.0 - 0.8)/(17 - 0.8))
            assert_rel_error(self, lb[1, 1], (-2000.0 - 0.9)/(19 - 0.9))

            ub = model.comp._upper_bounds['stuff']
            assert_rel_error(self, ub[0, 0], (5000.0 - 0.6)/(11 - 0.6))
            assert_rel_error(self, ub[0, 1], (4000.0 - 0.7)/(13 - 0.7))
            assert_rel_error(self, ub[1, 0], (3000.0 - 0.8)/(17 - 0.8))
            assert_rel_error(self, ub[1, 1], (2000.0 - 0.9)/(19 - 0.9))

    def test_implicit_scale(self):

        class ImpCompArrayScale(TestImplCompArrayDense):
            def setup(self):
                self.add_input('rhs', val=np.ones(2))
                self.add_output('x', val=np.zeros(2), ref=np.array([2.0, 3.0]),
                                ref0=np.array([4.0, 9.0]),
                                res_ref=np.array([7.0, 11.0]))
                self.add_output('extra', val=np.zeros(2), ref=np.array([12.0, 13.0]),
                                ref0=np.array([14.0, 17.0]))

                self.declare_partials('*', '*')

            def apply_nonlinear(self, inputs, outputs, residuals):
                super(ImpCompArrayScale, self).apply_nonlinear(inputs, outputs, residuals)
                residuals['extra'] = 2.0*self.mtx.dot(outputs['x']) - 3.0*inputs['rhs']

            def linearize(self, inputs, outputs, jacobian):
                # These are incorrect derivatives, but we aren't doing any calculations, and it makes
                # it much easier to check that the scales are correct.
                jacobian['x', 'x'] = np.ones((2, 2))
                jacobian['x', 'extra'] = np.ones((2, 2))
                jacobian['extra', 'x'] = np.ones((2, 2))
                jacobian['x', 'rhs'] = -np.eye(2)


        prob = Problem()
        model = prob.model = Group()

        model.add_subsystem('p1', IndepVarComp('x', np.ones(2)))
        comp = model.add_subsystem('comp', ImpCompArrayScale())
        model.connect('p1.x', 'comp.rhs')

        prob.setup(check=False)
        prob.run_model()

        base_x = model.comp._outputs['x'].copy()
        base_ex = model.comp._outputs['extra'].copy()
        base_res_x = model.comp._residuals['x'].copy()

        with model._scaled_context_all():
            val = model.comp._outputs['x']
            assert_rel_error(self, val[0], (base_x[0] - 4.0)/(2.0 - 4.0))
            assert_rel_error(self, val[1], (base_x[1] - 9.0)/(3.0 - 9.0))
            val = model.comp._outputs['extra']
            assert_rel_error(self, val[0], (base_ex[0] - 14.0)/(12.0 - 14.0))
            assert_rel_error(self, val[1], (base_ex[1] - 17.0)/(13.0 - 17.0))
            val = model.comp._residuals['x'].copy()
            assert_rel_error(self, val[0], (base_res_x[0])/(7.0))
            assert_rel_error(self, val[1], (base_res_x[1])/(11.0))

        model.run_linearize()

        with model._scaled_context_all():
            subjacs = comp._jacobian

            assert_rel_error(self, subjacs['comp.x', 'comp.x'], np.ones((2, 2)))
            assert_rel_error(self, subjacs['comp.x', 'comp.extra'], np.ones((2, 2)))
            assert_rel_error(self, subjacs['comp.x', 'comp.rhs'], -np.eye(2))

    def test_implicit_scale_with_scalar_jac(self):
        raise unittest.SkipTest('Cannot specify an n by m subjac with a scalar yet.')

        class ImpCompArrayScale(TestImplCompArrayDense):
            def setup(self):
                self.add_input('rhs', val=np.ones(2))
                self.add_output('x', val=np.zeros(2), ref=np.array([2.0, 3.0]),
                                ref0=np.array([4.0, 9.0]),
                                res_ref=np.array([7.0, 11.0]))
                self.add_output('extra', val=np.zeros(2), ref=np.array([12.0, 13.0]),
                                ref0=np.array([14.0, 17.0]))

            def apply_nonlinear(self, inputs, outputs, residuals):
                super(ImpCompArrayScale, self).apply_nonlinear(inputs, outputs, residuals)
                residuals['extra'] = 2.0*self.mtx.dot(outputs['x']) - 3.0*inputs['rhs']

            def linearize(self, inputs, outputs, jacobian):
                # These are incorrect derivatives, but we aren't doing any calculations, and it makes
                # it much easier to check that the scales are correct.
                jacobian['x', 'x'][:] = 1.0
                jacobian['x', 'extra'][:] = 1.0
                jacobian['extra', 'x'][:] = 1.0
                jacobian['x', 'rhs'] = -np.eye(2)


        prob = Problem()
        model = prob.model = Group()

        model.add_subsystem('p1', IndepVarComp('x', np.ones(2)))
        comp = model.add_subsystem('comp', ImpCompArrayScale())
        model.connect('p1.x', 'comp.rhs')

        prob.setup(check=False)
        prob.run_model()

        base_x = model.comp._outputs['x'].copy()
        base_ex = model.comp._outputs['extra'].copy()
        base_res_x = model.comp._residuals['x'].copy()
        with model._scaled_context_all():
            val = model.comp._outputs['x']
            assert_rel_error(self, val[0], (base_x[0] - 4.0)/(2.0 - 4.0))
            assert_rel_error(self, val[1], (base_x[1] - 9.0)/(3.0 - 9.0))
            val = model.comp._outputs['extra']
            assert_rel_error(self, val[0], (base_ex[0] - 14.0)/(12.0 - 14.0))
            assert_rel_error(self, val[1], (base_ex[1] - 17.0)/(13.0 - 17.0))
            val = model.comp._residuals['x'].copy()
            assert_rel_error(self, val[0], (base_res_x[0])/(7.0))
            assert_rel_error(self, val[1], (base_res_x[1])/(11.0))

        model.run_linearize()

        with model._scaled_context_all():
            subjacs = comp._jacobian

            assert_rel_error(self, subjacs['comp.x', 'comp.x'][0][0], (2.0 - 4.0)/(7.0 - 13.0))
            assert_rel_error(self, subjacs['comp.x', 'comp.x'][1][0], (2.0 - 4.0)/(11.0 - 18.0))
            assert_rel_error(self, subjacs['comp.x', 'comp.x'][0][1], (3.0 - 9.0)/(7.0 - 13.0))
            assert_rel_error(self, subjacs['comp.x', 'comp.x'][1][1], (3.0 - 9.0)/(11.0 - 18.0))

            assert_rel_error(self, subjacs['comp.x', 'comp.extra'][0][0], (12.0 - 14.0)/(7.0 - 13.0))
            assert_rel_error(self, subjacs['comp.x', 'comp.extra'][1][0], (12.0 - 14.0)/(11.0 - 18.0))
            assert_rel_error(self, subjacs['comp.x', 'comp.extra'][0][1], (13.0 - 17.0)/(7.0 - 13.0))
            assert_rel_error(self, subjacs['comp.x', 'comp.extra'][1][1], (13.0 - 17.0)/(11.0 - 18.0))

            assert_rel_error(self, subjacs['comp.x', 'comp.rhs'][0][0], -1.0/(7.0 - 13.0))
            assert_rel_error(self, subjacs['comp.x', 'comp.rhs'][1][0], 0.0)
            assert_rel_error(self, subjacs['comp.x', 'comp.rhs'][0][1], 0.0)
            assert_rel_error(self, subjacs['comp.x', 'comp.rhs'][1][1], -1.0/(11.0 - 18.0))

    def test_scale_array_bug1(self):
        # Tests a bug when you have two connections with different sizes (code was using a
        # stale value for the size).

        class ExpCompArrayScale(TestExplCompArrayDense):

            def setup(self):
                self.add_input('lengths', val=np.ones((2, 2)))
                self.add_input('widths', val=np.ones((1, 3)))
                self.add_output('areas', val=np.ones((2, 2)), ref=np.array([[2.0, 3.0], [5.0, 7.0]]),
                                ref0=np.array([[1.1, 1.2], [1.3, 1.4]]))
                self.add_output('stuff', val=np.ones((1, 3)), ref=np.array([[11.0, 13.0, 19.0]]),
                                ref0=np.array([[1.1, 1.2, 1.4]]))
                self.add_output('total_volume', val=1.)

            def compute(self, inputs, outputs):
                """ Don't need to do much."""
                #super(ExpCompArrayScale, self).compute(inputs, outputs)
                outputs['stuff'] = inputs['widths'] * 2
                outputs['areas'] = inputs['lengths'] * 2

                outputs['total_volume'] = np.sum(outputs['areas']) + np.sum(outputs['stuff'])

        prob = Problem()
        model = prob.model = Group()

        model.add_subsystem('p1', IndepVarComp('x', np.ones((2, 2))))
        model.add_subsystem('p2', IndepVarComp('x', np.ones((1, 3))))
        model.add_subsystem('comp1', ExpCompArrayScale())
        model.add_subsystem('comp2', ExpCompArrayScale())
        model.connect('p1.x', 'comp1.lengths')
        model.connect('p2.x', 'comp1.widths')
        model.connect('comp1.areas', 'comp2.lengths')
        model.connect('comp1.stuff', 'comp2.widths')

        prob.setup(check=False)
        prob.run_model()

        assert_rel_error(self, prob['comp1.total_volume'], 14.)
        assert_rel_error(self, prob['comp2.total_volume'], 28.)

    def test_newton_resid_scaling(self):

        class SimpleComp(ImplicitComponent):

            def setup(self):
                self.add_input('x', val=6.0)
                self.add_output('y', val=1.0, ref=100.0, res_ref=10.1)

                self.declare_partials('*', '*')

            def apply_nonlinear(self, inputs, outputs, residuals):
                residuals['y'] = 3.0*outputs['y'] - inputs['x']

            def linearize(self, inputs, outputs, jacobian):

                jacobian['y', 'x'] = -1.0
                jacobian['y', 'y'] = 3.0

        prob = Problem()
        model = prob.model = Group(assembled_jac_type='dense')

        model.add_subsystem('p1', IndepVarComp('x', 6.0))
        model.add_subsystem('comp', SimpleComp())

        model.connect('p1.x', 'comp.x')

        model.nonlinear_solver = NewtonSolver()
        model.linear_solver = DirectSolver()

        prob.setup(check=False)
        prob.run_model()

        assert_rel_error(self, prob['comp.y'], 2.0)

        # Now, let's try with an AssembledJacobian.

        prob = Problem()
        model = prob.model = Group()

        model.add_subsystem('p1', IndepVarComp('x', 6.0))
        model.add_subsystem('comp', SimpleComp())

        model.connect('p1.x', 'comp.x')

        model.nonlinear_solver = NewtonSolver()
        model.linear_solver = DirectSolver(assemble_jac=True)

        prob.setup(check=False)
        prob.run_model()

        assert_rel_error(self, prob['comp.y'], 2.0)

    def test_feature1(self):
        from openmdao.api import Problem, Group, IndepVarComp
        from openmdao.core.tests.test_scaling import ScalingExample1

        prob = Problem()
        model = prob.model = Group()

        model.add_subsystem('p1', IndepVarComp('x1', 1.0))
        model.add_subsystem('p2', IndepVarComp('x2', 1.0))
        comp = model.add_subsystem('comp', ScalingExample1())
        model.connect('p1.x1', 'comp.x1')
        model.connect('p2.x2', 'comp.x2')

        prob.setup(check=False)
        prob.run_model()

        model.run_apply_nonlinear()

        with model._scaled_context_all():
            val = model.comp._outputs['y1']
            assert_rel_error(self, val, 2.0)
            val = model.comp._outputs['y2']
            assert_rel_error(self, val, 6.0)

    def test_feature2(self):
        from openmdao.api import Problem, Group, IndepVarComp
        from openmdao.core.tests.test_scaling import ScalingExample2

        prob = Problem()
        model = prob.model = Group()

        model.add_subsystem('p1', IndepVarComp('x1', 1.0))
        model.add_subsystem('p2', IndepVarComp('x2', 1.0))
        comp = model.add_subsystem('comp', ScalingExample2())
        model.connect('p1.x1', 'comp.x1')
        model.connect('p2.x2', 'comp.x2')

        prob.setup(check=False)
        prob.run_model()

        model.run_apply_nonlinear()

        with model._scaled_context_all():
            val = model.comp._outputs['y1']
            assert_rel_error(self, val, 200.0)
            val = model.comp._outputs['y2']
            assert_rel_error(self, val, 6000.0)

    def test_feature3(self):
        from openmdao.api import Problem, Group, IndepVarComp
        from openmdao.core.tests.test_scaling import ScalingExample3

        prob = Problem()
        model = prob.model = Group()

        model.add_subsystem('p1', IndepVarComp('x1', 1.0))
        model.add_subsystem('p2', IndepVarComp('x2', 1.0))
        comp = model.add_subsystem('comp', ScalingExample3())
        model.connect('p1.x1', 'comp.x1')
        model.connect('p2.x2', 'comp.x2')

        prob.setup(check=False)
        prob.run_model()

        model.run_apply_nonlinear()

        with model._scaled_context_all():
            val = model.comp._residuals['y1']
            assert_rel_error(self, val, -.995)
            val = model.comp._residuals['y2']
            assert_rel_error(self, val, (1-6000.)/6000.)

    def test_feature_vector(self):
        from openmdao.api import Problem, Group, IndepVarComp
        from openmdao.core.tests.test_scaling import ScalingExampleVector

        prob = Problem()
        model = prob.model = Group()

        model.add_subsystem('p', IndepVarComp('x', np.ones((2))))
        comp = model.add_subsystem('comp', ScalingExampleVector())
        model.connect('p.x', 'comp.x')

        prob.setup(check=False)
        prob.run_model()

        model.run_apply_nonlinear()

        with model._scaled_context_all():
            val = model.comp._residuals['y']
            assert_rel_error(self, val[0], (1-200.)/200.)
            assert_rel_error(self, val[1], (1-6000.)/6000.)
            val = model.comp._outputs['y']
            assert_rel_error(self, val[0], 2.0)
            assert_rel_error(self, val[1], 6.0)

if __name__ == '__main__':
    unittest.main()<|MERGE_RESOLUTION|>--- conflicted
+++ resolved
@@ -385,13 +385,8 @@
 
         # Jacobian is unscaled
         prob.model.run_linearize()
-<<<<<<< HEAD
         deriv = model.p1._jacobian
-        assert_rel_error(self, deriv['p1.y', 'p1.x'], [[-2.0]])
-=======
-        deriv = model.p1._jacobian._subjacs
         assert_rel_error(self, deriv['p1.y', 'p1.x'], [[2.0]])
->>>>>>> 623bc43e
 
         # Scale the outputs only.
         # Residual scaling uses output scaling by default.
@@ -426,13 +421,8 @@
 
         # Jacobian is unscaled
         prob.model.run_linearize()
-<<<<<<< HEAD
         deriv = model.p1._jacobian
-        assert_rel_error(self, deriv['p1.y', 'p1.x'], [[-2.0]])
-=======
-        deriv = model.p1._jacobian._subjacs
         assert_rel_error(self, deriv['p1.y', 'p1.x'], [[2.0]])
->>>>>>> 623bc43e
 
         # Scale the residual
 
@@ -465,13 +455,8 @@
 
         # Jacobian is unscaled
         prob.model.run_linearize()
-<<<<<<< HEAD
         deriv = model.p1._jacobian
-        assert_rel_error(self, deriv['p1.y', 'p1.x'], [[-2.0]])
-=======
-        deriv = model.p1._jacobian._subjacs
         assert_rel_error(self, deriv['p1.y', 'p1.x'], [[2.0]])
->>>>>>> 623bc43e
 
         # Simultaneously scale the residual and output with different values
 
@@ -506,13 +491,8 @@
 
         # Jacobian is unscaled
         prob.model.run_linearize()
-<<<<<<< HEAD
         deriv = model.p1._jacobian
-        assert_rel_error(self, deriv['p1.y', 'p1.x'], [[-2.0]])
-=======
-        deriv = model.p1._jacobian._subjacs
         assert_rel_error(self, deriv['p1.y', 'p1.x'], [[2.0]])
->>>>>>> 623bc43e
 
     def test_scale_array_with_float(self):
 
