""" Testing for Problem.check_partial_derivs and check_total_derivatives."""

import unittest
from six import iteritems
from six.moves import cStringIO as StringIO

import numpy as np

from openmdao.api import Group, ExplicitComponent, IndepVarComp, Problem, NLRunOnce, \
                         ImplicitComponent
from openmdao.devtools.testutil import assert_rel_error
from openmdao.test_suite.components.impl_comp_array import TestImplCompArrayMatVec
from openmdao.test_suite.components.paraboloid import ParaboloidMatVec


class TestProblemCheckPartials(unittest.TestCase):

    def test_incorrect_jacobian(self):
        class MyComp(ExplicitComponent):
            def initialize_variables(self):
                self.add_input('x1', 3.0)
                self.add_input('x2', 5.0)

                self.add_output('y', 5.5)

            def compute(self, inputs, outputs):
                """ Doesn't do much. """
                outputs['y'] = 3.0*inputs['x1'] + 4.0*inputs['x2']

            def compute_partial_derivs(self, inputs, outputs, partials):
                """Intentionally incorrect derivative."""
                J = partials
                J['y', 'x1'] = np.array([4.0])
                J['y', 'x2'] = np.array([40])

        prob = Problem()
        prob.model = Group()

        prob.model.add_subsystem('p1', IndepVarComp('x1', 3.0))
        prob.model.add_subsystem('p2', IndepVarComp('x2', 5.0))
        prob.model.add_subsystem('comp', MyComp())

        prob.model.connect('p1.x1', 'comp.x1')
        prob.model.connect('p2.x2', 'comp.x2')

        prob.set_solver_print(level=0)

        prob.setup(check=False)
        prob.run_model()

        string_stream = StringIO()

        data = prob.check_partial_derivs(out_stream=string_stream)

        lines = string_stream.getvalue().split("\n")

        y_wrt_x1_line = lines.index("  comp: 'y' wrt 'x1'")

        self.assertTrue(lines[y_wrt_x1_line+6].endswith('*'),
                        msg='Error flag expected in output but not displayed')
        self.assertTrue(lines[y_wrt_x1_line+7].endswith('*'),
                        msg='Error flag expected in output but not displayed')
        self.assertFalse(lines[y_wrt_x1_line+8].endswith('*'),
                        msg='Error flag not expected in output but displayed')

<<<<<<< HEAD
    def test_feature_incorrect_jacobian(self):
=======
    def test_component_only(self):
>>>>>>> 1d46bf9c
        class MyComp(ExplicitComponent):
            def initialize_variables(self):
                self.add_input('x1', 3.0)
                self.add_input('x2', 5.0)

                self.add_output('y', 5.5)

            def compute(self, inputs, outputs):
                """ Doesn't do much. """
                outputs['y'] = 3.0*inputs['x1'] + 4.0*inputs['x2']

            def compute_partial_derivs(self, inputs, outputs, partials):
                """Intentionally incorrect derivative."""
                J = partials
                J['y', 'x1'] = np.array([4.0])
                J['y', 'x2'] = np.array([40])

        prob = Problem()
<<<<<<< HEAD
        prob.model = Group()

        prob.model.add_subsystem('p1', IndepVarComp('x1', 3.0))
        prob.model.add_subsystem('p2', IndepVarComp('x2', 5.0))
        prob.model.add_subsystem('comp', MyComp())

        prob.model.connect('p1.x1', 'comp.x1')
        prob.model.connect('p2.x2', 'comp.x2')
=======
        prob.model = MyComp()
>>>>>>> 1d46bf9c

        prob.set_solver_print(level=0)

        prob.setup(check=False)
        prob.run_model()

<<<<<<< HEAD
        data = prob.check_partial_derivs()

        x1_error = data['comp']['y', 'x1']['abs error']
        assert_rel_error(self, x1_error.forward, 1., 1e-8)
        assert_rel_error(self, x1_error.reverse, 1., 1e-8)

        x2_error = data['comp']['y', 'x2']['rel error']
        assert_rel_error(self, x2_error.forward, 9., 1e-8)
        assert_rel_error(self, x2_error.reverse, 9., 1e-8)
=======
        string_stream = StringIO()

        data = prob.check_partial_derivs(out_stream=string_stream)

        lines = string_stream.getvalue().split("\n")

        y_wrt_x1_line = lines.index("  : 'y' wrt 'x1'")

        self.assertTrue(lines[y_wrt_x1_line+6].endswith('*'),
                        msg='Error flag expected in output but not displayed')
        self.assertTrue(lines[y_wrt_x1_line+7].endswith('*'),
                        msg='Error flag expected in output but not displayed')
        self.assertFalse(lines[y_wrt_x1_line+8].endswith('*'),
                        msg='Error flag not expected in output but displayed')
>>>>>>> 1d46bf9c

    def test_missing_entry(self):
        class MyComp(ExplicitComponent):
            def initialize_variables(self):
                self.add_input('x1', 3.0)
                self.add_input('x2', 5.0)

                self.add_output('y', 5.5)

            def compute(self, inputs, outputs):
                """ Doesn't do much. """
                outputs['y'] = 3.0*inputs['x1'] + 4.0*inputs['x2']

            def compute_partial_derivs(self, inputs, outputs, partials):
                """Intentionally left out derivative."""
                J = partials
                J['y', 'x1'] = np.array([3.0])

        prob = Problem()
        prob.model = Group()
        prob.model.add_subsystem('p1', IndepVarComp('x1', 3.0))
        prob.model.add_subsystem('p2', IndepVarComp('x2', 5.0))
        prob.model.add_subsystem('comp', MyComp())

        prob.model.connect('p1.x1', 'comp.x1')
        prob.model.connect('p2.x2', 'comp.x2')

        prob.set_solver_print(level=0)

        prob.setup(check=False)
        prob.run_model()

        stream = StringIO()

        data = prob.check_partial_derivs(out_stream=stream)

        abs_error = data['comp']['y', 'x1']['abs error']
        rel_error = data['comp']['y', 'x1']['rel error']
        self.assertAlmostEqual(abs_error.forward, 0.)
        self.assertAlmostEqual(abs_error.reverse, 0.)
        self.assertAlmostEqual(rel_error.forward, 0.)
        self.assertAlmostEqual(rel_error.reverse, 0.)
        self.assertAlmostEqual(np.linalg.norm(data['comp']['y', 'x1']['J_fd'] - 3.), 0.,
                               delta=1e-6)

        abs_error = data['comp']['y', 'x2']['abs error']
        rel_error = data['comp']['y', 'x2']['rel error']
        self.assertAlmostEqual(abs_error.forward, 4.)
        self.assertAlmostEqual(abs_error.reverse, 4.)
        self.assertAlmostEqual(rel_error.forward, 1.)
        self.assertAlmostEqual(rel_error.reverse, 1.)
        self.assertAlmostEqual(np.linalg.norm(data['comp']['y', 'x2']['J_fd'] - 4.), 0.,
                               delta=1e-6)

    def test_nested_fd_units(self):
        class UnitCompBase(ExplicitComponent):
            def initialize_variables(self):
                self.add_input('T', val=284., units="degR", desc="Temperature")
                self.add_input('P', val=1., units='lbf/inch**2', desc="Pressure")

                self.add_output('flow:T', val=284., units="degR", desc="Temperature")
                self.add_output('flow:P', val=1., units='lbf/inch**2', desc="Pressure")

            def initialize_partials(self):
                self.approx_partials(of='*', wrt='*')

            def compute(self, inputs, outputs):
                outputs['flow:T'] = inputs['T']
                outputs['flow:P'] = inputs['P']

        p = Problem()
        model = p.model = Group()
        indep = model.add_subsystem('indep', IndepVarComp(), promotes=['*'])

        indep.add_output('T', val=100., units='degK')
        indep.add_output('P', val=1., units='bar')

        units = model.add_subsystem('units', UnitCompBase(), promotes=['*'])

        p.setup()
        data = p.check_partial_derivs(out_stream=None)

        for comp_name, comp in iteritems(data):
            for partial_name, partial in iteritems(comp):
                forward = partial['J_fwd']
                reverse = partial['J_rev']
                fd = partial['J_fd']
                self.assertAlmostEqual(np.linalg.norm(forward - reverse), 0.)
                self.assertAlmostEqual(np.linalg.norm(forward - fd), 0., delta=1e-6)

    def test_units(self):
        class UnitCompBase(ExplicitComponent):
            def initialize_variables(self):
                self.add_input('T', val=284., units="degR", desc="Temperature")
                self.add_input('P', val=1., units='lbf/inch**2', desc="Pressure")

                self.add_output('flow:T', val=284., units="degR", desc="Temperature")
                self.add_output('flow:P', val=1., units='lbf/inch**2', desc="Pressure")

                self.run_count = 0

            def compute_partial_derivs(self, inputs, outputs, partials):
                partials['flow:T', 'T'] = 1.
                partials['flow:P', 'P'] = 1.

            def compute(self, inputs, outputs):
                outputs['flow:T'] = inputs['T']
                outputs['flow:P'] = inputs['P']

                self.run_count += 1

        p = Problem()
        model = p.model = Group()
        indep = model.add_subsystem('indep', IndepVarComp(), promotes=['*'])

        indep.add_output('T', val=100., units='degK')
        indep.add_output('P', val=1., units='bar')

        units = model.add_subsystem('units', UnitCompBase(), promotes=['*'])

        model.nl_solver = NLRunOnce()

        p.setup()
        data = p.check_partial_derivs(out_stream=None)

        for comp_name, comp in iteritems(data):
            for partial_name, partial in iteritems(comp):
                abs_error = partial['abs error']
                self.assertAlmostEqual(abs_error.forward, 0.)
                self.assertAlmostEqual(abs_error.reverse, 0.)
                self.assertAlmostEqual(abs_error.forward_reverse, 0.)

        # Make sure we only FD this twice.
        # The count is 5 because in check_partial_derivs, there are two calls to apply_nonlinear
        # when compute the fwd and rev analytic derivatives, then one call to apply_nonlinear
        # to compute the reference point for FD, then two additional calls for the two inputs.
        comp = model.get_subsystem('units')
        self.assertEqual(comp.run_count, 5)

    def test_scalar_val(self):
        class PassThrough(ExplicitComponent):
            """
            Helper component that is needed when variables must be passed
            directly from input to output
            """

            def __init__(self, i_var, o_var, val, units=None):
                super(PassThrough, self).__init__()
                self.i_var = i_var
                self.o_var = o_var
                self.units = units
                self.val = val

                if isinstance(val, (float, int)) or np.isscalar(val):
                    size=1
                else:
                    size = np.prod(val.shape)

                self.size = size

            def initialize_variables(self):
                if self.units is None:
                    self.add_input(self.i_var, self.val)
                    self.add_output(self.o_var, self.val)
                else:
                    self.add_input(self.i_var, self.val, units=self.units)
                    self.add_output(self.o_var, self.val, units=self.units)

            def initialize_partials(self):
                row_col = np.arange(self.size)
                self.declare_partials(of=self.o_var, wrt=self.i_var,
                                      val=1, rows=row_col, cols=row_col)

            def compute(self, inputs, outputs):
                outputs[self.o_var] = inputs[self.i_var]

            def linearize(self, inputs, outputs, J):
                pass

        p = Problem()

        indeps = p.model.add_subsystem('indeps', IndepVarComp(), promotes=['*'])
        indeps.add_output('foo', val=np.ones(4))
        indeps.add_output('foo2', val=np.ones(4))

        p.model.add_subsystem('pt', PassThrough("foo", "bar", val=np.ones(4)), promotes=['*'])
        p.model.add_subsystem('pt2', PassThrough("foo2", "bar2", val=np.ones(4)), promotes=['*'])

        p.set_solver_print(level=0)

        p.setup()
        p.run_model()

        data = p.check_partial_derivs(out_stream=None)
        identity = np.eye(4)
        assert_rel_error(self, data['pt'][('bar', 'foo')]['J_fwd'], identity, 1e-15)
        assert_rel_error(self, data['pt'][('bar', 'foo')]['J_rev'], identity, 1e-15)
        assert_rel_error(self, data['pt'][('bar', 'foo')]['J_fd'], identity, 1e-9)

        assert_rel_error(self, data['pt2'][('bar2', 'foo2')]['J_fwd'], identity, 1e-15)
        assert_rel_error(self, data['pt2'][('bar2', 'foo2')]['J_rev'], identity, 1e-15)
        assert_rel_error(self, data['pt2'][('bar2', 'foo2')]['J_fd'], identity, 1e-9)

    def test_matrix_free_explicit(self):
        prob = Problem()
        prob.model = Group()

        prob.model.add_subsystem('p1', IndepVarComp('x', 3.0))
        prob.model.add_subsystem('p2', IndepVarComp('y', 5.0))
        prob.model.add_subsystem('comp', ParaboloidMatVec())

        prob.model.connect('p1.x', 'comp.x')
        prob.model.connect('p2.y', 'comp.y')

        prob.set_solver_print(level=0)

        prob.setup(check=False)
        prob.run_model()

        data = prob.check_partial_derivs(out_stream=None)

        for comp_name, comp in iteritems(data):
            for partial_name, partial in iteritems(comp):
                abs_error = partial['abs error']
                rel_error = partial['rel error']
                assert_rel_error(self, abs_error.forward, 0., 1e-5)
                assert_rel_error(self, abs_error.reverse, 0., 1e-5)
                assert_rel_error(self, abs_error.forward_reverse, 0., 1e-5)
                assert_rel_error(self, rel_error.forward, 0., 1e-5)
                assert_rel_error(self, rel_error.reverse, 0., 1e-5)
                assert_rel_error(self, rel_error.forward_reverse, 0., 1e-5)

        assert_rel_error(self, data['comp'][('f_xy', 'x')]['J_fwd'][0][0], 5.0, 1e-6)
        assert_rel_error(self, data['comp'][('f_xy', 'x')]['J_rev'][0][0], 5.0, 1e-6)
        assert_rel_error(self, data['comp'][('f_xy', 'y')]['J_fwd'][0][0], 21.0, 1e-6)
        assert_rel_error(self, data['comp'][('f_xy', 'y')]['J_rev'][0][0], 21.0, 1e-6)

    def test_matrix_free_implicit(self):
        prob = Problem()
        prob.model = Group()

        prob.model.add_subsystem('p1', IndepVarComp('rhs', np.ones((2, ))))
        prob.model.add_subsystem('comp', TestImplCompArrayMatVec())

        prob.model.connect('p1.rhs', 'comp.rhs')

        prob.set_solver_print(level=0)

        prob.setup(check=False)
        prob.run_model()

        data = prob.check_partial_derivs(out_stream=None)

        for comp_name, comp in iteritems(data):
            for partial_name, partial in iteritems(comp):
                abs_error = partial['abs error']
                rel_error = partial['rel error']
                assert_rel_error(self, abs_error.forward, 0., 1e-5)
                assert_rel_error(self, abs_error.reverse, 0., 1e-5)
                assert_rel_error(self, abs_error.forward_reverse, 0., 1e-5)
                assert_rel_error(self, rel_error.forward, 0., 1e-5)
                assert_rel_error(self, rel_error.reverse, 0., 1e-5)
                assert_rel_error(self, rel_error.forward_reverse, 0., 1e-5)

    def test_implicit_undeclared(self):
        # Test to see that check_partial_derivs works when state_wrt_input and state_wrt_state
        # partials are missing.

        class ImplComp4Test(ImplicitComponent):

            def initialize_variables(self):
                self.add_input('x', np.ones(2))
                self.add_input('dummy', np.ones(2))
                self.add_output('y', np.ones(2))
                self.add_output('extra', np.ones(2))
                self.mtx = np.array([
                    [ 3., 4.],
                    [ 2., 3.],
                ])
            def apply_nonlinear(self, inputs, outputs, residuals):
                residuals['y'] = self.mtx.dot(outputs['y']) - inputs['x']

            def linearize(self, inputs, outputs, partials):
                partials['y', 'x'] = -np.eye(2)
                partials['y', 'y'] = self.mtx

        prob = Problem()
        prob.model = Group()

        prob.model.add_subsystem('p1', IndepVarComp('x', np.ones((2, ))))
        prob.model.add_subsystem('p2', IndepVarComp('dummy', np.ones((2, ))))
        prob.model.add_subsystem('comp', ImplComp4Test())

        prob.model.connect('p1.x', 'comp.x')
        prob.model.connect('p2.dummy', 'comp.dummy')

        prob.set_solver_print(level=0)

        prob.setup(check=False)
        prob.run_model()

        data = prob.check_partial_derivs(out_stream=None)

        assert_rel_error(self, data['comp']['y', 'extra']['J_fwd'], np.zeros((2, 2)))
        assert_rel_error(self, data['comp']['y', 'extra']['J_rev'], np.zeros((2, 2)))
        assert_rel_error(self, data['comp']['y', 'dummy']['J_fwd'], np.zeros((2, 2)))
        assert_rel_error(self, data['comp']['y', 'dummy']['J_rev'], np.zeros((2, 2)))


if __name__ == "__main__":
    unittest.main()<|MERGE_RESOLUTION|>--- conflicted
+++ resolved
@@ -63,11 +63,7 @@
         self.assertFalse(lines[y_wrt_x1_line+8].endswith('*'),
                         msg='Error flag not expected in output but displayed')
 
-<<<<<<< HEAD
     def test_feature_incorrect_jacobian(self):
-=======
-    def test_component_only(self):
->>>>>>> 1d46bf9c
         class MyComp(ExplicitComponent):
             def initialize_variables(self):
                 self.add_input('x1', 3.0)
@@ -86,7 +82,6 @@
                 J['y', 'x2'] = np.array([40])
 
         prob = Problem()
-<<<<<<< HEAD
         prob.model = Group()
 
         prob.model.add_subsystem('p1', IndepVarComp('x1', 3.0))
@@ -95,16 +90,12 @@
 
         prob.model.connect('p1.x1', 'comp.x1')
         prob.model.connect('p2.x2', 'comp.x2')
-=======
-        prob.model = MyComp()
->>>>>>> 1d46bf9c
-
-        prob.set_solver_print(level=0)
-
-        prob.setup(check=False)
-        prob.run_model()
-
-<<<<<<< HEAD
+
+        prob.set_solver_print(level=0)
+
+        prob.setup(check=False)
+        prob.run_model()
+
         data = prob.check_partial_derivs()
 
         x1_error = data['comp']['y', 'x1']['abs error']
@@ -114,7 +105,33 @@
         x2_error = data['comp']['y', 'x2']['rel error']
         assert_rel_error(self, x2_error.forward, 9., 1e-8)
         assert_rel_error(self, x2_error.reverse, 9., 1e-8)
-=======
+
+    def test_component_only(self):
+        class MyComp(ExplicitComponent):
+            def initialize_variables(self):
+                self.add_input('x1', 3.0)
+                self.add_input('x2', 5.0)
+
+                self.add_output('y', 5.5)
+
+            def compute(self, inputs, outputs):
+                """ Doesn't do much. """
+                outputs['y'] = 3.0*inputs['x1'] + 4.0*inputs['x2']
+
+            def compute_partial_derivs(self, inputs, outputs, partials):
+                """Intentionally incorrect derivative."""
+                J = partials
+                J['y', 'x1'] = np.array([4.0])
+                J['y', 'x2'] = np.array([40])
+
+        prob = Problem()
+        prob.model = MyComp()
+
+        prob.set_solver_print(level=0)
+
+        prob.setup(check=False)
+        prob.run_model()
+
         string_stream = StringIO()
 
         data = prob.check_partial_derivs(out_stream=string_stream)
@@ -129,7 +146,6 @@
                         msg='Error flag expected in output but not displayed')
         self.assertFalse(lines[y_wrt_x1_line+8].endswith('*'),
                         msg='Error flag not expected in output but displayed')
->>>>>>> 1d46bf9c
 
     def test_missing_entry(self):
         class MyComp(ExplicitComponent):
