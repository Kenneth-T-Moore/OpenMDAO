""" Testing for Problem.check_partials and check_totals."""

import unittest
from six import iteritems

import numpy as np

from openmdao.api import Group, ExplicitComponent, IndepVarComp, Problem, NonLinearRunOnce, \
                         ImplicitComponent, NonlinearBlockGS
from openmdao.devtools.testutil import assert_rel_error, TestLogger
from openmdao.test_suite.components.impl_comp_array import TestImplCompArrayMatVec
from openmdao.test_suite.components.paraboloid_mat_vec import ParaboloidMatVec
from openmdao.test_suite.components.sellar import SellarDerivatives


class ParaboloidTricky(ExplicitComponent):
    """
    Evaluates the equation f(x,y) = (x-3)^2 + xy + (y+4)^2 - 3.
    """

    def setup(self):
        self.add_input('x', val=0.0)
        self.add_input('y', val=0.0)

        self.add_output('f_xy', val=0.0)

        self.scale = 1e-7

<<<<<<< HEAD
=======
        self.declare_partials(of='*', wrt='*')

>>>>>>> fb3ba6a5
    def compute(self, inputs, outputs):
        """
        f(x,y) = (x-3)^2 + xy + (y+4)^2 - 3

        Optimal solution (minimum): x = 6.6667; y = -7.3333
        """
        sc = self.scale
        x = inputs['x']*sc
        y = inputs['y']*sc

        outputs['f_xy'] = (x-3.0)**2 + x*y + (y+4.0)**2 - 3.0

    def compute_partials(self, inputs, partials):
        """
        Jacobian for our paraboloid.
        """
        sc = self.scale
        x = inputs['x']
        y = inputs['y']

        partials['f_xy', 'x'] = 2.0*x*sc*sc - 6.0*sc + y*sc*sc
        partials['f_xy', 'y'] = 2.0*y*sc*sc + 8.0*sc + x*sc*sc


class TestProblemCheckPartials(unittest.TestCase):

    def test_incorrect_jacobian(self):
        class MyComp(ExplicitComponent):
            def setup(self):
                self.add_input('x1', 3.0)
                self.add_input('x2', 5.0)

                self.add_output('y', 5.5)

                self.declare_partials(of='*', wrt='*')

            def compute(self, inputs, outputs):
                """ Doesn't do much. """
                outputs['y'] = 3.0*inputs['x1'] + 4.0*inputs['x2']

            def compute_partials(self, inputs, partials):
                """Intentionally incorrect derivative."""
                J = partials
                J['y', 'x1'] = np.array([4.0])
                J['y', 'x2'] = np.array([40])

        prob = Problem()
        prob.model = Group()

        prob.model.add_subsystem('p1', IndepVarComp('x1', 3.0))
        prob.model.add_subsystem('p2', IndepVarComp('x2', 5.0))
        prob.model.add_subsystem('comp', MyComp())

        prob.model.connect('p1.x1', 'comp.x1')
        prob.model.connect('p2.x2', 'comp.x2')

        prob.set_solver_print(level=0)

        prob.setup(check=False)
        prob.run_model()

        testlogger = TestLogger()
        prob.check_partials(logger=testlogger)

        lines = testlogger.get('info')

        y_wrt_x1_line = lines.index("  comp: 'y' wrt 'x1'\n")

        self.assertTrue(lines[y_wrt_x1_line+4].endswith('*'),
                        msg='Error flag expected in output but not displayed')
        self.assertTrue(lines[y_wrt_x1_line+5].endswith('*'),
                        msg='Error flag expected in output but not displayed')
        self.assertFalse(lines[y_wrt_x1_line+6].endswith('*'),
                        msg='Error flag not expected in output but displayed')

    def test_component_only(self):
        class MyComp(ExplicitComponent):
            def setup(self):
                self.add_input('x1', 3.0)
                self.add_input('x2', 5.0)

                self.add_output('y', 5.5)

                self.declare_partials(of='*', wrt='*')

            def compute(self, inputs, outputs):
                """ Doesn't do much. """
                outputs['y'] = 3.0*inputs['x1'] + 4.0*inputs['x2']

            def compute_partials(self, inputs, partials):
                """Intentionally incorrect derivative."""
                J = partials
                J['y', 'x1'] = np.array([4.0])
                J['y', 'x2'] = np.array([40])

        prob = Problem()
        prob.model = MyComp()

        prob.set_solver_print(level=0)

        prob.setup(check=False)
        prob.run_model()

        testlogger = TestLogger()
        prob.check_partials(logger=testlogger)

        lines = testlogger.get('info')

        y_wrt_x1_line = lines.index("  : 'y' wrt 'x1'\n")

        self.assertTrue(lines[y_wrt_x1_line+4].endswith('*'),
                        msg='Error flag expected in output but not displayed')
        self.assertTrue(lines[y_wrt_x1_line+5].endswith('*'),
                        msg='Error flag expected in output but not displayed')
        self.assertFalse(lines[y_wrt_x1_line+6].endswith('*'),
                        msg='Error flag not expected in output but displayed')

    def test_component_only_suppress(self):
        class MyComp(ExplicitComponent):
            def setup(self):
                self.add_input('x1', 3.0)
                self.add_input('x2', 5.0)

                self.add_output('y', 5.5)

                self.declare_partials(of='*', wrt='*')

            def compute(self, inputs, outputs):
                """ Doesn't do much. """
                outputs['y'] = 3.0*inputs['x1'] + 4.0*inputs['x2']

            def compute_partials(self, inputs, partials):
                """Intentionally incorrect derivative."""
                J = partials
                J['y', 'x1'] = np.array([4.0])
                J['y', 'x2'] = np.array([40])

        prob = Problem()
        prob.model = MyComp()

        prob.set_solver_print(level=0)

        prob.setup(check=False)
        prob.run_model()

        testlogger = TestLogger()
        data = prob.check_partials(logger=testlogger, suppress_output=True)

        subheads = data[''][('y', 'x1')]
        self.assertTrue('J_fwd' in subheads)
        self.assertTrue('rel error' in subheads)
        self.assertTrue('abs error' in subheads)
        self.assertTrue('magnitude' in subheads)

        lines = testlogger.get('info')
        self.assertEqual(len(lines), 0)

    def test_missing_entry(self):
        class MyComp(ExplicitComponent):
            def setup(self):
                self.add_input('x1', 3.0)
                self.add_input('x2', 5.0)

                self.add_output('y', 5.5)

                self.declare_partials(of='*', wrt='*')

            def compute(self, inputs, outputs):
                """ Doesn't do much. """
                outputs['y'] = 3.0*inputs['x1'] + 4.0*inputs['x2']

            def compute_partials(self, inputs, partials):
                """Intentionally left out derivative."""
                J = partials
                J['y', 'x1'] = np.array([3.0])

        prob = Problem()
        prob.model = Group()
        prob.model.add_subsystem('p1', IndepVarComp('x1', 3.0))
        prob.model.add_subsystem('p2', IndepVarComp('x2', 5.0))
        prob.model.add_subsystem('comp', MyComp())

        prob.model.connect('p1.x1', 'comp.x1')
        prob.model.connect('p2.x2', 'comp.x2')

        prob.set_solver_print(level=0)

        prob.setup(check=False)
        prob.run_model()

        data = prob.check_partials(suppress_output=True)

        abs_error = data['comp']['y', 'x1']['abs error']
        rel_error = data['comp']['y', 'x1']['rel error']
        self.assertAlmostEqual(abs_error.forward, 0.)
        self.assertAlmostEqual(abs_error.reverse, 0.)
        self.assertAlmostEqual(rel_error.forward, 0.)
        self.assertAlmostEqual(rel_error.reverse, 0.)
        self.assertAlmostEqual(np.linalg.norm(data['comp']['y', 'x1']['J_fd'] - 3.), 0.,
                               delta=1e-6)

        abs_error = data['comp']['y', 'x2']['abs error']
        rel_error = data['comp']['y', 'x2']['rel error']
        self.assertAlmostEqual(abs_error.forward, 4.)
        self.assertAlmostEqual(abs_error.reverse, 4.)
        self.assertAlmostEqual(rel_error.forward, 1.)
        self.assertAlmostEqual(rel_error.reverse, 1.)
        self.assertAlmostEqual(np.linalg.norm(data['comp']['y', 'x2']['J_fd'] - 4.), 0.,
                               delta=1e-6)

    def test_nested_fd_units(self):
        class UnitCompBase(ExplicitComponent):
            def setup(self):
                self.add_input('T', val=284., units="degR", desc="Temperature")
                self.add_input('P', val=1., units='lbf/inch**2', desc="Pressure")

                self.add_output('flow:T', val=284., units="degR", desc="Temperature")
                self.add_output('flow:P', val=1., units='lbf/inch**2', desc="Pressure")

                # Finite difference everything
                self.declare_partials(of='*', wrt='*', method='fd')

            def compute(self, inputs, outputs):
                outputs['flow:T'] = inputs['T']
                outputs['flow:P'] = inputs['P']

        p = Problem()
        model = p.model = Group()
        indep = model.add_subsystem('indep', IndepVarComp(), promotes=['*'])

        indep.add_output('T', val=100., units='degK')
        indep.add_output('P', val=1., units='bar')

        units = model.add_subsystem('units', UnitCompBase(), promotes=['*'])

        p.setup()
        data = p.check_partials(suppress_output=True)

        for comp_name, comp in iteritems(data):
            for partial_name, partial in iteritems(comp):
                forward = partial['J_fwd']
                reverse = partial['J_rev']
                fd = partial['J_fd']
                self.assertAlmostEqual(np.linalg.norm(forward - reverse), 0.)
                self.assertAlmostEqual(np.linalg.norm(forward - fd), 0., delta=1e-6)

    def test_units(self):
        class UnitCompBase(ExplicitComponent):
            def setup(self):
                self.add_input('T', val=284., units="degR", desc="Temperature")
                self.add_input('P', val=1., units='lbf/inch**2', desc="Pressure")

                self.add_output('flow:T', val=284., units="degR", desc="Temperature")
                self.add_output('flow:P', val=1., units='lbf/inch**2', desc="Pressure")

                self.run_count = 0

                self.declare_partials(of='*', wrt='*')

            def compute_partials(self, inputs, partials):
                partials['flow:T', 'T'] = 1.
                partials['flow:P', 'P'] = 1.

            def compute(self, inputs, outputs):
                outputs['flow:T'] = inputs['T']
                outputs['flow:P'] = inputs['P']

                self.run_count += 1

        p = Problem()
        model = p.model = Group()
        indep = model.add_subsystem('indep', IndepVarComp(), promotes=['*'])

        indep.add_output('T', val=100., units='degK')
        indep.add_output('P', val=1., units='bar')

        units = model.add_subsystem('units', UnitCompBase(), promotes=['*'])

        model.nonlinear_solver = NonLinearRunOnce()

        p.setup()
        data = p.check_partials(suppress_output=True)

        for comp_name, comp in iteritems(data):
            for partial_name, partial in iteritems(comp):
                abs_error = partial['abs error']
                self.assertAlmostEqual(abs_error.forward, 0.)
                self.assertAlmostEqual(abs_error.reverse, 0.)
                self.assertAlmostEqual(abs_error.forward_reverse, 0.)

        # Make sure we only FD this twice.
        # The count is 5 because in check_partials, there are two calls to apply_nonlinear
        # when compute the fwd and rev analytic derivatives, then one call to apply_nonlinear
        # to compute the reference point for FD, then two additional calls for the two inputs.
        comp = model.get_subsystem('units')
        self.assertEqual(comp.run_count, 5)

    def test_scalar_val(self):
        class PassThrough(ExplicitComponent):
            """
            Helper component that is needed when variables must be passed
            directly from input to output
            """

            def __init__(self, i_var, o_var, val, units=None):
                super(PassThrough, self).__init__()
                self.i_var = i_var
                self.o_var = o_var
                self.units = units
                self.val = val

                if isinstance(val, (float, int)) or np.isscalar(val):
                    size=1
                else:
                    size = np.prod(val.shape)

                self.size = size

            def setup(self):
                if self.units is None:
                    self.add_input(self.i_var, self.val)
                    self.add_output(self.o_var, self.val)
                else:
                    self.add_input(self.i_var, self.val, units=self.units)
                    self.add_output(self.o_var, self.val, units=self.units)

                row_col = np.arange(self.size)
                self.declare_partials(of=self.o_var, wrt=self.i_var,
                                      val=1, rows=row_col, cols=row_col)

            def compute(self, inputs, outputs):
                outputs[self.o_var] = inputs[self.i_var]

            def linearize(self, inputs, outputs, J):
                pass

        p = Problem()

        indeps = p.model.add_subsystem('indeps', IndepVarComp(), promotes=['*'])
        indeps.add_output('foo', val=np.ones(4))
        indeps.add_output('foo2', val=np.ones(4))

        p.model.add_subsystem('pt', PassThrough("foo", "bar", val=np.ones(4)), promotes=['*'])
        p.model.add_subsystem('pt2', PassThrough("foo2", "bar2", val=np.ones(4)), promotes=['*'])

        p.set_solver_print(level=0)

        p.setup()
        p.run_model()

        data = p.check_partials(suppress_output=True)
        identity = np.eye(4)
        assert_rel_error(self, data['pt'][('bar', 'foo')]['J_fwd'], identity, 1e-15)
        assert_rel_error(self, data['pt'][('bar', 'foo')]['J_rev'], identity, 1e-15)
        assert_rel_error(self, data['pt'][('bar', 'foo')]['J_fd'], identity, 1e-9)

        assert_rel_error(self, data['pt2'][('bar2', 'foo2')]['J_fwd'], identity, 1e-15)
        assert_rel_error(self, data['pt2'][('bar2', 'foo2')]['J_rev'], identity, 1e-15)
        assert_rel_error(self, data['pt2'][('bar2', 'foo2')]['J_fd'], identity, 1e-9)

    def test_matrix_free_explicit(self):
        prob = Problem()
        prob.model = Group()

        prob.model.add_subsystem('p1', IndepVarComp('x', 3.0))
        prob.model.add_subsystem('p2', IndepVarComp('y', 5.0))
        prob.model.add_subsystem('comp', ParaboloidMatVec())

        prob.model.connect('p1.x', 'comp.x')
        prob.model.connect('p2.y', 'comp.y')

        prob.set_solver_print(level=0)

        prob.setup(check=False)
        prob.run_model()

        data = prob.check_partials(suppress_output=True)

        for comp_name, comp in iteritems(data):
            for partial_name, partial in iteritems(comp):
                abs_error = partial['abs error']
                rel_error = partial['rel error']
                assert_rel_error(self, abs_error.forward, 0., 1e-5)
                assert_rel_error(self, abs_error.reverse, 0., 1e-5)
                assert_rel_error(self, abs_error.forward_reverse, 0., 1e-5)
                assert_rel_error(self, rel_error.forward, 0., 1e-5)
                assert_rel_error(self, rel_error.reverse, 0., 1e-5)
                assert_rel_error(self, rel_error.forward_reverse, 0., 1e-5)

        assert_rel_error(self, data['comp'][('f_xy', 'x')]['J_fwd'][0][0], 5.0, 1e-6)
        assert_rel_error(self, data['comp'][('f_xy', 'x')]['J_rev'][0][0], 5.0, 1e-6)
        assert_rel_error(self, data['comp'][('f_xy', 'y')]['J_fwd'][0][0], 21.0, 1e-6)
        assert_rel_error(self, data['comp'][('f_xy', 'y')]['J_rev'][0][0], 21.0, 1e-6)

    def test_matrix_free_implicit(self):
        prob = Problem()
        prob.model = Group()

        prob.model.add_subsystem('p1', IndepVarComp('rhs', np.ones((2, ))))
        prob.model.add_subsystem('comp', TestImplCompArrayMatVec())

        prob.model.connect('p1.rhs', 'comp.rhs')

        prob.set_solver_print(level=0)

        prob.setup(check=False)
        prob.run_model()

        data = prob.check_partials(suppress_output=True)

        for comp_name, comp in iteritems(data):
            for partial_name, partial in iteritems(comp):
                abs_error = partial['abs error']
                rel_error = partial['rel error']
                assert_rel_error(self, abs_error.forward, 0., 1e-5)
                assert_rel_error(self, abs_error.reverse, 0., 1e-5)
                assert_rel_error(self, abs_error.forward_reverse, 0., 1e-5)
                assert_rel_error(self, rel_error.forward, 0., 1e-5)
                assert_rel_error(self, rel_error.reverse, 0., 1e-5)
                assert_rel_error(self, rel_error.forward_reverse, 0., 1e-5)

    def test_implicit_undeclared(self):
        # Test to see that check_partials works when state_wrt_input and state_wrt_state
        # partials are missing.

        class ImplComp4Test(ImplicitComponent):

            def setup(self):
                self.add_input('x', np.ones(2))
                self.add_input('dummy', np.ones(2))
                self.add_output('y', np.ones(2))
                self.add_output('extra', np.ones(2))
                self.mtx = np.array([
                    [ 3., 4.],
                    [ 2., 3.],
                ])

                self.declare_partials(of='*', wrt='*')

            def apply_nonlinear(self, inputs, outputs, residuals):
                residuals['y'] = self.mtx.dot(outputs['y']) - inputs['x']

            def linearize(self, inputs, outputs, partials):
                partials['y', 'x'] = -np.eye(2)
                partials['y', 'y'] = self.mtx

        prob = Problem()
        prob.model = Group()

        prob.model.add_subsystem('p1', IndepVarComp('x', np.ones((2, ))))
        prob.model.add_subsystem('p2', IndepVarComp('dummy', np.ones((2, ))))
        prob.model.add_subsystem('comp', ImplComp4Test())

        prob.model.connect('p1.x', 'comp.x')
        prob.model.connect('p2.dummy', 'comp.dummy')

        prob.set_solver_print(level=0)

        prob.setup(check=False)
        prob.run_model()

        data = prob.check_partials(suppress_output=True)

        assert_rel_error(self, data['comp']['y', 'extra']['J_fwd'], np.zeros((2, 2)))
        assert_rel_error(self, data['comp']['y', 'extra']['J_rev'], np.zeros((2, 2)))
        assert_rel_error(self, data['comp']['y', 'dummy']['J_fwd'], np.zeros((2, 2)))
        assert_rel_error(self, data['comp']['y', 'dummy']['J_rev'], np.zeros((2, 2)))

    def test_dependent_false_hide(self):
        # Test that we omit derivs declared with dependent=False

        class SimpleComp1(ExplicitComponent):
            def setup(self):
                self.add_input('z', shape=(2, 2))
                self.add_input('x', shape=(2, 2))
                self.add_output('g', shape=(2, 2))

                self.declare_partials(of='g', wrt='x')
                self.declare_partials(of='g', wrt='z', dependent=False)

            def compute(self, inputs, outputs):
                outputs['g'] = 3.0*inputs['x']

            def compute_partials(self, inputs, partials):
                partials['g', 'x'] = 3.


        prob = Problem()
        prob.model = Group()

        prob.model.add_subsystem('p1', IndepVarComp('z', np.ones((2, 2))))
        prob.model.add_subsystem('p2', IndepVarComp('x', np.ones((2, 2))))
        prob.model.add_subsystem('comp', SimpleComp1())
        prob.model.connect('p1.z', 'comp.z')
        prob.model.connect('p2.x', 'comp.x')

        prob.setup(check=False)

        testlogger = TestLogger()
        data = prob.check_partials(logger=testlogger)
        lines = testlogger.get('info')

        self.assertTrue("  comp: 'g' wrt 'z'\n" not in lines)
        self.assertTrue(('g', 'z') not in data['comp'])
        self.assertTrue("  comp: 'g' wrt 'x'\n"  in lines)
        self.assertTrue(('g', 'x') in data['comp'])

    def test_dependent_false_show(self):
        # Test that we show derivs declared with dependent=False if the fd is not
        # ~zero.

        class SimpleComp2(ExplicitComponent):
            def setup(self):
                self.add_input('z', shape=(2, 2))
                self.add_input('x', shape=(2, 2))
                self.add_output('g', shape=(2, 2))

                self.declare_partials(of='g', wrt='x')
                self.declare_partials('g', 'z', dependent=False)

            def compute(self, inputs, outputs):
                outputs['g'] = 2.0*inputs['z'] + 3.0*inputs['x']

            def compute_partials(self, inputs, partials):
                partials['g', 'x'] = 3.


        prob = Problem()
        prob.model = Group()

        prob.model.add_subsystem('p1', IndepVarComp('z', np.ones((2, 2))))
        prob.model.add_subsystem('p2', IndepVarComp('x', np.ones((2, 2))))
        prob.model.add_subsystem('comp', SimpleComp2())
        prob.model.connect('p1.z', 'comp.z')
        prob.model.connect('p2.x', 'comp.x')

        prob.setup(check=False)

        testlogger = TestLogger()
        data = prob.check_partials(logger=testlogger)
        lines = testlogger.get('info')

        self.assertTrue("  comp: 'g' wrt 'z'\n" in lines)
        self.assertTrue(('g', 'z') in data['comp'])
        self.assertTrue("  comp: 'g' wrt 'x'\n"  in lines)
        self.assertTrue(('g', 'x') in data['comp'])

    def test_set_step_on_comp(self):
<<<<<<< HEAD
        prob = Problem()
        prob.model = Group()

        prob.model.add_subsystem('p1', IndepVarComp('x', 3.0))
        prob.model.add_subsystem('p2', IndepVarComp('y', 5.0))
        comp = prob.model.add_subsystem('comp', ParaboloidTricky())

        prob.model.connect('p1.x', 'comp.x')
        prob.model.connect('p2.y', 'comp.y')

        prob.set_solver_print(level=0)

        comp.metadata['check_step'] = 1e-2

        prob.setup(check=False)
        prob.run_model()

        data = prob.check_partials(suppress_output=True)

        # This will fail unless you set the check_step.
        x_error = data['comp']['f_xy', 'x']['rel error']
        self.assertLess(x_error.forward, 1e-5)
        self.assertLess(x_error.reverse, 1e-5)

    def test_set_step_global(self):
        prob = Problem()
        prob.model = Group()

        prob.model.add_subsystem('p1', IndepVarComp('x', 3.0))
        prob.model.add_subsystem('p2', IndepVarComp('y', 5.0))
        comp = prob.model.add_subsystem('comp', ParaboloidTricky())

        prob.model.connect('p1.x', 'comp.x')
        prob.model.connect('p2.y', 'comp.y')

        prob.set_solver_print(level=0)

        opts = {'step' : 1e-2}

        prob.setup(check=False)
        prob.run_model()

        data = prob.check_partials(suppress_output=True, global_options=opts)

        # This will fail unless you set the global step.
        x_error = data['comp']['f_xy', 'x']['rel error']
        self.assertLess(x_error.forward, 1e-5)
        self.assertLess(x_error.reverse, 1e-5)

    def test_complex_step_not_allocated(self):
        prob = Problem()
        prob.model = Group()

        prob.model.add_subsystem('p1', IndepVarComp('x', 3.0))
        prob.model.add_subsystem('p2', IndepVarComp('y', 5.0))
        comp = prob.model.add_subsystem('comp', ParaboloidTricky())

        prob.model.connect('p1.x', 'comp.x')
        prob.model.connect('p2.y', 'comp.y')

        prob.set_solver_print(level=0)

        comp.metadata['check_method'] = 'cs'

        prob.setup(check=False)
        prob.run_model()

        with self.assertRaises(RuntimeError) as context:
            data = prob.check_partials(suppress_output=True)

        msg = 'In order to check partials with complex step, you need to set ' + \
            '"force_alloc_complex" to True during setup.'
        self.assertEqual(str(context.exception), msg)

    def test_set_method_on_comp(self):
        prob = Problem()
        prob.model = Group()

        prob.model.add_subsystem('p1', IndepVarComp('x', 3.0))
        prob.model.add_subsystem('p2', IndepVarComp('y', 5.0))
        comp = prob.model.add_subsystem('comp', ParaboloidTricky())

        prob.model.connect('p1.x', 'comp.x')
        prob.model.connect('p2.y', 'comp.y')

        prob.set_solver_print(level=0)

        comp.metadata['check_method'] = 'cs'

        prob.setup(check=False, force_alloc_complex=True)
        prob.run_model()

        data = prob.check_partials(suppress_output=True)

        x_error = data['comp']['f_xy', 'x']['rel error']
        self.assertLess(x_error.forward, 1e-5)
        self.assertLess(x_error.reverse, 1e-5)

    def test_set_method_global(self):
        prob = Problem()
        prob.model = Group()

        prob.model.add_subsystem('p1', IndepVarComp('x', 3.0))
        prob.model.add_subsystem('p2', IndepVarComp('y', 5.0))
        comp = prob.model.add_subsystem('comp', ParaboloidTricky())

        prob.model.connect('p1.x', 'comp.x')
        prob.model.connect('p2.y', 'comp.y')

        prob.set_solver_print(level=0)

        opts = {'method' : 'cs'}

        prob.setup(check=False, force_alloc_complex=True)
        prob.run_model()

        data = prob.check_partials(suppress_output=True, global_options=opts)

        x_error = data['comp']['f_xy', 'x']['rel error']
        self.assertLess(x_error.forward, 1e-5)
        self.assertLess(x_error.reverse, 1e-5)

    def test_set_form_on_comp(self):
        prob = Problem()
        prob.model = Group()

        prob.model.add_subsystem('p1', IndepVarComp('x', 3.0))
        prob.model.add_subsystem('p2', IndepVarComp('y', 5.0))
        comp = prob.model.add_subsystem('comp', ParaboloidTricky())

        prob.model.connect('p1.x', 'comp.x')
        prob.model.connect('p2.y', 'comp.y')

        prob.set_solver_print(level=0)

        comp.metadata['check_form'] = 'central'

        prob.setup(check=False)
        prob.run_model()

        data = prob.check_partials(suppress_output=True)

        # This will fail unless you set the check_step.
        x_error = data['comp']['f_xy', 'x']['rel error']
        self.assertLess(x_error.forward, 1e-3)
        self.assertLess(x_error.reverse, 1e-3)

    def test_set_form_global(self):
        prob = Problem()
        prob.model = Group()

        prob.model.add_subsystem('p1', IndepVarComp('x', 3.0))
        prob.model.add_subsystem('p2', IndepVarComp('y', 5.0))
        comp = prob.model.add_subsystem('comp', ParaboloidTricky())

        prob.model.connect('p1.x', 'comp.x')
        prob.model.connect('p2.y', 'comp.y')

        prob.set_solver_print(level=0)

        opts = {'form' : 'central'}

        prob.setup(check=False)
        prob.run_model()

        data = prob.check_partials(suppress_output=True, global_options=opts)

        # This will fail unless you set the check_step.
        x_error = data['comp']['f_xy', 'x']['rel error']
        self.assertLess(x_error.forward, 1e-3)
        self.assertLess(x_error.reverse, 1e-3)

    def test_set_step_calc_on_comp(self):
        prob = Problem()
        prob.model = Group()

        prob.model.add_subsystem('p1', IndepVarComp('x', 3.0))
        prob.model.add_subsystem('p2', IndepVarComp('y', 5.0))
        comp = prob.model.add_subsystem('comp', ParaboloidTricky())

        prob.model.connect('p1.x', 'comp.x')
        prob.model.connect('p2.y', 'comp.y')

        prob.set_solver_print(level=0)

        comp.metadata['check_step_calc'] = 'rel'

        prob.setup(check=False)
        prob.run_model()

        data = prob.check_partials(suppress_output=True)

        # This will fail unless you set the check_step.
        x_error = data['comp']['f_xy', 'x']['rel error']
        self.assertLess(x_error.forward, 3e-3)
        self.assertLess(x_error.reverse, 3e-3)

    def test_set_step_calc_global(self):
        prob = Problem()
        prob.model = Group()

        prob.model.add_subsystem('p1', IndepVarComp('x', 3.0))
        prob.model.add_subsystem('p2', IndepVarComp('y', 5.0))
        comp = prob.model.add_subsystem('comp', ParaboloidTricky())

        prob.model.connect('p1.x', 'comp.x')
        prob.model.connect('p2.y', 'comp.y')

        prob.set_solver_print(level=0)

        opts = {'step_calc' : 'rel'}

        prob.setup(check=False)
        prob.run_model()

        data = prob.check_partials(suppress_output=True, global_options=opts)

        # This will fail unless you set the global step.
        x_error = data['comp']['f_xy', 'x']['rel error']
        self.assertLess(x_error.forward, 3e-3)
        self.assertLess(x_error.reverse, 3e-3)


class TestCheckPartialsFeature(unittest.TestCase):

    def test_feature_incorrect_jacobian(self):
        class MyComp(ExplicitComponent):
            def setup(self):
                self.add_input('x1', 3.0)
                self.add_input('x2', 5.0)

                self.add_output('y', 5.5)

            def compute(self, inputs, outputs):
                """ Doesn't do much. """
                outputs['y'] = 3.0*inputs['x1'] + 4.0*inputs['x2']

            def compute_partials(self, inputs, partials):
                """Intentionally incorrect derivative."""
                J = partials
                J['y', 'x1'] = np.array([4.0])
                J['y', 'x2'] = np.array([40])

        prob = Problem()
        prob.model = Group()

        prob.model.add_subsystem('p1', IndepVarComp('x1', 3.0))
        prob.model.add_subsystem('p2', IndepVarComp('x2', 5.0))
        prob.model.add_subsystem('comp', MyComp())

        prob.model.connect('p1.x1', 'comp.x1')
        prob.model.connect('p2.x2', 'comp.x2')

        prob.set_solver_print(level=0)

        prob.setup(check=False)
        prob.run_model()

        data = prob.check_partials()

        x1_error = data['comp']['y', 'x1']['abs error']
        assert_rel_error(self, x1_error.forward, 1., 1e-8)
        assert_rel_error(self, x1_error.reverse, 1., 1e-8)

        x2_error = data['comp']['y', 'x2']['rel error']
        assert_rel_error(self, x2_error.forward, 9., 1e-8)
        assert_rel_error(self, x2_error.reverse, 9., 1e-8)

    def test_feature_check_partials_suppress(self):
        class MyComp(ExplicitComponent):
            def setup(self):
                self.add_input('x1', 3.0)
                self.add_input('x2', 5.0)

                self.add_output('y', 5.5)

            def compute(self, inputs, outputs):
                """ Doesn't do much. """
                outputs['y'] = 3.0*inputs['x1'] + 4.0*inputs['x2']

            def compute_partials(self, inputs, partials):
                """Intentionally incorrect derivative."""
                J = partials
                J['y', 'x1'] = np.array([4.0])
                J['y', 'x2'] = np.array([40])

        prob = Problem()
        prob.model = Group()

        prob.model.add_subsystem('p1', IndepVarComp('x1', 3.0))
        prob.model.add_subsystem('p2', IndepVarComp('x2', 5.0))
        prob.model.add_subsystem('comp', MyComp())

        prob.model.connect('p1.x1', 'comp.x1')
        prob.model.connect('p2.x2', 'comp.x2')

        prob.set_solver_print(level=0)

        prob.setup(check=False)
        prob.run_model()

        data = prob.check_partials(suppress_output=True)
        print(data)

    def test_set_step_on_comp(self):
        prob = Problem()
        prob.model = Group()

        prob.model.add_subsystem('p1', IndepVarComp('x', 3.0))
        prob.model.add_subsystem('p2', IndepVarComp('y', 5.0))
        comp = prob.model.add_subsystem('comp', ParaboloidTricky())
        prob.model.add_subsystem('comp2', ParaboloidMatVec())

        prob.model.connect('p1.x', 'comp.x')
        prob.model.connect('p2.y', 'comp.y')
        prob.model.connect('comp.f_xy', 'comp2.x')

        prob.set_solver_print(level=0)

        comp.metadata['check_step'] = 1e-2

        prob.setup()
        prob.run_model()

        prob.check_partials()

    def test_set_step_global(self):
        prob = Problem()
        prob.model = Group()

        prob.model.add_subsystem('p1', IndepVarComp('x', 3.0))
        prob.model.add_subsystem('p2', IndepVarComp('y', 5.0))
        comp = prob.model.add_subsystem('comp', ParaboloidTricky())
        prob.model.add_subsystem('comp2', ParaboloidMatVec())

        prob.model.connect('p1.x', 'comp.x')
        prob.model.connect('p2.y', 'comp.y')
        prob.model.connect('comp.f_xy', 'comp2.x')

        prob.set_solver_print(level=0)

        opts = {'step' : 1e-2}

        prob.setup()
        prob.run_model()

        prob.check_partials(global_options=opts)

    def test_set_method_on_comp(self):
        prob = Problem()
        prob.model = Group()

        prob.model.add_subsystem('p1', IndepVarComp('x', 3.0))
        prob.model.add_subsystem('p2', IndepVarComp('y', 5.0))
        comp = prob.model.add_subsystem('comp', ParaboloidTricky())
        prob.model.add_subsystem('comp2', ParaboloidMatVec())

        prob.model.connect('p1.x', 'comp.x')
        prob.model.connect('p2.y', 'comp.y')
        prob.model.connect('comp.f_xy', 'comp2.x')

        prob.set_solver_print(level=0)

        comp.metadata['check_method'] = 'cs'

        prob.setup(force_alloc_complex=True)
        prob.run_model()

        prob.check_partials()

    def test_set_method_global(self):
        prob = Problem()
        prob.model = Group()

        prob.model.add_subsystem('p1', IndepVarComp('x', 3.0))
        prob.model.add_subsystem('p2', IndepVarComp('y', 5.0))
        comp = prob.model.add_subsystem('comp', ParaboloidTricky())
        prob.model.add_subsystem('comp2', ParaboloidMatVec())

        prob.model.connect('p1.x', 'comp.x')
        prob.model.connect('p2.y', 'comp.y')
        prob.model.connect('comp.f_xy', 'comp2.x')

        prob.set_solver_print(level=0)

        opts = {'method' : 'cs'}

        prob.setup(force_alloc_complex=True)
        prob.run_model()

        prob.check_partials(global_options=opts)

    def test_set_form_on_comp(self):
        prob = Problem()
        prob.model = Group()

        prob.model.add_subsystem('p1', IndepVarComp('x', 3.0))
        prob.model.add_subsystem('p2', IndepVarComp('y', 5.0))
        comp = prob.model.add_subsystem('comp', ParaboloidTricky())
        prob.model.add_subsystem('comp2', ParaboloidMatVec())

        prob.model.connect('p1.x', 'comp.x')
        prob.model.connect('p2.y', 'comp.y')
        prob.model.connect('comp.f_xy', 'comp2.x')

        prob.set_solver_print(level=0)

        comp.metadata['check_form'] = 'central'

        prob.setup()
        prob.run_model()

        prob.check_partials()

    def test_set_form_global(self):
        prob = Problem()
        prob.model = Group()

        prob.model.add_subsystem('p1', IndepVarComp('x', 3.0))
        prob.model.add_subsystem('p2', IndepVarComp('y', 5.0))
        comp = prob.model.add_subsystem('comp', ParaboloidTricky())
        prob.model.add_subsystem('comp2', ParaboloidMatVec())

        prob.model.connect('p1.x', 'comp.x')
        prob.model.connect('p2.y', 'comp.y')
        prob.model.connect('comp.f_xy', 'comp2.x')

        prob.set_solver_print(level=0)

        opts = {'form' : 'central'}

        prob.setup()
        prob.run_model()

        prob.check_partials(global_options=opts)

    def test_set_step_calc_on_comp(self):
        prob = Problem()
        prob.model = Group()

        prob.model.add_subsystem('p1', IndepVarComp('x', 3.0))
        prob.model.add_subsystem('p2', IndepVarComp('y', 5.0))
        comp = prob.model.add_subsystem('comp', ParaboloidTricky())
        prob.model.add_subsystem('comp2', ParaboloidMatVec())

        prob.model.connect('p1.x', 'comp.x')
        prob.model.connect('p2.y', 'comp.y')
        prob.model.connect('comp.f_xy', 'comp2.x')

        prob.set_solver_print(level=0)

        comp.metadata['check_step_calc'] = 'rel'

        prob.setup()
        prob.run_model()

        prob.check_partials()

    def test_set_step_calc_global(self):
        prob = Problem()
        prob.model = Group()

        prob.model.add_subsystem('p1', IndepVarComp('x', 3.0))
        prob.model.add_subsystem('p2', IndepVarComp('y', 5.0))
        comp = prob.model.add_subsystem('comp', ParaboloidTricky())

        prob.model.connect('p1.x', 'comp.x')
        prob.model.connect('p2.y', 'comp.y')

        prob.set_solver_print(level=0)

        opts = {'step_calc' : 'rel'}

        prob.setup()
        prob.run_model()

        prob.check_partials(global_options=opts)



class TestProblemCheckTotals(unittest.TestCase):

    def test_cs(self):
=======
>>>>>>> fb3ba6a5
        prob = Problem()
        prob.model = Group()

        prob.model.add_subsystem('p1', IndepVarComp('x', 3.0))
        prob.model.add_subsystem('p2', IndepVarComp('y', 5.0))
        comp = prob.model.add_subsystem('comp', ParaboloidTricky())

        prob.model.connect('p1.x', 'comp.x')
        prob.model.connect('p2.y', 'comp.y')

        prob.set_solver_print(level=0)

        comp.metadata['check_step'] = 1e-2

        prob.setup(check=False)
        prob.run_model()

        data = prob.check_partials(suppress_output=True)

        # This will fail unless you set the check_step.
        x_error = data['comp']['f_xy', 'x']['rel error']
        self.assertLess(x_error.forward, 1e-5)
        self.assertLess(x_error.reverse, 1e-5)

    def test_set_step_global(self):
        prob = Problem()
        prob.model = Group()

        prob.model.add_subsystem('p1', IndepVarComp('x', 3.0))
        prob.model.add_subsystem('p2', IndepVarComp('y', 5.0))
        comp = prob.model.add_subsystem('comp', ParaboloidTricky())

        prob.model.connect('p1.x', 'comp.x')
        prob.model.connect('p2.y', 'comp.y')

        prob.set_solver_print(level=0)

        opts = {'step' : 1e-2}

        prob.setup(check=False)
        prob.run_model()

        data = prob.check_partials(suppress_output=True, global_options=opts)

        # This will fail unless you set the global step.
        x_error = data['comp']['f_xy', 'x']['rel error']
        self.assertLess(x_error.forward, 1e-5)
        self.assertLess(x_error.reverse, 1e-5)

    def test_complex_step_not_allocated(self):
        prob = Problem()
        prob.model = Group()

        prob.model.add_subsystem('p1', IndepVarComp('x', 3.0))
        prob.model.add_subsystem('p2', IndepVarComp('y', 5.0))
        comp = prob.model.add_subsystem('comp', ParaboloidTricky())

        prob.model.connect('p1.x', 'comp.x')
        prob.model.connect('p2.y', 'comp.y')

        prob.set_solver_print(level=0)

        comp.metadata['check_method'] = 'cs'

        prob.setup(check=False)
        prob.run_model()

        with self.assertRaises(RuntimeError) as context:
            data = prob.check_partials(suppress_output=True)

        msg = 'In order to check partials with complex step, you need to set ' + \
            '"force_alloc_complex" to True during setup.'
        self.assertEqual(str(context.exception), msg)

    def test_set_method_on_comp(self):
        prob = Problem()
        prob.model = Group()

        prob.model.add_subsystem('p1', IndepVarComp('x', 3.0))
        prob.model.add_subsystem('p2', IndepVarComp('y', 5.0))
        comp = prob.model.add_subsystem('comp', ParaboloidTricky())

        prob.model.connect('p1.x', 'comp.x')
        prob.model.connect('p2.y', 'comp.y')

        prob.set_solver_print(level=0)

        comp.metadata['check_method'] = 'cs'

        prob.setup(check=False, force_alloc_complex=True)
        prob.run_model()

        data = prob.check_partials(suppress_output=True)

        x_error = data['comp']['f_xy', 'x']['rel error']
        self.assertLess(x_error.forward, 1e-5)
        self.assertLess(x_error.reverse, 1e-5)

    def test_set_method_global(self):
        prob = Problem()
        prob.model = Group()

        prob.model.add_subsystem('p1', IndepVarComp('x', 3.0))
        prob.model.add_subsystem('p2', IndepVarComp('y', 5.0))
        comp = prob.model.add_subsystem('comp', ParaboloidTricky())

        prob.model.connect('p1.x', 'comp.x')
        prob.model.connect('p2.y', 'comp.y')

        prob.set_solver_print(level=0)

        opts = {'method' : 'cs'}

        prob.setup(check=False, force_alloc_complex=True)
        prob.run_model()

        data = prob.check_partials(suppress_output=True, global_options=opts)

        x_error = data['comp']['f_xy', 'x']['rel error']
        self.assertLess(x_error.forward, 1e-5)
        self.assertLess(x_error.reverse, 1e-5)

    def test_set_form_on_comp(self):
        prob = Problem()
        prob.model = Group()

        prob.model.add_subsystem('p1', IndepVarComp('x', 3.0))
        prob.model.add_subsystem('p2', IndepVarComp('y', 5.0))
        comp = prob.model.add_subsystem('comp', ParaboloidTricky())

        prob.model.connect('p1.x', 'comp.x')
        prob.model.connect('p2.y', 'comp.y')

        prob.set_solver_print(level=0)

        comp.metadata['check_form'] = 'central'

        prob.setup(check=False)
        prob.run_model()

        data = prob.check_partials(suppress_output=True)

        # This will fail unless you set the check_step.
        x_error = data['comp']['f_xy', 'x']['rel error']
        self.assertLess(x_error.forward, 1e-3)
        self.assertLess(x_error.reverse, 1e-3)

    def test_set_form_global(self):
        prob = Problem()
        prob.model = Group()

        prob.model.add_subsystem('p1', IndepVarComp('x', 3.0))
        prob.model.add_subsystem('p2', IndepVarComp('y', 5.0))
        comp = prob.model.add_subsystem('comp', ParaboloidTricky())

        prob.model.connect('p1.x', 'comp.x')
        prob.model.connect('p2.y', 'comp.y')

        prob.set_solver_print(level=0)

        opts = {'form' : 'central'}

        prob.setup(check=False)
        prob.run_model()

        data = prob.check_partials(suppress_output=True, global_options=opts)

        # This will fail unless you set the check_step.
        x_error = data['comp']['f_xy', 'x']['rel error']
        self.assertLess(x_error.forward, 1e-3)
        self.assertLess(x_error.reverse, 1e-3)

    def test_set_step_calc_on_comp(self):
        prob = Problem()
        prob.model = Group()

        prob.model.add_subsystem('p1', IndepVarComp('x', 3.0))
        prob.model.add_subsystem('p2', IndepVarComp('y', 5.0))
        comp = prob.model.add_subsystem('comp', ParaboloidTricky())

        prob.model.connect('p1.x', 'comp.x')
        prob.model.connect('p2.y', 'comp.y')

        prob.set_solver_print(level=0)

        comp.metadata['check_step_calc'] = 'rel'

        prob.setup(check=False)
        prob.run_model()

        data = prob.check_partials(suppress_output=True)

        # This will fail unless you set the check_step.
        x_error = data['comp']['f_xy', 'x']['rel error']
        self.assertLess(x_error.forward, 3e-3)
        self.assertLess(x_error.reverse, 3e-3)

    def test_set_step_calc_global(self):
        prob = Problem()
        prob.model = Group()

        prob.model.add_subsystem('p1', IndepVarComp('x', 3.0))
        prob.model.add_subsystem('p2', IndepVarComp('y', 5.0))
        comp = prob.model.add_subsystem('comp', ParaboloidTricky())

        prob.model.connect('p1.x', 'comp.x')
        prob.model.connect('p2.y', 'comp.y')

        prob.set_solver_print(level=0)

        opts = {'step_calc' : 'rel'}

        prob.setup(check=False)
        prob.run_model()

        data = prob.check_partials(suppress_output=True, global_options=opts)

        # This will fail unless you set the global step.
        x_error = data['comp']['f_xy', 'x']['rel error']
        self.assertLess(x_error.forward, 3e-3)
        self.assertLess(x_error.reverse, 3e-3)


class TestCheckPartialsFeature(unittest.TestCase):

    def test_feature_incorrect_jacobian(self):
        class MyComp(ExplicitComponent):
            def setup(self):
                self.add_input('x1', 3.0)
                self.add_input('x2', 5.0)

                self.add_output('y', 5.5)

                self.declare_partials(of='*', wrt='*')

            def compute(self, inputs, outputs):
                """ Doesn't do much. """
                outputs['y'] = 3.0*inputs['x1'] + 4.0*inputs['x2']

            def compute_partials(self, inputs, partials):
                """Intentionally incorrect derivative."""
                J = partials
                J['y', 'x1'] = np.array([4.0])
                J['y', 'x2'] = np.array([40])

        prob = Problem()
        prob.model = Group()

        prob.model.add_subsystem('p1', IndepVarComp('x1', 3.0))
        prob.model.add_subsystem('p2', IndepVarComp('x2', 5.0))
        prob.model.add_subsystem('comp', MyComp())

        prob.model.connect('p1.x1', 'comp.x1')
        prob.model.connect('p2.x2', 'comp.x2')

        prob.set_solver_print(level=0)

        prob.setup(check=False)
        prob.run_model()

        data = prob.check_partials()

        x1_error = data['comp']['y', 'x1']['abs error']
        assert_rel_error(self, x1_error.forward, 1., 1e-8)
        assert_rel_error(self, x1_error.reverse, 1., 1e-8)

        x2_error = data['comp']['y', 'x2']['rel error']
        assert_rel_error(self, x2_error.forward, 9., 1e-8)
        assert_rel_error(self, x2_error.reverse, 9., 1e-8)

    def test_feature_check_partials_suppress(self):
        class MyComp(ExplicitComponent):
            def setup(self):
                self.add_input('x1', 3.0)
                self.add_input('x2', 5.0)

                self.add_output('y', 5.5)

                self.declare_partials(of='*', wrt='*')

            def compute(self, inputs, outputs):
                """ Doesn't do much. """
                outputs['y'] = 3.0*inputs['x1'] + 4.0*inputs['x2']

            def compute_partials(self, inputs, partials):
                """Intentionally incorrect derivative."""
                J = partials
                J['y', 'x1'] = np.array([4.0])
                J['y', 'x2'] = np.array([40])

        prob = Problem()
        prob.model = Group()

        prob.model.add_subsystem('p1', IndepVarComp('x1', 3.0))
        prob.model.add_subsystem('p2', IndepVarComp('x2', 5.0))
        prob.model.add_subsystem('comp', MyComp())

        prob.model.connect('p1.x1', 'comp.x1')
        prob.model.connect('p2.x2', 'comp.x2')

        prob.set_solver_print(level=0)

        prob.setup(check=False)
        prob.run_model()

        data = prob.check_partials(suppress_output=True)
        print(data)

    def test_set_step_on_comp(self):
        prob = Problem()
        prob.model = Group()

        prob.model.add_subsystem('p1', IndepVarComp('x', 3.0))
        prob.model.add_subsystem('p2', IndepVarComp('y', 5.0))
        comp = prob.model.add_subsystem('comp', ParaboloidTricky())
        prob.model.add_subsystem('comp2', ParaboloidMatVec())

        prob.model.connect('p1.x', 'comp.x')
        prob.model.connect('p2.y', 'comp.y')
        prob.model.connect('comp.f_xy', 'comp2.x')

        prob.set_solver_print(level=0)

        comp.metadata['check_step'] = 1e-2

        prob.setup()
        prob.run_model()

        prob.check_partials()

    def test_set_step_global(self):
        prob = Problem()
        prob.model = Group()

        prob.model.add_subsystem('p1', IndepVarComp('x', 3.0))
        prob.model.add_subsystem('p2', IndepVarComp('y', 5.0))
        comp = prob.model.add_subsystem('comp', ParaboloidTricky())
        prob.model.add_subsystem('comp2', ParaboloidMatVec())

        prob.model.connect('p1.x', 'comp.x')
        prob.model.connect('p2.y', 'comp.y')
        prob.model.connect('comp.f_xy', 'comp2.x')

        prob.set_solver_print(level=0)

        opts = {'step' : 1e-2}

        prob.setup()
        prob.run_model()

        prob.check_partials(global_options=opts)

    def test_set_method_on_comp(self):
        prob = Problem()
        prob.model = Group()

        prob.model.add_subsystem('p1', IndepVarComp('x', 3.0))
        prob.model.add_subsystem('p2', IndepVarComp('y', 5.0))
        comp = prob.model.add_subsystem('comp', ParaboloidTricky())
        prob.model.add_subsystem('comp2', ParaboloidMatVec())

        prob.model.connect('p1.x', 'comp.x')
        prob.model.connect('p2.y', 'comp.y')
        prob.model.connect('comp.f_xy', 'comp2.x')

        prob.set_solver_print(level=0)

        comp.metadata['check_method'] = 'cs'

        prob.setup(force_alloc_complex=True)
        prob.run_model()

        prob.check_partials()

    def test_set_method_global(self):
        prob = Problem()
        prob.model = Group()

        prob.model.add_subsystem('p1', IndepVarComp('x', 3.0))
        prob.model.add_subsystem('p2', IndepVarComp('y', 5.0))
        comp = prob.model.add_subsystem('comp', ParaboloidTricky())
        prob.model.add_subsystem('comp2', ParaboloidMatVec())

        prob.model.connect('p1.x', 'comp.x')
        prob.model.connect('p2.y', 'comp.y')
        prob.model.connect('comp.f_xy', 'comp2.x')

        prob.set_solver_print(level=0)

        opts = {'method' : 'cs'}

        prob.setup(force_alloc_complex=True)
        prob.run_model()

        prob.check_partials(global_options=opts)

    def test_set_form_on_comp(self):
        prob = Problem()
        prob.model = Group()

        prob.model.add_subsystem('p1', IndepVarComp('x', 3.0))
        prob.model.add_subsystem('p2', IndepVarComp('y', 5.0))
        comp = prob.model.add_subsystem('comp', ParaboloidTricky())
        prob.model.add_subsystem('comp2', ParaboloidMatVec())

        prob.model.connect('p1.x', 'comp.x')
        prob.model.connect('p2.y', 'comp.y')
        prob.model.connect('comp.f_xy', 'comp2.x')

        prob.set_solver_print(level=0)

        comp.metadata['check_form'] = 'central'

        prob.setup()
        prob.run_model()

        prob.check_partials()

    def test_set_form_global(self):
        prob = Problem()
        prob.model = Group()

        prob.model.add_subsystem('p1', IndepVarComp('x', 3.0))
        prob.model.add_subsystem('p2', IndepVarComp('y', 5.0))
        comp = prob.model.add_subsystem('comp', ParaboloidTricky())
        prob.model.add_subsystem('comp2', ParaboloidMatVec())

        prob.model.connect('p1.x', 'comp.x')
        prob.model.connect('p2.y', 'comp.y')
        prob.model.connect('comp.f_xy', 'comp2.x')

        prob.set_solver_print(level=0)

        opts = {'form' : 'central'}

        prob.setup()
        prob.run_model()

        prob.check_partials(global_options=opts)

    def test_set_step_calc_on_comp(self):
        prob = Problem()
        prob.model = Group()

        prob.model.add_subsystem('p1', IndepVarComp('x', 3.0))
        prob.model.add_subsystem('p2', IndepVarComp('y', 5.0))
        comp = prob.model.add_subsystem('comp', ParaboloidTricky())
        prob.model.add_subsystem('comp2', ParaboloidMatVec())

        prob.model.connect('p1.x', 'comp.x')
        prob.model.connect('p2.y', 'comp.y')
        prob.model.connect('comp.f_xy', 'comp2.x')

        prob.set_solver_print(level=0)

        comp.metadata['check_step_calc'] = 'rel'

        prob.setup()
        prob.run_model()

        prob.check_partials()

    def test_set_step_calc_global(self):
        prob = Problem()
        prob.model = Group()

        prob.model.add_subsystem('p1', IndepVarComp('x', 3.0))
        prob.model.add_subsystem('p2', IndepVarComp('y', 5.0))
        comp = prob.model.add_subsystem('comp', ParaboloidTricky())

        prob.model.connect('p1.x', 'comp.x')
        prob.model.connect('p2.y', 'comp.y')

        prob.set_solver_print(level=0)

        opts = {'step_calc' : 'rel'}

        prob.setup()
        prob.run_model()

        prob.check_partials(global_options=opts)



class TestProblemCheckTotals(unittest.TestCase):

    def test_cs(self):
        prob = Problem()
        prob.model = SellarDerivatives()
        prob.model.nonlinear_solver = NonlinearBlockGS()

        prob.model.add_design_var('x', lower=-100, upper=100)
        prob.model.add_design_var('z', lower=-100, upper=100)
        prob.model.add_objective('obj')
        prob.model.add_constraint('con1', upper=0.0)
        prob.model.add_constraint('con2', upper=0.0)

        prob.set_solver_print(level=0)

        prob.setup(force_alloc_complex=True)

        # We don't call run_driver() here because we don't
        # actually want the optimizer to run
        prob.run_model()

        # check derivatives with complex step and a larger step size.
        testlogger = TestLogger()
        totals = prob.check_totals(method='cs', step=1.0e-1, logger=testlogger)

        lines = testlogger.get('info')

        self.assertTrue('9.80614' in lines[4], "'9.80614' not found in '%s'" % lines[4])
        self.assertTrue('9.80614' in lines[5], "'9.80614' not found in '%s'" % lines[5])

        assert_rel_error(self, totals['con_cmp2.con2', 'px.x']['J_fwd'], [[0.09692762]], 1e-5)
        assert_rel_error(self, totals['con_cmp2.con2', 'px.x']['J_fd'], [[0.09692762]], 1e-5)

    def test_desvar_as_obj(self):
        prob = Problem()
        prob.model = SellarDerivatives()
        prob.model.nonlinear_solver = NonlinearBlockGS()

        prob.model.add_design_var('x', lower=-100, upper=100)
        prob.model.add_objective('x')

        prob.set_solver_print(level=0)

        prob.setup(force_alloc_complex=True)

        # We don't call run_driver() here because we don't
        # actually want the optimizer to run
        prob.run_model()

        # check derivatives with complex step and a larger step size.
        testlogger = TestLogger()
        totals = prob.check_totals(method='cs', step=1.0e-1, logger=testlogger)

        lines = testlogger.get('info')

        self.assertTrue('1.000' in lines[4])
        self.assertTrue('1.000' in lines[5])
        self.assertTrue('0.000' in lines[6])
        self.assertTrue('0.000' in lines[8])

        assert_rel_error(self, totals['px.x', 'px.x']['J_fwd'], [[1.0]], 1e-5)
        assert_rel_error(self, totals['px.x', 'px.x']['J_fd'], [[1.0]], 1e-5)

    def test_desvar_and_response_with_indices(self):

        class ArrayComp2D(ExplicitComponent):
            """
            A fairly simple array component.
            """

            def setup(self):

                self.JJ = np.array([[1.0, 3.0, -2.0, 7.0],
                                    [6.0, 2.5, 2.0, 4.0],
                                    [-1.0, 0.0, 8.0, 1.0],
                                    [1.0, 4.0, -5.0, 6.0]])

                # Params
                self.add_input('x1', np.zeros([4]))

                # Unknowns
                self.add_output('y1', np.zeros([4]))

                self.declare_partials(of='*', wrt='*')

            def compute(self, inputs, outputs):
                """
                Execution.
                """
                outputs['y1'] = self.JJ.dot(inputs['x1'])

            def compute_partials(self, inputs, partials):
                """
                Analytical derivatives.
                """
                partials[('y1', 'x1')] = self.JJ

        prob = Problem()
        prob.model = model = Group()
        model.add_subsystem('x_param1', IndepVarComp('x1', np.ones((4))),
                            promotes=['x1'])
        model.add_subsystem('mycomp', ArrayComp2D(), promotes=['x1', 'y1'])

        model.add_design_var('x1', indices=[1, 3])
        model.add_constraint('y1', indices=[0, 2])

        prob.set_solver_print(level=0)

        prob.setup(check=False, mode='fwd')
        prob.run_model()

        Jbase = model.get_subsystem('mycomp').JJ
        of = ['y1']
        wrt = ['x1']

        J = prob.compute_totals(of=of, wrt=wrt, return_format='flat_dict')
        assert_rel_error(self, J['y1', 'x1'][0][0], Jbase[0, 1], 1e-8)
        assert_rel_error(self, J['y1', 'x1'][0][1], Jbase[0, 3], 1e-8)
        assert_rel_error(self, J['y1', 'x1'][1][0], Jbase[2, 1], 1e-8)
        assert_rel_error(self, J['y1', 'x1'][1][1], Jbase[2, 3], 1e-8)

        totals = prob.check_totals()
        jac = totals[('mycomp.y1', 'x_param1.x1')]['J_fd']
        assert_rel_error(self, jac[0][0], Jbase[0, 1], 1e-8)
        assert_rel_error(self, jac[0][1], Jbase[0, 3], 1e-8)
        assert_rel_error(self, jac[1][0], Jbase[2, 1], 1e-8)
        assert_rel_error(self, jac[1][1], Jbase[2, 3], 1e-8)

        # Objective instead

        prob = Problem()
        prob.model = model = Group()
        model.add_subsystem('x_param1', IndepVarComp('x1', np.ones((4))),
                            promotes=['x1'])
        model.add_subsystem('mycomp', ArrayComp2D(), promotes=['x1', 'y1'])

        model.add_design_var('x1', indices=[1, 3])
        model.add_objective('y1', index=1)

        prob.set_solver_print(level=0)

        prob.setup(check=False, mode='fwd')
        prob.run_model()

        Jbase = model.get_subsystem('mycomp').JJ
        of = ['y1']
        wrt = ['x1']

        J = prob.compute_totals(of=of, wrt=wrt, return_format='flat_dict')
        assert_rel_error(self, J['y1', 'x1'][0][0], Jbase[1, 1], 1e-8)
        assert_rel_error(self, J['y1', 'x1'][0][1], Jbase[1, 3], 1e-8)

        totals = prob.check_totals()
        jac = totals[('mycomp.y1', 'x_param1.x1')]['J_fd']
        assert_rel_error(self, jac[0][0], Jbase[1, 1], 1e-8)
        assert_rel_error(self, jac[0][1], Jbase[1, 3], 1e-8)

    def test_cs_suppress(self):
        prob = Problem()
        prob.model = SellarDerivatives()
        prob.model.nonlinear_solver = NonlinearBlockGS()

        prob.model.add_design_var('x', lower=-100, upper=100)
        prob.model.add_design_var('z', lower=-100, upper=100)
        prob.model.add_objective('obj')
        prob.model.add_constraint('con1', upper=0.0)
        prob.model.add_constraint('con2', upper=0.0)

        prob.set_solver_print(level=0)

        prob.setup(force_alloc_complex=True)

        # We don't call run_driver() here because we don't
        # actually want the optimizer to run
        prob.run_model()

        # check derivatives with complex step and a larger step size.
        testlogger = TestLogger()
        totals = prob.check_totals(method='cs', step=1.0e-1, logger=testlogger,
                                   suppress_output=True)

        data = totals['con_cmp2.con2', 'px.x']
        self.assertTrue('J_fwd' in data)
        self.assertTrue('rel error' in data)
        self.assertTrue('abs error' in data)
        self.assertTrue('magnitude' in data)

        lines = testlogger.get('info')
        self.assertEqual(len(lines), 0)

    def test_two_desvar_as_con(self):
        prob = Problem()
        prob.model = SellarDerivatives()
        prob.model.nonlinear_solver = NonlinearBlockGS()

        prob.model.add_design_var('z', lower=-100, upper=100)
        prob.model.add_design_var('x', lower=-100, upper=100)
        prob.model.add_constraint('x', upper=0.0)
        prob.model.add_constraint('z', upper=0.0)

        prob.set_solver_print(level=0)

        prob.setup(check=False)

        # We don't call run_driver() here because we don't
        # actually want the optimizer to run
        prob.run_model()

        testlogger = TestLogger()
        totals = prob.check_totals(method='fd', step=1.0e-1, logger=testlogger)

        lines = testlogger.get('info')

        assert_rel_error(self, totals['px.x', 'px.x']['J_fwd'], [[1.0]], 1e-5)
        assert_rel_error(self, totals['px.x', 'px.x']['J_fd'], [[1.0]], 1e-5)
        assert_rel_error(self, totals['pz.z', 'pz.z']['J_fwd'], np.eye(2), 1e-5)
        assert_rel_error(self, totals['pz.z', 'pz.z']['J_fd'], np.eye(2), 1e-5)
        assert_rel_error(self, totals['px.x', 'pz.z']['J_fwd'], [[0.0, 0.0]], 1e-5)
        assert_rel_error(self, totals['px.x', 'pz.z']['J_fd'], [[0.0, 0.0]], 1e-5)
        assert_rel_error(self, totals['pz.z', 'px.x']['J_fwd'], [[0.0], [0.0]], 1e-5)
        assert_rel_error(self, totals['pz.z', 'px.x']['J_fd'], [[0.0], [0.0]], 1e-5)

    def test_full_con_with_index_desvar(self):
        prob = Problem()
        prob.model = SellarDerivatives()
        prob.model.nonlinear_solver = NonlinearBlockGS()

        prob.model.add_design_var('z', lower=-100, upper=100, indices=[1])
        prob.model.add_constraint('z', upper=0.0)

        prob.set_solver_print(level=0)

        prob.setup(check=False)

        # We don't call run_driver() here because we don't
        # actually want the optimizer to run
        prob.run_model()

        testlogger = TestLogger()
        totals = prob.check_totals(method='fd', step=1.0e-1, logger=testlogger)

        lines = testlogger.get('info')

        assert_rel_error(self, totals['pz.z', 'pz.z']['J_fwd'], [[0.0], [1.0]], 1e-5)
        assert_rel_error(self, totals['pz.z', 'pz.z']['J_fd'], [[0.0], [1.0]], 1e-5)

    def test_full_desvar_with_index_con(self):
        prob = Problem()
        prob.model = SellarDerivatives()
        prob.model.nonlinear_solver = NonlinearBlockGS()

        prob.model.add_design_var('z', lower=-100, upper=100)
        prob.model.add_constraint('z', upper=0.0, indices=[1])

        prob.set_solver_print(level=0)

        prob.setup(check=False)

        # We don't call run_driver() here because we don't
        # actually want the optimizer to run
        prob.run_model()

        testlogger = TestLogger()
        totals = prob.check_totals(method='fd', step=1.0e-1, logger=testlogger)

        lines = testlogger.get('info')

        assert_rel_error(self, totals['pz.z', 'pz.z']['J_fwd'], [[0.0, 1.0]], 1e-5)
        assert_rel_error(self, totals['pz.z', 'pz.z']['J_fd'], [[0.0, 1.0]], 1e-5)

    def test_full_desvar_with_index_obj(self):
        prob = Problem()
        prob.model = SellarDerivatives()
        prob.model.nonlinear_solver = NonlinearBlockGS()

        prob.model.add_design_var('z', lower=-100, upper=100)
        prob.model.add_objective('z', index=1)

        prob.set_solver_print(level=0)

        prob.setup(check=False)

        # We don't call run_driver() here because we don't
        # actually want the optimizer to run
        prob.run_model()

        testlogger = TestLogger()
        totals = prob.check_totals(method='fd', step=1.0e-1, logger=testlogger)

        lines = testlogger.get('info')

        assert_rel_error(self, totals['pz.z', 'pz.z']['J_fwd'], [[0.0, 1.0]], 1e-5)
        assert_rel_error(self, totals['pz.z', 'pz.z']['J_fd'], [[0.0, 1.0]], 1e-5)

if __name__ == "__main__":
    unittest.main()<|MERGE_RESOLUTION|>--- conflicted
+++ resolved
@@ -26,11 +26,8 @@
 
         self.scale = 1e-7
 
-<<<<<<< HEAD
-=======
         self.declare_partials(of='*', wrt='*')
 
->>>>>>> fb3ba6a5
     def compute(self, inputs, outputs):
         """
         f(x,y) = (x-3)^2 + xy + (y+4)^2 - 3
@@ -579,492 +576,6 @@
         self.assertTrue(('g', 'x') in data['comp'])
 
     def test_set_step_on_comp(self):
-<<<<<<< HEAD
-        prob = Problem()
-        prob.model = Group()
-
-        prob.model.add_subsystem('p1', IndepVarComp('x', 3.0))
-        prob.model.add_subsystem('p2', IndepVarComp('y', 5.0))
-        comp = prob.model.add_subsystem('comp', ParaboloidTricky())
-
-        prob.model.connect('p1.x', 'comp.x')
-        prob.model.connect('p2.y', 'comp.y')
-
-        prob.set_solver_print(level=0)
-
-        comp.metadata['check_step'] = 1e-2
-
-        prob.setup(check=False)
-        prob.run_model()
-
-        data = prob.check_partials(suppress_output=True)
-
-        # This will fail unless you set the check_step.
-        x_error = data['comp']['f_xy', 'x']['rel error']
-        self.assertLess(x_error.forward, 1e-5)
-        self.assertLess(x_error.reverse, 1e-5)
-
-    def test_set_step_global(self):
-        prob = Problem()
-        prob.model = Group()
-
-        prob.model.add_subsystem('p1', IndepVarComp('x', 3.0))
-        prob.model.add_subsystem('p2', IndepVarComp('y', 5.0))
-        comp = prob.model.add_subsystem('comp', ParaboloidTricky())
-
-        prob.model.connect('p1.x', 'comp.x')
-        prob.model.connect('p2.y', 'comp.y')
-
-        prob.set_solver_print(level=0)
-
-        opts = {'step' : 1e-2}
-
-        prob.setup(check=False)
-        prob.run_model()
-
-        data = prob.check_partials(suppress_output=True, global_options=opts)
-
-        # This will fail unless you set the global step.
-        x_error = data['comp']['f_xy', 'x']['rel error']
-        self.assertLess(x_error.forward, 1e-5)
-        self.assertLess(x_error.reverse, 1e-5)
-
-    def test_complex_step_not_allocated(self):
-        prob = Problem()
-        prob.model = Group()
-
-        prob.model.add_subsystem('p1', IndepVarComp('x', 3.0))
-        prob.model.add_subsystem('p2', IndepVarComp('y', 5.0))
-        comp = prob.model.add_subsystem('comp', ParaboloidTricky())
-
-        prob.model.connect('p1.x', 'comp.x')
-        prob.model.connect('p2.y', 'comp.y')
-
-        prob.set_solver_print(level=0)
-
-        comp.metadata['check_method'] = 'cs'
-
-        prob.setup(check=False)
-        prob.run_model()
-
-        with self.assertRaises(RuntimeError) as context:
-            data = prob.check_partials(suppress_output=True)
-
-        msg = 'In order to check partials with complex step, you need to set ' + \
-            '"force_alloc_complex" to True during setup.'
-        self.assertEqual(str(context.exception), msg)
-
-    def test_set_method_on_comp(self):
-        prob = Problem()
-        prob.model = Group()
-
-        prob.model.add_subsystem('p1', IndepVarComp('x', 3.0))
-        prob.model.add_subsystem('p2', IndepVarComp('y', 5.0))
-        comp = prob.model.add_subsystem('comp', ParaboloidTricky())
-
-        prob.model.connect('p1.x', 'comp.x')
-        prob.model.connect('p2.y', 'comp.y')
-
-        prob.set_solver_print(level=0)
-
-        comp.metadata['check_method'] = 'cs'
-
-        prob.setup(check=False, force_alloc_complex=True)
-        prob.run_model()
-
-        data = prob.check_partials(suppress_output=True)
-
-        x_error = data['comp']['f_xy', 'x']['rel error']
-        self.assertLess(x_error.forward, 1e-5)
-        self.assertLess(x_error.reverse, 1e-5)
-
-    def test_set_method_global(self):
-        prob = Problem()
-        prob.model = Group()
-
-        prob.model.add_subsystem('p1', IndepVarComp('x', 3.0))
-        prob.model.add_subsystem('p2', IndepVarComp('y', 5.0))
-        comp = prob.model.add_subsystem('comp', ParaboloidTricky())
-
-        prob.model.connect('p1.x', 'comp.x')
-        prob.model.connect('p2.y', 'comp.y')
-
-        prob.set_solver_print(level=0)
-
-        opts = {'method' : 'cs'}
-
-        prob.setup(check=False, force_alloc_complex=True)
-        prob.run_model()
-
-        data = prob.check_partials(suppress_output=True, global_options=opts)
-
-        x_error = data['comp']['f_xy', 'x']['rel error']
-        self.assertLess(x_error.forward, 1e-5)
-        self.assertLess(x_error.reverse, 1e-5)
-
-    def test_set_form_on_comp(self):
-        prob = Problem()
-        prob.model = Group()
-
-        prob.model.add_subsystem('p1', IndepVarComp('x', 3.0))
-        prob.model.add_subsystem('p2', IndepVarComp('y', 5.0))
-        comp = prob.model.add_subsystem('comp', ParaboloidTricky())
-
-        prob.model.connect('p1.x', 'comp.x')
-        prob.model.connect('p2.y', 'comp.y')
-
-        prob.set_solver_print(level=0)
-
-        comp.metadata['check_form'] = 'central'
-
-        prob.setup(check=False)
-        prob.run_model()
-
-        data = prob.check_partials(suppress_output=True)
-
-        # This will fail unless you set the check_step.
-        x_error = data['comp']['f_xy', 'x']['rel error']
-        self.assertLess(x_error.forward, 1e-3)
-        self.assertLess(x_error.reverse, 1e-3)
-
-    def test_set_form_global(self):
-        prob = Problem()
-        prob.model = Group()
-
-        prob.model.add_subsystem('p1', IndepVarComp('x', 3.0))
-        prob.model.add_subsystem('p2', IndepVarComp('y', 5.0))
-        comp = prob.model.add_subsystem('comp', ParaboloidTricky())
-
-        prob.model.connect('p1.x', 'comp.x')
-        prob.model.connect('p2.y', 'comp.y')
-
-        prob.set_solver_print(level=0)
-
-        opts = {'form' : 'central'}
-
-        prob.setup(check=False)
-        prob.run_model()
-
-        data = prob.check_partials(suppress_output=True, global_options=opts)
-
-        # This will fail unless you set the check_step.
-        x_error = data['comp']['f_xy', 'x']['rel error']
-        self.assertLess(x_error.forward, 1e-3)
-        self.assertLess(x_error.reverse, 1e-3)
-
-    def test_set_step_calc_on_comp(self):
-        prob = Problem()
-        prob.model = Group()
-
-        prob.model.add_subsystem('p1', IndepVarComp('x', 3.0))
-        prob.model.add_subsystem('p2', IndepVarComp('y', 5.0))
-        comp = prob.model.add_subsystem('comp', ParaboloidTricky())
-
-        prob.model.connect('p1.x', 'comp.x')
-        prob.model.connect('p2.y', 'comp.y')
-
-        prob.set_solver_print(level=0)
-
-        comp.metadata['check_step_calc'] = 'rel'
-
-        prob.setup(check=False)
-        prob.run_model()
-
-        data = prob.check_partials(suppress_output=True)
-
-        # This will fail unless you set the check_step.
-        x_error = data['comp']['f_xy', 'x']['rel error']
-        self.assertLess(x_error.forward, 3e-3)
-        self.assertLess(x_error.reverse, 3e-3)
-
-    def test_set_step_calc_global(self):
-        prob = Problem()
-        prob.model = Group()
-
-        prob.model.add_subsystem('p1', IndepVarComp('x', 3.0))
-        prob.model.add_subsystem('p2', IndepVarComp('y', 5.0))
-        comp = prob.model.add_subsystem('comp', ParaboloidTricky())
-
-        prob.model.connect('p1.x', 'comp.x')
-        prob.model.connect('p2.y', 'comp.y')
-
-        prob.set_solver_print(level=0)
-
-        opts = {'step_calc' : 'rel'}
-
-        prob.setup(check=False)
-        prob.run_model()
-
-        data = prob.check_partials(suppress_output=True, global_options=opts)
-
-        # This will fail unless you set the global step.
-        x_error = data['comp']['f_xy', 'x']['rel error']
-        self.assertLess(x_error.forward, 3e-3)
-        self.assertLess(x_error.reverse, 3e-3)
-
-
-class TestCheckPartialsFeature(unittest.TestCase):
-
-    def test_feature_incorrect_jacobian(self):
-        class MyComp(ExplicitComponent):
-            def setup(self):
-                self.add_input('x1', 3.0)
-                self.add_input('x2', 5.0)
-
-                self.add_output('y', 5.5)
-
-            def compute(self, inputs, outputs):
-                """ Doesn't do much. """
-                outputs['y'] = 3.0*inputs['x1'] + 4.0*inputs['x2']
-
-            def compute_partials(self, inputs, partials):
-                """Intentionally incorrect derivative."""
-                J = partials
-                J['y', 'x1'] = np.array([4.0])
-                J['y', 'x2'] = np.array([40])
-
-        prob = Problem()
-        prob.model = Group()
-
-        prob.model.add_subsystem('p1', IndepVarComp('x1', 3.0))
-        prob.model.add_subsystem('p2', IndepVarComp('x2', 5.0))
-        prob.model.add_subsystem('comp', MyComp())
-
-        prob.model.connect('p1.x1', 'comp.x1')
-        prob.model.connect('p2.x2', 'comp.x2')
-
-        prob.set_solver_print(level=0)
-
-        prob.setup(check=False)
-        prob.run_model()
-
-        data = prob.check_partials()
-
-        x1_error = data['comp']['y', 'x1']['abs error']
-        assert_rel_error(self, x1_error.forward, 1., 1e-8)
-        assert_rel_error(self, x1_error.reverse, 1., 1e-8)
-
-        x2_error = data['comp']['y', 'x2']['rel error']
-        assert_rel_error(self, x2_error.forward, 9., 1e-8)
-        assert_rel_error(self, x2_error.reverse, 9., 1e-8)
-
-    def test_feature_check_partials_suppress(self):
-        class MyComp(ExplicitComponent):
-            def setup(self):
-                self.add_input('x1', 3.0)
-                self.add_input('x2', 5.0)
-
-                self.add_output('y', 5.5)
-
-            def compute(self, inputs, outputs):
-                """ Doesn't do much. """
-                outputs['y'] = 3.0*inputs['x1'] + 4.0*inputs['x2']
-
-            def compute_partials(self, inputs, partials):
-                """Intentionally incorrect derivative."""
-                J = partials
-                J['y', 'x1'] = np.array([4.0])
-                J['y', 'x2'] = np.array([40])
-
-        prob = Problem()
-        prob.model = Group()
-
-        prob.model.add_subsystem('p1', IndepVarComp('x1', 3.0))
-        prob.model.add_subsystem('p2', IndepVarComp('x2', 5.0))
-        prob.model.add_subsystem('comp', MyComp())
-
-        prob.model.connect('p1.x1', 'comp.x1')
-        prob.model.connect('p2.x2', 'comp.x2')
-
-        prob.set_solver_print(level=0)
-
-        prob.setup(check=False)
-        prob.run_model()
-
-        data = prob.check_partials(suppress_output=True)
-        print(data)
-
-    def test_set_step_on_comp(self):
-        prob = Problem()
-        prob.model = Group()
-
-        prob.model.add_subsystem('p1', IndepVarComp('x', 3.0))
-        prob.model.add_subsystem('p2', IndepVarComp('y', 5.0))
-        comp = prob.model.add_subsystem('comp', ParaboloidTricky())
-        prob.model.add_subsystem('comp2', ParaboloidMatVec())
-
-        prob.model.connect('p1.x', 'comp.x')
-        prob.model.connect('p2.y', 'comp.y')
-        prob.model.connect('comp.f_xy', 'comp2.x')
-
-        prob.set_solver_print(level=0)
-
-        comp.metadata['check_step'] = 1e-2
-
-        prob.setup()
-        prob.run_model()
-
-        prob.check_partials()
-
-    def test_set_step_global(self):
-        prob = Problem()
-        prob.model = Group()
-
-        prob.model.add_subsystem('p1', IndepVarComp('x', 3.0))
-        prob.model.add_subsystem('p2', IndepVarComp('y', 5.0))
-        comp = prob.model.add_subsystem('comp', ParaboloidTricky())
-        prob.model.add_subsystem('comp2', ParaboloidMatVec())
-
-        prob.model.connect('p1.x', 'comp.x')
-        prob.model.connect('p2.y', 'comp.y')
-        prob.model.connect('comp.f_xy', 'comp2.x')
-
-        prob.set_solver_print(level=0)
-
-        opts = {'step' : 1e-2}
-
-        prob.setup()
-        prob.run_model()
-
-        prob.check_partials(global_options=opts)
-
-    def test_set_method_on_comp(self):
-        prob = Problem()
-        prob.model = Group()
-
-        prob.model.add_subsystem('p1', IndepVarComp('x', 3.0))
-        prob.model.add_subsystem('p2', IndepVarComp('y', 5.0))
-        comp = prob.model.add_subsystem('comp', ParaboloidTricky())
-        prob.model.add_subsystem('comp2', ParaboloidMatVec())
-
-        prob.model.connect('p1.x', 'comp.x')
-        prob.model.connect('p2.y', 'comp.y')
-        prob.model.connect('comp.f_xy', 'comp2.x')
-
-        prob.set_solver_print(level=0)
-
-        comp.metadata['check_method'] = 'cs'
-
-        prob.setup(force_alloc_complex=True)
-        prob.run_model()
-
-        prob.check_partials()
-
-    def test_set_method_global(self):
-        prob = Problem()
-        prob.model = Group()
-
-        prob.model.add_subsystem('p1', IndepVarComp('x', 3.0))
-        prob.model.add_subsystem('p2', IndepVarComp('y', 5.0))
-        comp = prob.model.add_subsystem('comp', ParaboloidTricky())
-        prob.model.add_subsystem('comp2', ParaboloidMatVec())
-
-        prob.model.connect('p1.x', 'comp.x')
-        prob.model.connect('p2.y', 'comp.y')
-        prob.model.connect('comp.f_xy', 'comp2.x')
-
-        prob.set_solver_print(level=0)
-
-        opts = {'method' : 'cs'}
-
-        prob.setup(force_alloc_complex=True)
-        prob.run_model()
-
-        prob.check_partials(global_options=opts)
-
-    def test_set_form_on_comp(self):
-        prob = Problem()
-        prob.model = Group()
-
-        prob.model.add_subsystem('p1', IndepVarComp('x', 3.0))
-        prob.model.add_subsystem('p2', IndepVarComp('y', 5.0))
-        comp = prob.model.add_subsystem('comp', ParaboloidTricky())
-        prob.model.add_subsystem('comp2', ParaboloidMatVec())
-
-        prob.model.connect('p1.x', 'comp.x')
-        prob.model.connect('p2.y', 'comp.y')
-        prob.model.connect('comp.f_xy', 'comp2.x')
-
-        prob.set_solver_print(level=0)
-
-        comp.metadata['check_form'] = 'central'
-
-        prob.setup()
-        prob.run_model()
-
-        prob.check_partials()
-
-    def test_set_form_global(self):
-        prob = Problem()
-        prob.model = Group()
-
-        prob.model.add_subsystem('p1', IndepVarComp('x', 3.0))
-        prob.model.add_subsystem('p2', IndepVarComp('y', 5.0))
-        comp = prob.model.add_subsystem('comp', ParaboloidTricky())
-        prob.model.add_subsystem('comp2', ParaboloidMatVec())
-
-        prob.model.connect('p1.x', 'comp.x')
-        prob.model.connect('p2.y', 'comp.y')
-        prob.model.connect('comp.f_xy', 'comp2.x')
-
-        prob.set_solver_print(level=0)
-
-        opts = {'form' : 'central'}
-
-        prob.setup()
-        prob.run_model()
-
-        prob.check_partials(global_options=opts)
-
-    def test_set_step_calc_on_comp(self):
-        prob = Problem()
-        prob.model = Group()
-
-        prob.model.add_subsystem('p1', IndepVarComp('x', 3.0))
-        prob.model.add_subsystem('p2', IndepVarComp('y', 5.0))
-        comp = prob.model.add_subsystem('comp', ParaboloidTricky())
-        prob.model.add_subsystem('comp2', ParaboloidMatVec())
-
-        prob.model.connect('p1.x', 'comp.x')
-        prob.model.connect('p2.y', 'comp.y')
-        prob.model.connect('comp.f_xy', 'comp2.x')
-
-        prob.set_solver_print(level=0)
-
-        comp.metadata['check_step_calc'] = 'rel'
-
-        prob.setup()
-        prob.run_model()
-
-        prob.check_partials()
-
-    def test_set_step_calc_global(self):
-        prob = Problem()
-        prob.model = Group()
-
-        prob.model.add_subsystem('p1', IndepVarComp('x', 3.0))
-        prob.model.add_subsystem('p2', IndepVarComp('y', 5.0))
-        comp = prob.model.add_subsystem('comp', ParaboloidTricky())
-
-        prob.model.connect('p1.x', 'comp.x')
-        prob.model.connect('p2.y', 'comp.y')
-
-        prob.set_solver_print(level=0)
-
-        opts = {'step_calc' : 'rel'}
-
-        prob.setup()
-        prob.run_model()
-
-        prob.check_partials(global_options=opts)
-
-
-
-class TestProblemCheckTotals(unittest.TestCase):
-
-    def test_cs(self):
-=======
->>>>>>> fb3ba6a5
         prob = Problem()
         prob.model = Group()
 
