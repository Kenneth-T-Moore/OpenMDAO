--- conflicted
+++ resolved
@@ -894,116 +894,6 @@
         #self.assertTrue(iter_count < 20)
         #self.assertTrue(not np.isnan(prob['sub.cc2.y']))
 
-<<<<<<< HEAD
-=======
-#class PBOSrcComp(Component):
-
-    #def __init__(self):
-        #super(PBOSrcComp, self).__init__()
-
-        #self.add_param('x1', 100.0)
-        #self.add_output('x2', 100.0, units='degC', pass_by_obj=True)
-        #self.deriv_options['type'] = 'fd'
-
-    #def solve_nonlinear(self, inputs, outputs, resids):
-        #""" No action."""
-        #outputs['x2'] = inputs['x1']
-
-
-#class PBOTgtCompF(Component):
-
-    #def __init__(self):
-        #super(PBOTgtCompF, self).__init__()
-
-        #self.add_param('x2', 100.0, units='degF', pass_by_obj=True)
-        #self.add_output('x3', 100.0)
-        #self.deriv_options['type'] = 'fd'
-
-    #def solve_nonlinear(self, inputs, outputs, resids):
-        #""" No action."""
-        #outputs['x3'] = inputs['x2']
-
-
-#class TestUnitConversionPBO(unittest.TestCase):
-    #""" Tests support for unit conversions on pass_by_obj connections."""
-
-    #def test_basic(self):
-
-        #prob = om.Problem()
-        #prob.model.add('src', PBOSrcComp())
-        #prob.model.add('tgtF', PBOTgtCompF())
-        #prob.model.add('px1', om.IndepVarComp('x1', 100.0), promotes=['x1'])
-        #prob.model.connect('x1', 'src.x1')
-        #prob.model.connect('src.x2', 'tgtF.x2')
-
-        #prob.model.deriv_options['type'] = 'fd'
-
-        #prob.setup()
-        #prob.run()
-
-        #assert_rel_error(self, prob['src.x2'], 100.0, 1e-6)
-        #assert_rel_error(self, prob['tgtF.x3'], 212.0, 1e-6)
-
-        #indep_list = ['x1']
-        #unknown_list = ['tgtF.x3']
-        #J = prob.calc_gradient(indep_list, unknown_list, mode='fwd',
-                               #return_format='dict')
-
-        #assert_rel_error(self, J['tgtF.x3']['x1'][0][0], 1.8, 1e-6)
-
-        #stream = StringIO()
-        #conv = prob.model.list_unit_conv(stream=stream)
-        #self.assertTrue((('src.x2', 'tgtF.x2'), ('degC', 'degF')) in conv)
-
-
-    #def test_radian_bug(self):
-
-        #class Src(Component):
-
-            #def __init__(self):
-                #super(Src, self).__init__()
-
-                #self.add_output('x1', 180.0, units='deg')
-                #self.add_output('x2', np.pi, units='rad')
-                #self.add_output('x3', 2.0, units='m')
-                #self.deriv_options['type'] = 'fd'
-
-            #def solve_nonlinear(self, inputs, outputs, resids):
-                #""" No action."""
-                #pass
-
-
-        #class Tgt(Component):
-
-            #def __init__(self):
-                #super(Tgt, self).__init__()
-
-                #self.add_param('x1', 0.0, units='rad')
-                #self.add_param('x2', 0.0, units='deg')
-                #self.add_param('x3', 0.0, units='ft')
-                #self.deriv_options['type'] = 'fd'
-
-            #def solve_nonlinear(self, inputs, outputs, resids):
-                #""" No action."""
-                #pass
-
-        #top = om.Problem()
-        #root = top.root = om.Group()
-        #root.add('src', Src())
-        #root.add('tgt', Tgt())
-
-        #root.connect('src.x1', 'tgt.x1')
-        #root.connect('src.x2', 'tgt.x2')
-        #root.connect('src.x3', 'tgt.x3')
-
-        #top.setup()
-        #top.run()
-
-        #assert_rel_error(self, top['tgt.x1'], np.pi, 1e-6)
-        #assert_rel_error(self, top['tgt.x2'], 180.0, 1e-6)
-        #assert_rel_error(self, top['tgt.x3'], 2.0/0.3048, 1e-6)
-
->>>>>>> 1553fe05
 
 if __name__ == "__main__":
     unittest.main()