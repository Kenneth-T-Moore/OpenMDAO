from __future__ import print_function

import unittest
import time

import six
import numpy as np

from openmdao.api import Problem, ExplicitComponent, Group, IndepVarComp, ExecComp
from openmdao.utils.mpi import MPI
from openmdao.utils.array_utils import evenly_distrib_idxs
from openmdao.devtools.testutil import assert_rel_error

try:
    from openmdao.vectors.petsc_vector import PETScVector
except ImportError:
    PETScVector = None

if MPI:
    rank = MPI.COMM_WORLD.rank
    commsize = MPI.COMM_WORLD.size
else:
    rank = 0
    commsize = 1


def take_nth(rank, size, seq):
    """Return an iterator over the sequence that returns every
    nth element of seq based on the given rank within a group of
    the given size.  For example, if size = 2, a rank of 0 returns
    even indexed elements and a rank of 1 returns odd indexed elements.
    """
    assert(rank < size)
    it = iter(seq)
    while True:
        for proc in range(size):
            if rank == proc:
                yield six.next(it)
            else:
                six.next(it)


class InOutArrayComp(ExplicitComponent):

    def __init__(self, arr_size=10):
        super(InOutArrayComp, self).__init__()
        self.delay = 0.01
        self.arr_size = arr_size

    def setup(self):
        self.add_input('invec', np.ones(self.arr_size, float))
        self.add_output('outvec', np.ones(self.arr_size, float))

    def compute(self, inputs, outputs):
        time.sleep(self.delay)
        outputs['outvec'] = inputs['invec'] * 2.


class DistribCompSimple(ExplicitComponent):
    """Uses 2 procs but takes full input vars"""

    def __init__(self, arr_size=10):
        super(DistribCompSimple, self).__init__()

        self.arr_size = arr_size

    def setup(self):
        self.add_input('invec', np.ones(self.arr_size, float))
        self.add_output('outvec', np.ones(self.arr_size, float))

    def compute(self, inputs, outputs):
        if MPI and self.comm != MPI.COMM_NULL:
            if rank == 0:
                outvec = inputs['invec'] * 0.25
            elif rank == 1:
                outvec = inputs['invec'] * 0.5

            # now combine vecs from different processes
            both = np.zeros((2, len(outvec)))
            self.comm.Allgather(outvec, both)

            # add both together to get our output
            outputs['outvec'] = both[0, :] + both[1, :]
        else:
            outputs['outvec'] = inputs['invec'] * 0.75

    def get_req_procs(self):
        return (2, 2)


class DistribInputComp(ExplicitComponent):
    """Uses 2 procs and takes input var slices"""
    def __init__(self, arr_size=11):
        super(DistribInputComp, self).__init__()
        self.arr_size = arr_size
        self.distributed = True

    def compute(self, inputs, outputs):
        if MPI:
            self.comm.Allgatherv(inputs['invec']*2.0,
                                 [outputs['outvec'], self.sizes,
                                  self.offsets, MPI.DOUBLE])
        else:
            outputs['outvec'] = inputs['invec'] * 2.0

    def setup(self):
        comm = self.comm
        rank = comm.rank

        self.sizes, self.offsets = evenly_distrib_idxs(comm.size, self.arr_size)
        start = self.offsets[rank]
        end = start + self.sizes[rank]

        self.add_input('invec', np.ones(self.sizes[rank], float),
                       src_indices=np.arange(start, end, dtype=int))
        self.add_output('outvec', np.ones(self.arr_size, float), shape=np.int32(self.arr_size))

    def get_req_procs(self):
        return (2, 2)


class DistribOverlappingInputComp(ExplicitComponent):
    """Uses 2 procs and takes input var slices"""
    def __init__(self, arr_size=11):
        super(DistribOverlappingInputComp, self).__init__()
        self.arr_size = arr_size
        self.distributed = True

    def compute(self, inputs, outputs):
        outputs['outvec'][:] = 0
        if MPI:
            outs = self.comm.allgather(inputs['invec'] * 2.0)
            outputs['outvec'][:8] = outs[0]
            outputs['outvec'][4:11] += outs[1]
        else:
            outs = inputs['invec'] * 2.0
            outputs['outvec'][:8] = outs[:8]
            outputs['outvec'][4:11] += outs[4:11]

    def setup(self):
        """ component declares the local sizes and sets initial values
        for all distributed inputs and outputs"""

        comm = self.comm
        rank = comm.rank

        #need to initialize the input to have the correct local size
        if rank == 0:
            size = 8
            start = 0
            end = 8
        else:
            size = 7
            start = 4
            end = 11

        self.add_output('outvec', np.zeros(self.arr_size, float))
        self.add_input('invec', np.ones(size, float),
                       src_indices=np.arange(start, end, dtype=int))

    def get_req_procs(self):
        return (2, 2)


class DistribInputDistribOutputComp(ExplicitComponent):
    """Uses 2 procs and takes input var slices."""
    def __init__(self, arr_size=11):
        super(DistribInputDistribOutputComp, self).__init__()
        self.arr_size = arr_size
        self.distributed = True

    def compute(self, inputs, outputs):
        outputs['outvec'] = inputs['invec']*2.0

    def setup(self):

        comm = self.comm
        rank = comm.rank

        sizes, offsets = evenly_distrib_idxs(comm.size, self.arr_size)
        start = offsets[rank]
        end = start + sizes[rank]

        self.add_input('invec', np.ones(sizes[rank], float),
                       src_indices=np.arange(start, end, dtype=int))
        self.add_output('outvec', np.ones(sizes[rank], float))

    def get_req_procs(self):
        return (2, 2)


class DistribNoncontiguousComp(ExplicitComponent):
    """Uses 2 procs and takes non-contiguous input var slices and has output
    var slices as well
    """
    def __init__(self, arr_size=11):
        super(DistribNoncontiguousComp, self).__init__()
        self.arr_size = arr_size
        self.distributed = True

    def compute(self, inputs, outputs):
        outputs['outvec'] = inputs['invec']*2.0

    def setup(self):

        comm = self.comm
        rank = comm.rank

        idxs = list(take_nth(rank, comm.size, range(self.arr_size)))

        self.add_input('invec', np.ones(len(idxs), float),
                       src_indices=idxs)
        self.add_output('outvec', np.ones(len(idxs), float))

    def get_req_procs(self):
        return 2, 2


class DistribGatherComp(ExplicitComponent):
    """Uses 2 procs gathers a distrib input into a full output"""

    def __init__(self, arr_size=11):
        super(DistribGatherComp, self).__init__()
        self.arr_size = arr_size
        self.distributed = True

    def compute(self, inputs, outputs):
        if MPI:
            self.comm.Allgatherv(inputs['invec'],
                                 [outputs['outvec'], self.sizes,
                                     self.offsets, MPI.DOUBLE])
        else:
            outputs['outvec'] = inputs['invec']

    def setup(self):

        comm = self.comm
        rank = comm.rank

        self.sizes, self.offsets = evenly_distrib_idxs(comm.size,
                                                       self.arr_size)
        start = self.offsets[rank]
        end = start + self.sizes[rank]

        #need to initialize the variable to have the correct local size
        self.add_input('invec', np.ones(self.sizes[rank], float),
                       src_indices=np.arange(start, end, dtype=int))
        self.add_output('outvec', np.ones(self.arr_size, float))

    def get_req_procs(self):
        return 2, 2


class NonDistribGatherComp(ExplicitComponent):
    """Uses 2 procs gathers a distrib output into a full input"""
    def __init__(self, size):
        super(NonDistribGatherComp, self).__init__()
        self.size = size

    def setup(self):
        self.add_input('invec', np.ones(self.size, float))
        self.add_output('outvec', np.ones(self.size, float))

    def compute(self, inputs, outputs):
        outputs['outvec'] = inputs['invec']


@unittest.skipUnless(PETScVector, "PETSc is required.")
class MPITests(unittest.TestCase):

    N_PROCS = 2

    def test_distrib_full_in_out(self):
        size = 11

        p = Problem(model=Group())
        top = p.model
        C1 = top.add_subsystem("C1", InOutArrayComp(size))
        C2 = top.add_subsystem("C2", DistribCompSimple(size))
        top.connect('C1.outvec', 'C2.invec')

        p.setup(vector_class=PETScVector, check=False)

        # Conclude setup but don't run model.
        p.final_setup()

        C1._inputs['invec'] = np.ones(size, float) * 5.0

        p.run_model()

        self.assertTrue(all(C2._outputs['outvec'] == np.ones(size, float)*7.5))

    def test_distrib_idx_in_full_out(self):
        size = 11

        p = Problem(model=Group())
        top = p.model
        C1 = top.add_subsystem("C1", InOutArrayComp(size))
        C2 = top.add_subsystem("C2", DistribInputComp(size))
        top.connect('C1.outvec', 'C2.invec')
        p.setup(vector_class=PETScVector, check=False)

        # Conclude setup but don't run model.
        p.final_setup()

        C1._inputs['invec'] = np.array(range(size, 0, -1), float)

        p.run_model()

        self.assertTrue(all(C2._outputs['outvec'] == np.array(range(size, 0, -1), float)*4))

    def test_distrib_1D_dist_output(self):
        size = 11

        p = Problem(model=Group())
        top = p.model
        C1 = top.add_subsystem("C1", InOutArrayComp(size))
        C2 = top.add_subsystem("C2", DistribInputComp(size))
        C3 = top.add_subsystem("C3", ExecComp("y=x", x=np.zeros(size*commsize),
                                              y=np.zeros(size*commsize)))
        top.connect('C1.outvec', 'C2.invec')
        top.connect('C2.outvec', 'C3.x')
        p.setup(vector_class=PETScVector, check=False)

        # Conclude setup but don't run model.
        p.final_setup()

        C1._inputs['invec'] = np.array(range(size, 0, -1), float)

        p.run_model()

        self.assertTrue(all(C2._outputs['outvec'] == np.array(range(size, 0, -1), float)*4))

    def test_distrib_idx_in_distrb_idx_out(self):
        # normal comp to distrib comp to distrb gather comp
        size = 3

        p = Problem(model=Group())
        top = p.model
        C1 = top.add_subsystem("C1", InOutArrayComp(size))
        C2 = top.add_subsystem("C2", DistribInputDistribOutputComp(size))
        C3 = top.add_subsystem("C3", DistribGatherComp(size))
        top.connect('C1.outvec', 'C2.invec')
        top.connect('C2.outvec', 'C3.invec')
        p.setup(vector_class=PETScVector, check=False)

        # Conclude setup but don't run model.
        p.final_setup()

        C1._inputs['invec'] = np.array(range(size, 0, -1), float)

        p.run_model()

        self.assertTrue(all(C3._outputs['outvec'] == np.array(range(size, 0, -1), float)*4))

<<<<<<< HEAD
    @unittest.skipUnless(MPI, "only run under MPI")
=======
    @unittest.skipUnless(MPI, "MPI is not active.")
>>>>>>> 0786c6b0
    def test_distribcomp_feature(self):
        from openmdao.utils.array_utils import evenly_distrib_idxs

        size = 15

        class DistribComp(ExplicitComponent):
            def __init__(self, size):
                super(DistribComp, self).__init__()
                self.size = size
                self.distributed = True

            def compute(self, inputs, outputs):
                if self.comm.rank == 0:
                    outputs['outvec'] = inputs['invec'] * 2.0
                else:
                    outputs['outvec'] = inputs['invec'] * -3.0

            def setup(self):
                comm = self.comm
                rank = comm.rank

                # this results in 8 entries for proc 0 and 7 entries for proc 1 when using 2 processes.
                sizes, offsets = evenly_distrib_idxs(comm.size, self.size)
                start = offsets[rank]
                end = start + sizes[rank]

                self.add_input('invec', np.ones(sizes[rank], float),
                               src_indices=np.arange(start, end, dtype=int))
                self.add_output('outvec', np.ones(sizes[rank], float))

            def get_req_procs(self):
                # require min of 2 processes, max of 5
                return 2, 5

        class Summer(ExplicitComponent):
            """Sums a distributed input."""

            def __init__(self, size):
                super(Summer, self).__init__()
                self.size = size

            def setup(self):
                # this results in 8 entries for proc 0 and 7 entries for proc 1
                # when using 2 processes.
                sizes, offsets = evenly_distrib_idxs(self.comm.size, self.size)
                start = offsets[rank]
                end = start + sizes[rank]

                # NOTE: you must specify src_indices here for the input. Otherwise,
                #       you'll connect the input to [0:local_input_size] of the
                #       full distributed output!
                self.add_input('invec', np.ones(sizes[self.comm.rank], float),
                               src_indices=np.arange(start, end, dtype=int))
                self.add_output('out', 0.0)

            def compute(self, inputs, outputs):
                data = np.zeros(1)
                data[0] = np.sum(self._inputs['invec'])
                total = np.zeros(1)
                self.comm.Allreduce(data, total, op=MPI.SUM)
                self._outputs['out'] = total[0]

        p = Problem(model=Group())
        top = p.model
        top.add_subsystem("indep", IndepVarComp('x', np.zeros(size)))
        top.add_subsystem("C2", DistribComp(size))
        top.add_subsystem("C3", Summer(size))

        top.connect('indep.x', 'C2.invec')
        top.connect('C2.outvec', 'C3.invec')

        p.setup(vector_class=PETScVector)

        p['indep.x'] = np.ones(size)

        p.run_model()

        assert_rel_error(self, p['C3.out'], -5.)

    def test_noncontiguous_idxs(self):
        # take even input indices in 0 rank and odd ones in 1 rank
        size = 11

        p = Problem(model=Group())
        top = p.model
        C1 = top.add_subsystem("C1", InOutArrayComp(size))
        C2 = top.add_subsystem("C2", DistribNoncontiguousComp(size))
        C3 = top.add_subsystem("C3", DistribGatherComp(size))
        top.connect('C1.outvec', 'C2.invec')
        top.connect('C2.outvec', 'C3.invec')
        p.setup(vector_class=PETScVector, check=False)

        # Conclude setup but don't run model.
        p.final_setup()

        C1._inputs['invec'] = np.array(range(size), float)

        p.run_model()

        if MPI:
            if self.comm.rank == 0:
                self.assertTrue(all(C2._outputs['outvec'] == np.array(list(take_nth(0, 2, range(size))), 'f')*4))
            else:
                self.assertTrue(all(C2._outputs['outvec'] == np.array(list(take_nth(1, 2, range(size))), 'f')*4))

            full_list = list(take_nth(0, 2, range(size))) + list(take_nth(1, 2, range(size)))
            self.assertTrue(all(C3._outputs['outvec'] == np.array(full_list, 'f')*4))
        else:
            self.assertTrue(all(C2._outputs['outvec'] == C1._outputs['outvec']*2.))
            self.assertTrue(all(C3._outputs['outvec'] == C2._outputs['outvec']))

<<<<<<< HEAD
    @unittest.skipUnless(MPI, "only run under MPI")
=======
    @unittest.skipUnless(MPI, "MPI is not active.")
>>>>>>> 0786c6b0
    def test_overlapping_inputs_idxs(self):
        # distrib comp with src_indices that overlap, i.e. the same
        # entries are distributed to multiple processes
        size = 11

        p = Problem(model=Group())
        top = p.model
        C1 = top.add_subsystem("C1", InOutArrayComp(size))
        C2 = top.add_subsystem("C2", DistribOverlappingInputComp(size))
        top.connect('C1.outvec', 'C2.invec')
        p.setup(vector_class=PETScVector, check=False)

        # Conclude setup but don't run model.
        p.final_setup()

        C1._inputs['invec'] = np.array(range(size, 0, -1), float)

        p.run_model()

        self.assertTrue(all(C2._outputs['outvec'][:4] == np.array(range(size, 0, -1), float)[:4]*4))
        self.assertTrue(all(C2._outputs['outvec'][8:] == np.array(range(size, 0, -1), float)[8:]*4))

        # overlapping part should be double size of the rest
        self.assertTrue(all(C2._outputs['outvec'][4:8] == np.array(range(size, 0, -1), float)[4:8]*8))

    def test_nondistrib_gather(self):
        # regular comp --> distrib comp --> regular comp.  last comp should
        # automagically gather the full vector without declaring src_indices
        size = 11

        p = Problem(model=Group())
        top = p.model
        C1 = top.add_subsystem("C1", InOutArrayComp(size))
        C2 = top.add_subsystem("C2", DistribInputDistribOutputComp(size))
        C3 = top.add_subsystem("C3", NonDistribGatherComp(size))
        top.connect('C1.outvec', 'C2.invec')
        top.connect('C2.outvec', 'C3.invec')
        p.setup(vector_class=PETScVector, check=False)

        # Conclude setup but don't run model.
        p.final_setup()

        C1._inputs['invec'] = np.array(range(size, 0, -1), float)

        p.run_model()

        if MPI and self.comm.rank == 0:
            self.assertTrue(all(C3._outputs['outvec'] == np.array(range(size, 0, -1), float)*4))


@unittest.skipUnless(PETScVector, "PETSc is required.")
class TestGroupMPI(unittest.TestCase):
    N_PROCS = 2

    def test_promote_distrib(self):

        class MyComp(ExplicitComponent):
            def setup(self):
                # decide what parts of the array we want based on our rank
                if self.comm.rank == 0:
                    idxs = [0, 1, 2]
                else:
                    # use [3, -1] here rather than [3, 4] just to show that we
                    # can use negative indices.
                    idxs = [3, -1]

                self.add_input('x', np.ones(len(idxs)), src_indices=idxs)
                self.add_output('y', 1.0)

            def compute(self, inputs, outputs):
                outputs['y'] = np.sum(inputs['x'])*2.0

        p = Problem(model=Group())

        #import wingdbstub

        p.model.add_subsystem('indep', IndepVarComp('x', np.arange(5, dtype=float)),
                              promotes_outputs=['x'])
        C1 = p.model.add_subsystem('C1', MyComp(), promotes_inputs=['x'])

        p.set_solver_print(level=0)
        p.setup(PETScVector)
        p.run_model()
        if C1.comm.rank == 0:
            assert_rel_error(self, p['C1.x'], np.arange(3, dtype=float))
            assert_rel_error(self, p['C1.y'], 6.)
        else:
            assert_rel_error(self, p['C1.x'], np.arange(3, 5, dtype=float))
            assert_rel_error(self, p['C1.y'], 14.)


if __name__ == '__main__':
    from openmdao.utils.mpi import mpirun_tests
    mpirun_tests()<|MERGE_RESOLUTION|>--- conflicted
+++ resolved
@@ -353,11 +353,7 @@
 
         self.assertTrue(all(C3._outputs['outvec'] == np.array(range(size, 0, -1), float)*4))
 
-<<<<<<< HEAD
-    @unittest.skipUnless(MPI, "only run under MPI")
-=======
     @unittest.skipUnless(MPI, "MPI is not active.")
->>>>>>> 0786c6b0
     def test_distribcomp_feature(self):
         from openmdao.utils.array_utils import evenly_distrib_idxs
 
@@ -469,11 +465,7 @@
             self.assertTrue(all(C2._outputs['outvec'] == C1._outputs['outvec']*2.))
             self.assertTrue(all(C3._outputs['outvec'] == C2._outputs['outvec']))
 
-<<<<<<< HEAD
-    @unittest.skipUnless(MPI, "only run under MPI")
-=======
     @unittest.skipUnless(MPI, "MPI is not active.")
->>>>>>> 0786c6b0
     def test_overlapping_inputs_idxs(self):
         # distrib comp with src_indices that overlap, i.e. the same
         # entries are distributed to multiple processes
