--- conflicted
+++ resolved
@@ -2938,10 +2938,6 @@
         if recurse:
             abs2prom_in = self._var_allprocs_abs2prom['input']
             for subsys in self._subsystems_myproc:
-<<<<<<< HEAD
-                out.update(subsys.get_design_vars(recurse=recurse, get_sizes=get_sizes,
-                                                  use_prom_ivc=use_prom_ivc))
-=======
                 dvs = subsys.get_design_vars(recurse=recurse, get_sizes=get_sizes,
                                              use_prom_ivc=use_prom_ivc)
                 if use_prom_ivc:
@@ -2955,7 +2951,6 @@
                             out[dv] = meta
                 else:
                     out.update(dvs)
->>>>>>> ab7d5819
 
             if self.comm.size > 1 and self._subsystems_allprocs:
                 allouts = self.comm.allgather(out)
@@ -3051,10 +3046,6 @@
         if recurse:
             abs2prom_in = self._var_allprocs_abs2prom['input']
             for subsys in self._subsystems_myproc:
-<<<<<<< HEAD
-                out.update(subsys.get_responses(recurse=recurse, get_sizes=get_sizes,
-                                                use_prom_ivc=use_prom_ivc))
-=======
                 resps = subsys.get_responses(recurse=recurse, get_sizes=get_sizes,
                                              use_prom_ivc=use_prom_ivc)
                 if use_prom_ivc:
@@ -3068,7 +3059,6 @@
                             out[dv] = meta
                 else:
                     out.update(resps)
->>>>>>> ab7d5819
 
             if self.comm.size > 1 and self._subsystems_allprocs:
                 all_outs = self.comm.allgather(out)
