"""Define the base System class."""
import sys
import os
from contextlib import contextmanager
from collections import OrderedDict, defaultdict
from collections.abc import Iterable
from itertools import chain

from fnmatch import fnmatchcase
import sys
import os
import time
from numbers import Integral

import numpy as np
import networkx as nx

import openmdao
from openmdao.core.configinfo import _ConfigInfo
from openmdao.jacobians.assembled_jacobian import DenseJacobian, CSCJacobian
from openmdao.recorders.recording_manager import RecordingManager
from openmdao.vectors.vector import INT_DTYPE, _full_slice
from openmdao.utils.mpi import MPI
from openmdao.utils.options_dictionary import OptionsDictionary, _undefined
from openmdao.utils.record_util import create_local_meta, check_path
from openmdao.utils.units import is_compatible, unit_conversion
from openmdao.utils.variable_table import write_var_table
from openmdao.utils.array_utils import evenly_distrib_idxs
from openmdao.utils.graph_utils import all_connected_nodes
from openmdao.utils.name_maps import name2abs_name, name2abs_names
from openmdao.utils.coloring import _compute_coloring, Coloring, \
    _STD_COLORING_FNAME, _DEF_COMP_SPARSITY_ARGS
import openmdao.utils.coloring as coloring_mod
from openmdao.utils.general_utils import determine_adder_scaler, \
    format_as_float_or_array, ContainsAll, all_ancestors, \
    simple_warning, make_set, match_includes_excludes, ensure_compatible, _is_slice, \
    match_prom_or_abs
from openmdao.approximation_schemes.complex_step import ComplexStep
from openmdao.approximation_schemes.finite_difference import FiniteDifference
from openmdao.utils.units import unit_conversion

# Use this as a special value to be able to tell if the caller set a value for the optional
#   out_stream argument. We run into problems running testflo if we use a default of sys.stdout.
_DEFAULT_OUT_STREAM = object()
_empty_frozen_set = frozenset()

_asm_jac_types = {
    'csc': CSCJacobian,
    'dense': DenseJacobian,
}

# Suppored methods for derivatives
_supported_methods = {
    'fd': FiniteDifference,
    'cs': ComplexStep,
    'exact': None
}

_DEFAULT_COLORING_META = {
    'wrt_patterns': ('*',),  # patterns used to match wrt variables
    'method': 'fd',          # finite differencing method  ('fd' or 'cs')
    'wrt_matches': None,     # where matched wrt names are stored
    'per_instance': True,    # assume each instance can have a different coloring
    'coloring': None,        # this will contain the actual Coloring object
    'dynamic': False,        # True if dynamic coloring is being used
    'static': None,          # either _STD_COLORING_FNAME, a filename, or a Coloring object
                             # if use_fixed_coloring was called
}

_DEFAULT_COLORING_META.update(_DEF_COMP_SPARSITY_ARGS)

_recordable_funcs = frozenset(['_apply_linear', '_apply_nonlinear', '_solve_linear',
                               '_solve_nonlinear'])

# the following are local metadata that will also be accessible for vars on all procs
global_meta_names = {
    'input': ('units', 'shape', 'size', 'distributed', 'tags', 'desc'),
    'output': ('units', 'shape', 'size', 'desc',
               'ref', 'ref0', 'res_ref', 'distributed', 'lower', 'upper', 'tags'),
}


class System(object):
    """
    Base class for all systems in OpenMDAO.

    Never instantiated; subclassed by <Group> or <Component>.
    All subclasses have their attributes defined here.

    In attribute names:
        abs / abs_name : absolute, unpromoted variable name, seen from root (unique).
        rel / rel_name : relative, unpromoted variable name, seen from current system (unique).
        prom / prom_name : relative, promoted variable name, seen from current system (non-unique).
        idx : global variable index among variables on all procs (I/O indices separate).
        my_idx : index among variables in this system, on this processor (I/O indices separate).
        io : indicates explicitly that input and output variables are combined in the same dict.

    Attributes
    ----------
    name : str
        Name of the system, must be different from siblings.
    pathname : str
        Global name of the system, including the path.
    comm : MPI.Comm or <FakeComm>
        MPI communicator object.
    options : OptionsDictionary
        options dictionary
    recording_options : OptionsDictionary
        Recording options dictionary
    _problem_meta : dict
        Problem level metadata.
    under_complex_step : bool
        When True, this system is undergoing complex step.
    under_approx : bool
        When True, this system is undergoing approximation.
    iter_count : int
        Int that holds the number of times this system has iterated
        in a recording run.
    iter_count_without_approx : int
        Int that holds the number of times this system has iterated
        in a recording run excluding any calls due to approximation schemes.
    cite : str
        Listing of relevant citations that should be referenced when
        publishing work that uses this class.
    _full_comm : MPI.Comm or None
        MPI communicator object used when System's comm is split for parallel FD.
    _solver_print_cache : list
        Allows solver iprints to be set to requested values after setup calls.
    _subsystems_allprocs : [<System>, ...]
        List of all subsystems (children of this system).
    _subsystems_myproc : [<System>, ...]
        List of local subsystems that exist on this proc.
    _subsystems_inds : dict
        Dict mapping subsystem name to index into _subsystems_allprocs.
    _var_promotes : { 'any': [], 'input': [], 'output': [] }
        Dictionary of lists of variable names/wildcards specifying promotion
        (used to calculate promoted names)
    _var_promotes_src_indices : dict
        Dictionary mapping promoted input names/wildcards to (src_indices, flat_src_indices)
    _var_allprocs_abs_names : {'input': [str, ...], 'output': [str, ...]}
        List of absolute names of this system's variables on all procs.
    _var_abs_names : {'input': [str, ...], 'output': [str, ...]}
        List of absolute names of this system's variables existing on current proc.
    _var_allprocs_abs_names_discrete : {'input': [str, ...], 'output': [str, ...]}
        List of absolute names of this system's discrete variables on all procs.
    _var_abs_names_discrete : {'input': [str, ...], 'output': [str, ...]}
        List of absolute names of this system's discrete variables existing on current proc.
    _var_allprocs_prom2abs_list : {'input': dict, 'output': dict}
        Dictionary mapping promoted names to list of all absolute names.
        For outputs, the list will have length one since promoted output names are unique.
    _var_abs2prom : {'input': dict, 'output': dict}
        Dictionary mapping absolute names to promoted names, on current proc.
    _var_allprocs_abs2prom : {'input': dict, 'output': dict}
        Dictionary mapping absolute names to promoted names, on all procs.
    _var_allprocs_abs2meta : dict
        Dictionary mapping absolute names to metadata dictionaries for allprocs variables.
        The keys are
        ('units', 'shape', 'size') for inputs and
        ('units', 'shape', 'size', 'ref', 'ref0', 'res_ref', 'distributed') for outputs.
    _var_abs2meta : dict
        Dictionary mapping absolute names to metadata dictionaries for myproc variables.
    _var_discrete : dict
        Dictionary of discrete var metadata and values local to this process.
    _var_allprocs_discrete : dict
        Dictionary of discrete var metadata and values for all processes.
    _discrete_inputs : dict-like or None
        Storage for discrete input values.
    _discrete_outputs : dict-like or None
        Storage for discrete output values.
    _var_allprocs_abs2idx : dict
        Dictionary mapping absolute names to their indices among this system's allprocs variables.
        Therefore, the indices range from 0 to the total number of this system's variables.
    _var_sizes : {<vecname>: {'input': ndarray, 'output': ndarray}, ...}
        Array of local sizes of this system's allprocs variables.
        The array has size nproc x num_var where nproc is the number of processors
        owned by this system and num_var is the number of allprocs variables.
    _owned_sizes : ndarray
        Array of local sizes for 'owned' or distributed vars only.
    _var_offsets : {<vecname>: {'input': dict of ndarray, 'output': dict of ndarray}, ...} or None
        Dict of distributed offsets, keyed by var name.  Offsets are stored in an array
        of size nproc x num_var where nproc is the number of processors
        in this System's communicator and num_var is the number of allprocs variables
        in the given system.  This is only defined in a Group that owns one or more interprocess
        connections or a top level Group or System that is used to compute total derivatives
        across multiple processes.
    _conn_global_abs_in2out : {'abs_in': 'abs_out'}
        Dictionary containing all explicit & implicit connections owned by this system
        or any descendant system. The data is the same across all processors.
    _vectors : {'input': dict, 'output': dict, 'residual': dict}
        Dictionaries of vectors keyed by vec_name.
    _inputs : <Vector>
        The inputs vector; points to _vectors['input']['nonlinear'].
    _outputs : <Vector>
        The outputs vector; points to _vectors['output']['nonlinear'].
    _residuals : <Vector>
        The residuals vector; points to _vectors['residual']['nonlinear'].
    _nonlinear_solver : <NonlinearSolver>
        Nonlinear solver to be used for solve_nonlinear.
    _linear_solver : <LinearSolver>
        Linear solver to be used for solve_linear; not the Newton system.
    _approx_schemes : OrderedDict
        A mapping of approximation types to the associated ApproximationScheme.
    _jacobian : <Jacobian>
        <Jacobian> object to be used in apply_linear.
    _owns_approx_jac : bool
        If True, this system approximated its Jacobian
    _owns_approx_jac_meta : dict
        Stores approximation metadata (e.g., step_size) from calls to approx_totals
    _owns_approx_of : list or None
        Overrides aproximation outputs. This is set when calculating system derivatives, and serves
        as a way to communicate the driver's output quantities to the approximation objects so that
        we only take derivatives of variables that the driver needs.
    _owns_approx_of_idx : dict
        Index for override 'of' approximations if declared. When the user calls  `add_objective`
        or `add_constraint`, they may optionally specify an "indices" argument. This argument must
        also be communicated to the approximations when they are set up so that 1) the Jacobian is
        the correct size, and 2) we don't perform any extra unnecessary calculations.
    _owns_approx_wrt : list or None
        Overrides aproximation inputs. This is set when calculating system derivatives, and serves
        as a way to communicate the driver's input quantities to the approximation objects so that
        we only take derivatives with respect to variables that the driver needs.
    _owns_approx_wrt_idx : dict
        Index for override 'wrt' approximations if declared. When the user calls  `add_designvar`
        they may optionally specify an "indices" argument. This argument must also be communicated
        to the approximations when they are set up so that 1) the Jacobian is the correct size, and
        2) we don't perform any extra unnecessary calculations.
    _subjacs_info : dict of dict
        Sub-jacobian metadata for each (output, input) pair added using
        declare_partials. Members of each pair may be glob patterns.
    _design_vars : dict of dict
        dict of all driver design vars added to the system.
    _responses : dict of dict
        dict of all driver responses added to the system.
    _rec_mgr : <RecordingManager>
        object that manages all recorders added to this system.
<<<<<<< HEAD
=======
    _static_mode : bool
        If True, we are outside of system setup and configure and will add things to '_static'
        versions of our data structures so they won't get reset if problem setup is called multiple
        times.  Changes to data structures during system setup/configure are considered 'dynamic'
        and are reset each time problem setup is called.
        add_input, add_output, and add_subsystem are exammples of functions that will modify
        the '_static' versions of data structures if called outside of setup/configure.
>>>>>>> 7a67e8c7
    _static_subsystems_allprocs : [<System>, ...]
        List of subsystems that stores all subsystems added outside of setup.
    _static_design_vars : dict of dict
        Driver design variables added outside of setup.
    _static_responses : dict of dict
        Driver responses added outside of setup.
    supports_multivecs : bool
        If True, this system overrides compute_multi_jacvec_product (if an ExplicitComponent),
        or solve_multi_linear/apply_multi_linear (if an ImplicitComponent).
    matrix_free : Bool
        This is set to True if the component overrides the appropriate function with a user-defined
        matrix vector product with the Jacobian or any of its subsystems do.
    _relevant : dict
        Mapping of a VOI to a tuple containing dependent inputs, dependent outputs,
        and dependent systems.
    _vois : dict
        Either design vars or responses metadata, depending on the direction of
        derivatives.
    _mode : str
        Indicates derivative direction for the model, either 'fwd' or 'rev'.
    _scope_cache : dict
        Cache for variables in the scope of various mat-vec products.
    _has_guess : bool
        True if this system has or contains a system with a `guess_nonlinear` method defined.
    _has_output_scaling : bool
        True if this system has output scaling.
    _has_resid_scaling : bool
        True if this system has resid scaling.
    _has_input_scaling : bool
        True if this system has input scaling.
    _has_bounds: bool
        True if this system has upper or lower bounds on outputs.
    _owning_rank : dict
        Dict mapping var name to the lowest rank where that variable is local.
    _filtered_vars_to_record: Dict
        Dict of list of var names to record
    _vector_class : class
        Class to use for data vectors.  After setup will contain the value of either
        _problem_meta['distributed_vector_class'] or _problem_meta['local_vector_class'].
    _assembled_jac : AssembledJacobian or None
        If not None, this is the AssembledJacobian owned by this system's linear_solver.
    _num_par_fd : int
        If FD is active, and the value is > 1, turns on parallel FD and specifies the number of
        concurrent FD solves.
    _par_fd_id : int
        ID used to determine which columns in the jacobian will be computed when using parallel FD.
    _has_approx : bool
        If True, this system or its descendent has declared approximated partial or semi-total
        derivatives.
    _coloring_info : tuple
        Metadata that defines how to perform coloring of this System's approx jacobian. Not
        used if this System does no partial or semi-total coloring.
    _first_call_to_linearize : bool
        If True, this is the first call to _linearize.
    _is_local : bool
        If True, this system is local to this mpi process.
    """

    def __init__(self, num_par_fd=1, **kwargs):
        """
        Initialize all attributes.

        Parameters
        ----------
        num_par_fd : int
            If FD is active, number of concurrent FD solves.
        **kwargs : dict of keyword arguments
            Keyword arguments that will be mapped into the System options.
        """
        self.name = ''
        self.pathname = None
        self.comm = None
        self._is_local = False

        # System options
        self.options = OptionsDictionary(parent_name=type(self).__name__)

        self.options.declare('assembled_jac_type', values=['csc', 'dense'], default='csc',
                             desc='Linear solver(s) in this group, if using an assembled '
                                  'jacobian, will use this type.')

        # Case recording options
        self.recording_options = OptionsDictionary(parent_name=type(self).__name__)
        self.recording_options.declare('record_inputs', types=bool, default=True,
                                       desc='Set to True to record inputs at the system level')
        self.recording_options.declare('record_outputs', types=bool, default=True,
                                       desc='Set to True to record outputs at the system level')
        self.recording_options.declare('record_residuals', types=bool, default=True,
                                       desc='Set to True to record residuals at the system level')
        self.recording_options.declare('record_metadata', types=bool,
                                       desc='Deprecated. Recording of metadata will always be done',
                                       default=True,
                                       deprecation="The recording option, record_metadata, "
                                       "on System is "
                                       "deprecated. Recording of metadata will always be done")
        self.recording_options.declare('record_model_metadata', types=bool,
                                       desc='Deprecated. Recording of model metadata will always '
                                       'be done',
                                       deprecation="The recording option, record_model_metadata, "
                                       "on System is deprecated. Recording of model metadata will "
                                       "always be done",
                                       default=True)
        self.recording_options.declare('includes', types=list, default=['*'],
                                       desc='Patterns for variables to include in recording. \
                                       Uses fnmatch wildcards')
        self.recording_options.declare('excludes', types=list, default=[],
                                       desc='Patterns for vars to exclude in recording '
                                       '(processed post-includes). Uses fnmatch wildcards')
        self.recording_options.declare('options_excludes', types=list, default=[],
                                       desc='User-defined metadata to exclude in recording')

        self._problem_meta = None

        # Case recording related
        self.iter_count = 0
        self.iter_count_without_approx = 0

        self.cite = ""

        self._solver_print_cache = []

        self._subsystems_allprocs = []
        self._subsystems_myproc = []
        self._subsystems_inds = {}

        self._var_promotes = {'input': [], 'output': [], 'any': []}
        self._var_promotes_src_indices = {}

        self._var_allprocs_abs_names = {'input': [], 'output': []}
        self._var_abs_names = {'input': [], 'output': []}
        self._var_allprocs_abs_names_discrete = {'input': [], 'output': []}
        self._var_abs_names_discrete = {'input': [], 'output': []}
        self._var_allprocs_prom2abs_list = None
        self._var_abs2prom = {'input': {}, 'output': {}}
        self._var_allprocs_abs2prom = {'input': {}, 'output': {}}
        self._var_allprocs_abs2meta = {}
        self._var_abs2meta = {}
        self._var_discrete = {'input': {}, 'output': {}}
        self._var_allprocs_discrete = {'input': {}, 'output': {}}

        self._var_allprocs_abs2idx = {}

        self._var_sizes = None
        self._owned_sizes = None
        self._var_offsets = None

        self._full_comm = None

        self._vectors = {'input': {}, 'output': {}, 'residual': {}}

        self._inputs = None
        self._outputs = None
        self._residuals = None
        self._discrete_inputs = None
        self._discrete_outputs = None

        self._nonlinear_solver = None
        self._linear_solver = None

        self._jacobian = None
        self._approx_schemes = OrderedDict()
        self._subjacs_info = {}
        self.matrix_free = False

        self.under_approx = False
        self._owns_approx_jac = False
        self._owns_approx_jac_meta = {}
        self._owns_approx_wrt = None
        self._owns_approx_of = None
        self._owns_approx_wrt_idx = {}
        self._owns_approx_of_idx = {}

        self.under_complex_step = False

        self._design_vars = OrderedDict()
        self._responses = OrderedDict()
        self._rec_mgr = RecordingManager()

        self._conn_global_abs_in2out = {}

        self._static_subsystems_allprocs = []
        self._static_design_vars = OrderedDict()
        self._static_responses = OrderedDict()

        self.supports_multivecs = False

        self._relevant = None
        self._mode = None

        self._scope_cache = {}

        self._num_par_fd = num_par_fd

        self._declare_options()
        self.initialize()

        self.options.update(kwargs)

        self._has_guess = False
        self._has_output_scaling = False
        self._has_resid_scaling = False
        self._has_input_scaling = False
        self._has_bounds = False

        self._vector_class = None
        self._has_approx = False

        self._assembled_jac = None

        self._par_fd_id = 0

        self._filtered_vars_to_record = {}
        self._owning_rank = None
        self._coloring_info = _DEFAULT_COLORING_META.copy()
        self._first_call_to_linearize = True   # will check in first call to _linearize

    @property
    def msginfo(self):
        """
        Our instance pathname, if available, or our class name.  For use in error messages.

        Returns
        -------
        str
            Either our instance pathname or class name.
        """
        if self.pathname == '':
            return '{} (<model>)'.format(type(self).__name__)
        if self.pathname is not None:
            return '{} ({})'.format(type(self).__name__, self.pathname)
        if self.name:
            return '{} ({})'.format(type(self).__name__, self.name)
        return type(self).__name__

    def _declare_options(self):
        """
        Declare options before kwargs are processed in the init method.

        This is optionally implemented by subclasses of Component or Group
        that themselves are intended to be subclassed by the end user. The
        options of the intermediate class are declared here leaving the
        `initialize` method available for user-defined options.
        """
        pass

    def initialize(self):
        """
        Perform any one-time initialization run at instantiation.
        """
        pass

    def _configure(self):
        """
        Configure this system to assign children settings.
        """
        pass

    def _get_root_vectors(self):
        """
        Get the root vectors for the nonlinear and linear vectors for the model.

        Returns
        -------
        dict of dict of Vector
            Root vectors: first key is 'input', 'output', or 'residual'; second key is vec_name.
        """
        # save root vecs as an attribute so that we can reuse the nonlinear scaling vecs in the
        # linear root vec
        self._root_vecs = root_vectors = {'input': OrderedDict(),
                                          'output': OrderedDict(),
                                          'residual': OrderedDict()}

        relevant = self._relevant
        vec_names = self._rel_vec_name_list if self._use_derivatives else self._vec_names
        vectorized_vois = self._problem_meta['vectorized_vois']
        force_alloc_complex = self._problem_meta['force_alloc_complex']
        abs2idx = self._var_allprocs_abs2idx

        # Check for complex step to set vectors up appropriately.
        # If any subsystem needs complex step, then we need to allocate it everywhere.
        nl_alloc_complex = force_alloc_complex
        for sub in self.system_iter(include_self=True, recurse=True):
            nl_alloc_complex |= 'cs' in sub._approx_schemes
            if nl_alloc_complex:
                break

        # Linear vectors allocated complex only if subsolvers require derivatives.
        if nl_alloc_complex:
            from openmdao.error_checking.check_config import check_allocate_complex_ln
            ln_alloc_complex = check_allocate_complex_ln(self, force_alloc_complex)
        else:
            ln_alloc_complex = False

        if self._has_input_scaling or self._has_output_scaling or self._has_resid_scaling:
            self._scale_factors = self._compute_root_scale_factors()
        else:
            self._scale_factors = {}

        if self._vector_class is None:
            self._vector_class = self._local_vector_class

        for vec_name in vec_names:
            sizes = self._var_sizes[vec_name]['output']
            ncol = 1
            if vec_name == 'nonlinear':
                alloc_complex = nl_alloc_complex
            else:
                alloc_complex = ln_alloc_complex

                if vec_name != 'linear':
                    if vec_name in vectorized_vois:
                        voi = vectorized_vois[vec_name]
                        if 'size' in voi:
                            ncol = voi['size']
                        else:
                            owner = self._owning_rank[vec_name]
                            ncol = sizes[owner, abs2idx[vec_name][vec_name]]

            for key in ['input', 'output', 'residual']:
                root_vectors[key][vec_name] = self._vector_class(vec_name, key, self,
                                                                 alloc_complex=alloc_complex,
                                                                 ncol=ncol)
        return root_vectors

    def _get_approx_scheme(self, method):
        """
        Return the approximation scheme associated with the given method, creating one if needed.

        Parameters
        ----------
        method : str
            Name of the type of approxmation scheme.

        Returns
        -------
        ApproximationScheme
            The ApproximationScheme associated with the given method.
        """
        if method == 'exact':
            return None
        if method not in _supported_methods:
            msg = '{}: Method "{}" is not supported, method must be one of {}'
            raise ValueError(msg.format(self.msginfo, method,
                             [m for m in _supported_methods if m != 'exact']))
        if method not in self._approx_schemes:
            self._approx_schemes[method] = _supported_methods[method]()
        return self._approx_schemes[method]

    def _setup(self, comm, mode, prob_meta):
        """
        Perform setup for this system and its descendant systems.

        Parameters
        ----------
        comm : MPI.Comm or <FakeComm> or None
            The global communicator.
        mode : str
            Derivative direction, either 'fwd', or 'rev', or 'auto'
        prob_meta : dict
            Problem level metadata dictionary.
        """
        # save a ref to the problem level options.
        self._problem_meta = prob_meta

        # reset any coloring if a Coloring object was not set explicitly
        if self._coloring_info['dynamic'] or self._coloring_info['static'] is not None:
            self._coloring_info['coloring'] = None

        self.pathname = ''
        self.comm = comm
        self._relevant = None
        self._mode = mode

        # Besides setting up the processors, this method also builds the model hierarchy.
        self._setup_procs(self.pathname, comm, mode, self._problem_meta)

        prob_meta['config_info'] = _ConfigInfo()

        try:
            # Recurse model from the bottom to the top for configuring.
            self._configure()
        finally:
            prob_meta['config_info'] = None

        self._configure_check()

        self._setup_var_data()
        self._setup_vec_names(mode)
        self._setup_global_connections()

        if self.pathname == '':
            self._top_level_setup(mode)

        # Now that connections are setup, we need to convert relevant vector names into their
        # auto_ivc source where applicable.
        new_names = []
        conns = self._conn_global_abs_in2out
        for vec_name in self._vec_names:
            if vec_name in conns:
                new_names.append(conns[vec_name])
            else:
                new_names.append(vec_name)
        self._problem_meta['vec_names'] = new_names

        new_names = []
        for vec_name in self._lin_vec_names:
            if vec_name in conns:
                new_names.append(conns[vec_name])
            else:
                new_names.append(vec_name)
        self._problem_meta['lin_vec_names'] = new_names

        self._setup_relevance(mode, self._relevant)
        self._setup_var_index_ranges()
        self._setup_var_sizes()

        if self.pathname == '':
            self._top_level_setup2()

        self._setup_connections()

    def _top_level_setup(self, mode):
        pass

    def _top_level_setup2(self):
        pass

    def _configure_check(self):
        """
        Do any error checking on i/o and connections.
        """
        pass

    def _final_setup(self, comm):
        """
        Perform final setup for this system and its descendant systems.

        This part of setup is called automatically at the start of run_model or run_driver.

        Parameters
        ----------
        comm : MPI.Comm or <FakeComm> or None
            The global communicator.
        """
        self._setup_vectors(self._get_root_vectors())

        # Transfers do not require recursion, but they have to be set up after the vector setup.
        self._setup_transfers()

        # Same situation with solvers, partials, and Jacobians.
        # If we're updating, we just need to re-run setup on these, but no recursion necessary.
        self._setup_solvers()
        self._setup_solver_print()
        if self._use_derivatives:
            self._setup_partials()
            self._setup_jacobians()

        self._setup_recording()

        self.set_initial_values()

    def use_fixed_coloring(self, coloring=_STD_COLORING_FNAME, recurse=True):
        """
        Use a precomputed coloring for this System.

        Parameters
        ----------
        coloring : str
            A coloring filename.  If no arg is passed, filename will be determined
            automatically.
        recurse : bool
            If True, set fixed coloring in all subsystems that declare a coloring. Ignored
            if a specific coloring is passed in.
        """
        if coloring_mod._force_dyn_coloring and coloring is _STD_COLORING_FNAME:
            self._coloring_info['dynamic'] = True
            return  # don't use static this time

        self._coloring_info['static'] = coloring
        self._coloring_info['dynamic'] = False

        if coloring is not _STD_COLORING_FNAME:
            if recurse:
                simple_warning("%s: recurse was passed to use_fixed_coloring but a specific "
                               "coloring was set, so recurse was ignored." % self.pathname)
            if isinstance(coloring, Coloring):
                approx = self._get_approx_scheme(coloring._meta['method'])
                # force regen of approx groups on next call to compute_approximations
                approx._reset()
            return

        if recurse:
            for s in self._subsystems_myproc:
                s.use_fixed_coloring(coloring, recurse)

    def declare_coloring(self,
                         wrt=_DEFAULT_COLORING_META['wrt_patterns'],
                         method=_DEFAULT_COLORING_META['method'],
                         form=None,
                         step=None,
                         per_instance=_DEFAULT_COLORING_META['per_instance'],
                         num_full_jacs=_DEFAULT_COLORING_META['num_full_jacs'],
                         tol=_DEFAULT_COLORING_META['tol'],
                         orders=_DEFAULT_COLORING_META['orders'],
                         perturb_size=_DEFAULT_COLORING_META['perturb_size'],
                         min_improve_pct=_DEFAULT_COLORING_META['min_improve_pct'],
                         show_summary=_DEFAULT_COLORING_META['show_summary'],
                         show_sparsity=_DEFAULT_COLORING_META['show_sparsity']):
        """
        Set options for deriv coloring of a set of wrt vars matching the given pattern(s).

        Parameters
        ----------
        wrt : str or list of str
            The name or names of the variables that derivatives are taken with respect to.
            This can contain input names, output names, or glob patterns.
        method : str
            Method used to compute derivative: "fd" for finite difference, "cs" for complex step.
        form : str
            Finite difference form, can be "forward", "central", or "backward". Leave
            undeclared to keep unchanged from previous or default value.
        step : float
            Step size for finite difference. Leave undeclared to keep unchanged from previous
            or default value.
        per_instance : bool
            If True, a separate coloring will be generated for each instance of a given class.
            Otherwise, only one coloring for a given class will be generated and all instances
            of that class will use it.
        num_full_jacs : int
            Number of times to repeat partial jacobian computation when computing sparsity.
        tol : float
            Tolerance used to determine if an array entry is nonzero during sparsity determination.
        orders : int
            Number of orders above and below the tolerance to check during the tolerance sweep.
        perturb_size : float
            Size of input/output perturbation during generation of sparsity.
        min_improve_pct : float
            If coloring does not improve (decrease) the number of solves more than the given
            percentage, coloring will not be used.
        show_summary : bool
            If True, display summary information after generating coloring.
        show_sparsity : bool
            If True, display sparsity with coloring info after generating coloring.
        """
        if method not in ('fd', 'cs'):
            raise RuntimeError("{}: method must be one of ['fd', 'cs'].".format(self.msginfo))

        self._has_approx = True
        approx = self._get_approx_scheme(method)

        # start with defaults
        options = _DEFAULT_COLORING_META.copy()
        options.update(approx.DEFAULT_OPTIONS)

        if self._coloring_info['static'] is None:
            options['dynamic'] = True
        else:
            options['dynamic'] = False
            options['static'] = self._coloring_info['static']

        options['wrt_patterns'] = [wrt] if isinstance(wrt, str) else wrt
        options['method'] = method
        options['per_instance'] = per_instance
        options['repeat'] = num_full_jacs
        options['tol'] = tol
        options['orders'] = orders
        options['perturb_size'] = perturb_size
        options['min_improve_pct'] = min_improve_pct
        options['show_summary'] = show_summary
        options['show_sparsity'] = show_sparsity
        options['coloring'] = self._coloring_info['coloring']
        if form is not None:
            options['form'] = form
        if step is not None:
            options['step'] = step

        self._coloring_info = options

    def _compute_approx_coloring(self, recurse=False, **overrides):
        """
        Compute a coloring of the approximated derivatives.

        This assumes that the current System is in a proper state for computing approximated
        derivatives.

        Parameters
        ----------
        recurse : bool
            If True, recurse from this system down the system hierarchy.  Whenever a group
            is encountered that has specified its coloring metadata, we don't recurse below
            that group unless that group has a subsystem that has a nonlinear solver that uses
            gradients.
        **overrides : dict
            Any args that will override either default coloring settings or coloring settings
            resulting from an earlier call to declare_coloring.

        Returns
        -------
        list of Coloring
            The computed colorings.
        """
        if recurse:
            colorings = []
            my_coloring = self._coloring_info['coloring']
            grad_systems = self._get_gradient_nl_solver_systems()
            for s in self.system_iter(include_self=True, recurse=True):
                if my_coloring is None or s in grad_systems:
                    if s._coloring_info['coloring'] is not None:
                        coloring = s._compute_approx_coloring(recurse=False, **overrides)[0]
                        colorings.append(coloring)
                        if coloring is not None:
                            coloring._meta['pathname'] = s.pathname
                            coloring._meta['class'] = type(s).__name__
            return [c for c in colorings if c is not None] or [None]

        # don't override metadata if it's already declared
        info = self._coloring_info

        info.update(**overrides)
        if isinstance(info['wrt_patterns'], str):
            info['wrt_patterns'] = [info['wrt_patterns']]

        if info['method'] is None and self._approx_schemes:
            info['method'] = list(self._approx_schemes)[0]

        if self._coloring_info['coloring'] is None:
            # check to see if any approx derivs have been declared
            for meta in self._subjacs_info.values():
                if 'method' in meta and meta['method']:
                    break
            else:  # no approx derivs found
                simple_warning("%s: No approx partials found but coloring was requested.  "
                               "Declaring ALL partials as approx (method='%s')" %
                               (self.msginfo, self._coloring_info['method']))
                try:
                    self.declare_partials('*', '*', method=self._coloring_info['method'])
                except AttributeError:  # this system must be a group
                    from openmdao.core.component import Component
                    for s in self.system_iter(recurse=True, typ=Component):
                        s.declare_partials('*', '*', method=self._coloring_info['method'])
                self._setup_partials()

        approx_scheme = self._get_approx_scheme(self._coloring_info['method'])

        if self._coloring_info['coloring'] is None and self._coloring_info['static'] is None:
            self._coloring_info['dynamic'] = True

        coloring_fname = self.get_approx_coloring_fname()

        # if we find a previously computed class coloring for our class, just use that
        # instead of regenerating a coloring.
        if not info['per_instance'] and coloring_fname in coloring_mod._CLASS_COLORINGS:
            info['coloring'] = coloring = coloring_mod._CLASS_COLORINGS[coloring_fname]
            if coloring is None:
                print("\nClass coloring for class '{}' wasn't good enough, "
                      "so skipping for '{}'".format(type(self).__name__, self.pathname))
                info['static'] = None
            else:
                print("\n{} using class coloring for class '{}'".format(self.pathname,
                                                                        type(self).__name__))
                info.update(coloring._meta)
                # force regen of approx groups during next compute_approximations
                approx_scheme._reset()
            return [coloring]

        from openmdao.core.group import Group
        is_total = isinstance(self, Group)

        # compute perturbations
        starting_inputs = self._inputs.asarray(copy=True)
        in_offsets = starting_inputs.copy()
        in_offsets[in_offsets == 0.0] = 1.0
        in_offsets *= info['perturb_size']

        starting_outputs = self._outputs.asarray(copy=True)
        out_offsets = starting_outputs.copy()
        out_offsets[out_offsets == 0.0] = 1.0
        out_offsets *= info['perturb_size']

        starting_resids = self._residuals.asarray(copy=True)

        # for groups, this does some setup of approximations
        self._setup_approx_coloring()

        save_first_call = self._first_call_to_linearize
        self._first_call_to_linearize = False
        sparsity_start_time = time.time()

        for i in range(info['num_full_jacs']):
            # randomize inputs (and outputs if implicit)
            if i > 0:
                self._inputs.set_val(starting_inputs +
                                     in_offsets * np.random.random(in_offsets.size))
                self._outputs.set_val(starting_outputs +
                                      out_offsets * np.random.random(out_offsets.size))
                if is_total:
                    self._solve_nonlinear()
                else:
                    self._apply_nonlinear()

                for scheme in self._approx_schemes.values():
                    scheme._reset()  # force a re-initialization of approx

            self.run_linearize()
            self._jacobian._save_sparsity(self)

        sparsity_time = time.time() - sparsity_start_time

        self._update_wrt_matches(info)

        ordered_of_info = list(self._jacobian_of_iter())
        ordered_wrt_info = list(self._jacobian_wrt_iter(info['wrt_matches']))
        sparsity, sp_info = self._jacobian._compute_sparsity(ordered_of_info, ordered_wrt_info,
                                                             num_full_jacs=info['num_full_jacs'],
                                                             tol=info['tol'],
                                                             orders=info['orders'])
        sp_info['sparsity_time'] = sparsity_time
        sp_info['pathname'] = self.pathname
        sp_info['class'] = type(self).__name__
        sp_info['type'] = 'semi-total' if self._subsystems_allprocs else 'partial'

        info = self._coloring_info

        self._jacobian._jac_summ = None  # reclaim the memory
        if self.pathname:
            ordered_of_info = self._jac_var_info_abs2prom(ordered_of_info)
            ordered_wrt_info = self._jac_var_info_abs2prom(ordered_wrt_info)

        coloring = _compute_coloring(sparsity, 'fwd')

        # if the improvement wasn't large enough, don't use coloring
        pct = coloring._solves_info()[-1]
        if info['min_improve_pct'] > pct:
            info['coloring'] = info['static'] = None
            simple_warning("%s: Coloring was deactivated.  Improvement of %.1f%% was less than min "
                           "allowed (%.1f%%)." % (self.msginfo, pct, info['min_improve_pct']))
            if not info['per_instance']:
                coloring_mod._CLASS_COLORINGS[coloring_fname] = None
            return [None]

        coloring._row_vars = [t[0] for t in ordered_of_info]
        coloring._col_vars = [t[0] for t in ordered_wrt_info]
        coloring._row_var_sizes = [t[2] - t[1] for t in ordered_of_info]
        coloring._col_var_sizes = [t[2] - t[1] for t in ordered_wrt_info]

        coloring._meta.update(info)  # save metadata we used to create the coloring
        del coloring._meta['coloring']
        coloring._meta.update(sp_info)

        info['coloring'] = coloring

        approx = self._get_approx_scheme(coloring._meta['method'])
        # force regen of approx groups during next compute_approximations
        approx._reset()

        if info['show_sparsity'] or info['show_summary']:
            print("\nApprox coloring for '%s' (class %s)" % (self.pathname, type(self).__name__))

        if info['show_sparsity']:
            coloring.display_txt()
        if info['show_summary']:
            coloring.summary()

        self._save_coloring(coloring)

        if not info['per_instance']:
            # save the class coloring for other instances of this class to use
            coloring_mod._CLASS_COLORINGS[coloring_fname] = coloring

        # restore original inputs/outputs
        self._inputs.set_val(starting_inputs)
        self._outputs.set_val(starting_outputs)
        self._residuals.set_val(starting_resids)

        self._first_call_to_linearize = save_first_call

        return [coloring]

    def _setup_approx_coloring(self):
        pass

    def _jacobian_of_iter(self):
        """
        Iterate over (name, offset, end, idxs) for each row var in the systems's jacobian.
        """
        abs2meta = self._var_allprocs_abs2meta
        offset = end = 0
        for of in self._var_allprocs_abs_names['output']:
            end += abs2meta[of]['size']
            yield of, offset, end, _full_slice
            offset = end

    def _jacobian_wrt_iter(self, wrt_matches=None):
        """
        Iterate over (name, offset, end, idxs) for each column var in the systems's jacobian.

        Parameters
        ----------
        wrt_matches : set or None
            Only include row vars that are contained in this set.  This will determine what
            the actual offsets are, i.e. the offsets will be into a reduced jacobian
            containing only the matching columns.
        """
        if wrt_matches is None:
            wrt_matches = ContainsAll()
        abs2meta = self._var_allprocs_abs2meta
        offset = end = 0
        for of, _offset, _end, sub_of_idx in self._jacobian_of_iter():
            if of in wrt_matches:
                end += (_end - _offset)
                yield of, offset, end, sub_of_idx
                offset = end

        for wrt in self._var_allprocs_abs_names['input']:
            if wrt in wrt_matches:
                end += abs2meta[wrt]['size']
                yield wrt, offset, end, _full_slice
                offset = end

    def get_approx_coloring_fname(self):
        """
        Return the full pathname to a coloring file.

        Parameters
        ----------
        system : System
            The System having its coloring saved or loaded.

        Returns
        -------
        str
            Full pathname of the coloring file.
        """
        directory = self._problem_meta['coloring_dir']
        if not self.pathname:
            # total coloring
            return os.path.join(directory, 'total_coloring.pkl')

        if self._coloring_info.get('per_instance'):
            # base the name on the instance pathname
            fname = 'coloring_' + self.pathname.replace('.', '_') + '.pkl'
        else:
            # base the name on the class name
            fname = 'coloring_' + '_'.join(
                [self.__class__.__module__.replace('.', '_'), self.__class__.__name__]) + '.pkl'

        return os.path.join(directory, fname)

    def _save_coloring(self, coloring):
        """
        Save the coloring to a file based on this system's class or pathname.

        Parameters
        ----------
        coloring : Coloring
            See Coloring class docstring.
        """
        # under MPI, only save on proc 0
        if ((self._full_comm is not None and self._full_comm.rank == 0) or
                (self._full_comm is None and self.comm.rank == 0)):
            coloring.save(self.get_approx_coloring_fname())

    def _get_static_coloring(self):
        """
        Get the Coloring for this system.

        If necessary, load the Coloring from a file.

        Returns
        -------
        Coloring or None
            Coloring object, possible loaded from a file, or None
        """
        info = self._coloring_info
        coloring = info['coloring']
        if coloring is not None:
            return coloring

        static = info['static']
        if static is _STD_COLORING_FNAME or isinstance(static, str):
            if static is _STD_COLORING_FNAME:
                fname = self.get_approx_coloring_fname()
            else:
                fname = static
            print("%s: loading coloring from file %s" % (self.msginfo, fname))
            info['coloring'] = coloring = Coloring.load(fname)
            if info['wrt_patterns'] != coloring._meta['wrt_patterns']:
                raise RuntimeError("%s: Loaded coloring has different wrt_patterns (%s) than "
                                   "declared ones (%s)." %
                                   (self.msginfo, coloring._meta['wrt_patterns'],
                                    info['wrt_patterns']))
            info.update(info['coloring']._meta)
            approx = self._get_approx_scheme(info['method'])
            # force regen of approx groups during next compute_approximations
            approx._reset()
        elif isinstance(static, coloring_mod.Coloring):
            info['coloring'] = coloring = static

        if coloring is not None:
            info['dynamic'] = False

        info['static'] = coloring

        return coloring

    def _get_coloring(self):
        """
        Get the Coloring for this system.

        If necessary, load the Coloring from a file or dynamically generate it.

        Returns
        -------
        Coloring or None
            Coloring object, possible loaded from a file or dynamically generated, or None
        """
        coloring = self._get_static_coloring()
        if coloring is None and self._coloring_info['dynamic']:
            self._coloring_info['coloring'] = coloring = self._compute_approx_coloring()[0]
            if coloring is not None:
                self._coloring_info.update(coloring._meta)

        return coloring

    def _setup_par_fd_procs(self, comm):
        """
        Split up the comm for use in parallel FD.

        Parameters
        ----------
        comm : MPI.Comm or <FakeComm>
            MPI communicator object.

        Returns
        -------
        MPI.Comm or <FakeComm>
            MPI communicator object.
        """
        num_par_fd = self._num_par_fd
        if comm.size < num_par_fd:
            raise ValueError("%s: num_par_fd must be <= communicator size (%d)" %
                             (self.msginfo, comm.size))

        self._full_comm = comm

        if num_par_fd > 1:
            sizes, offsets = evenly_distrib_idxs(num_par_fd, comm.size)

            # a 'color' is assigned to each subsystem, with
            # an entry for each processor it will be given
            # e.g. [0, 0, 0, 1, 1, 1, 2, 2, 2, 3, 3, 3]
            color = np.empty(comm.size, dtype=int)
            for i in range(num_par_fd):
                color[offsets[i]:offsets[i] + sizes[i]] = i

            self._par_fd_id = color[comm.rank]

            comm = self._full_comm.Split(self._par_fd_id)

        return comm

    def _setup_recording(self):
        if self._rec_mgr._recorders:
            myinputs = myoutputs = myresiduals = []

            options = self.recording_options
            incl = options['includes']
            excl = options['excludes']

            # includes and excludes for inputs are specified using _absolute_ names
            # vectors are keyed on absolute name, discretes on relative/promoted name
            if options['record_inputs']:
                myinputs = sorted([n for n in self._var_abs2prom['input']
                                   if check_path(n, incl, excl)])

            # includes and excludes for outputs are specified using _promoted_ names
            # vectors are keyed on absolute name, discretes on relative/promoted name
            if options['record_outputs']:
                myoutputs = sorted([n for n, prom in self._var_abs2prom['output'].items()
                                    if check_path(prom, incl, excl)])

                if self._var_discrete['output']:
                    # if we have discrete outputs then residual name set doesn't match output one
                    if options['record_residuals']:
                        contains = self._residuals._contains_abs
                        myresiduals = [n for n in myoutputs if contains(n)]
                elif options['record_residuals']:
                    myresiduals = myoutputs

            elif options['record_residuals']:
                abs2prom = self._var_abs2prom['output']
                myresiduals = [n for n in self._residuals._abs_iter()
                               if check_path(abs2prom[n], incl, excl)]

            self._filtered_vars_to_record = {
                'input': myinputs,
                'output': myoutputs,
                'residual': myresiduals
            }

            self._rec_mgr.startup(self)

        for subsys in self._subsystems_myproc:
            subsys._setup_recording()

    def _setup_procs(self, pathname, comm, mode, prob_meta):
        """
        Execute first phase of the setup process.

        Distribute processors, assign pathnames, and call setup on the component.

        Parameters
        ----------
        pathname : str
            Global name of the system, including the path.
        comm : MPI.Comm or <FakeComm>
            MPI communicator object.
        mode : string
            Derivatives calculation mode, 'fwd' for forward, and 'rev' for
            reverse (adjoint). Default is 'rev'.
        prob_meta : dict
            Problem level options.
        """
        self.pathname = pathname
        self._problem_meta = prob_meta
        self._first_call_to_linearize = True
        self._is_local = True

        self.options._parent_name = self.msginfo
        self.recording_options._parent_name = self.msginfo
        self._mode = mode
        self._design_vars = OrderedDict()
        self._responses = OrderedDict()
        self._design_vars.update(self._static_design_vars)
        self._responses.update(self._static_responses)

    def _setup_var_index_ranges(self):
        """
        Compute the division of variables by subsystem.
        """
        self._setup_var_index_maps()

    def _setup_var_data(self):
        """
        Compute the list of abs var names, abs/prom name maps, and metadata dictionaries.
        """
        self._var_allprocs_abs_names = {'input': [], 'output': []}
        self._var_abs_names = {'input': [], 'output': []}
        self._var_allprocs_prom2abs_list = {'input': OrderedDict(), 'output': OrderedDict()}
        self._var_abs2prom = {'input': {}, 'output': {}}
        self._var_allprocs_abs2prom = {'input': {}, 'output': {}}
        self._var_allprocs_abs2meta = {}
        self._var_abs2meta = {}
        self._var_allprocs_abs2idx = {}
        self._gatherable_vars = set()
        self._owning_rank = defaultdict(int)

    def _setup_var_index_maps(self):
        """
        Compute maps from abs var names to their index among allprocs variables in this system.
        """
        self._var_allprocs_abs2idx = abs2idx = {}

        vec_names = self._lin_rel_vec_name_list if self._use_derivatives else self._vec_names

        for vec_name in vec_names:
            abs2idx[vec_name] = abs2idx_t = {}
            for type_ in ['input', 'output']:
                for i, abs_name in enumerate(self._var_allprocs_relevant_names[vec_name][type_]):
                    abs2idx_t[abs_name] = i

        if self._use_derivatives:
            abs2idx['nonlinear'] = abs2idx['linear']

        for subsys in self._subsystems_myproc:
            subsys._setup_var_index_maps()

    def _setup_var_sizes(self):
        """
        Compute the arrays of local variable sizes for all variables/procs on this system.
        """
        self._var_sizes = {}
        self._owned_sizes = None

    def _setup_global_shapes(self):
        """
        Compute the global size and shape of all variables on this system.
        """
        meta = self._var_allprocs_abs2meta
        loc_meta = self._var_abs2meta

        for typ in ('input', 'output'):
            # now set global sizes and shapes into metadata for distributed variables
            sizes = self._var_sizes['nonlinear'][typ]
            for idx, abs_name in enumerate(self._var_allprocs_abs_names[typ]):
                mymeta = meta[abs_name]
                local_shape = mymeta['shape']
                if mymeta['distributed']:
                    global_size = np.sum(sizes[:, idx])
                    mymeta['global_size'] = global_size

                    # assume that all but the first dimension of the shape of a
                    # distributed variable is the same on all procs
                    high_dims = local_shape[1:]
                    if high_dims:
                        high_size = np.prod(high_dims)
                        dim1 = global_size // high_size
                        if global_size % high_size != 0:
                            raise RuntimeError("%s: Global size of output '%s' (%s) does not agree "
                                               "with local shape %s" % (self.msginfo, abs_name,
                                                                        global_size, local_shape))
                        mymeta['global_shape'] = tuple([dim1] + list(high_dims))
                    else:
                        mymeta['global_shape'] = (global_size,)

                else:
                    # not distributed, just use local shape and size
                    mymeta['global_size'] = mymeta['size']
                    mymeta['global_shape'] = local_shape

                if abs_name in loc_meta:
                    loc_meta[abs_name]['global_shape'] = mymeta['global_shape']
                    loc_meta[abs_name]['global_size'] = mymeta['global_size']

    def _setup_global_connections(self, conns=None):
        """
        Compute dict of all connections between this system's inputs and outputs.

        The connections come from 4 sources:
        1. Implicit connections owned by the current system
        2. Explicit connections declared by the current system
        3. Explicit connections declared by parent systems
        4. Implicit / explicit from subsystems

        Parameters
        ----------
        conns : dict
            Dictionary of connections passed down from parent group.
        """
        pass

    def _setup_vec_names(self, mode):
        """
        Compute the list of vec_names and the vois dict.

        This is only called on the top level System during initial setup.

        Parameters
        ----------
        mode : str
            Derivative direction, either 'fwd' or 'rev'.
        """
        if self._use_derivatives:
            vec_names = ['nonlinear', 'linear']
            vois = {}
            for system in self.system_iter(include_self=True, recurse=True):
                vois.update(tup for tup in system._get_vec_names_from_vois(mode))

            vec_names.extend(sorted(vois))
        else:
            vec_names = ['nonlinear']
            vois = {}

        self._problem_meta['vec_names'] = vec_names
        self._problem_meta['lin_vec_names'] = vec_names[1:]
        self._problem_meta['vectorized_vois'] = {n: d for n, d in vois.items()
                                                 if d['vectorize_derivs']}

    def _get_vec_names_from_vois(self, mode):
        """
        Compute the list of vec_names and the vois dict.

        This is only called on the top level System during initial setup.

        Parameters
        ----------
        mode : str
            Derivative direction, either 'fwd' or 'rev'.
        """
        if mode == 'fwd':
            vois = self._design_vars
            typ = "design variable"
        else:
            vois = self._responses
            typ = "response"

        pro2abs = self._var_allprocs_prom2abs_list['output']
        pro2abs_in = self._var_allprocs_prom2abs_list['input']
        try:
            for prom_name, data in vois.items():
                if data['parallel_deriv_color'] is not None or data['vectorize_derivs']:
                    if prom_name in pro2abs:
                        yield pro2abs[prom_name][0], data
                    else:
                        yield pro2abs_in[prom_name][0], data

        except KeyError as err:
            raise RuntimeError(f"{self.msginfo}: Output not found for {typ} {str(err)}.")

    def _init_relevance(self, mode):
        """
        Create the relevance dictionary.

        Parameters
        ----------
        mode : str
            Derivative direction, either 'fwd' or 'rev'.

        Returns
        -------
        dict
            The relevance dictionary.
        """
        if self._use_derivatives:
            desvars = self.get_design_vars(recurse=True, get_sizes=False, use_prom_ivc=False)
            responses = self.get_responses(recurse=True, get_sizes=False)
            return get_relevant_vars(self._conn_global_abs_in2out, desvars, responses,
                                     mode)
        else:
            relevant = defaultdict(dict)
            relevant['nonlinear'] = {'@all': ({'input': ContainsAll(), 'output': ContainsAll()},
                                              ContainsAll())}
            return relevant

    def _setup_driver_units(self):
        """
        Compute unit conversions for driver variables.
        """
        abs2meta = self._var_abs2meta
        pro2abs = self._var_allprocs_prom2abs_list['output']
        pro2abs_in = self._var_allprocs_prom2abs_list['input']
        conns = self._problem_meta.get('connections', {})

        dv = self._design_vars
        for name, meta in dv.items():

            units = meta['units']
            dv[name]['total_adder'] = dv[name]['adder']
            dv[name]['total_scaler'] = dv[name]['scaler']

            if units is not None:
                # If derivatives are not being calculated, then you reach here before ivc_source
                # is placed in the meta.
                try:
                    units_src = meta['ivc_source']
                except KeyError:
                    if name in abs2meta:
                        units_src = name
                    elif name in pro2abs:
                        units_src = pro2abs[name][0]
                    else:
                        in_abs = pro2abs_in[name][0]
                        units_src = conns[in_abs]

                var_units = abs2meta[units_src]['units']

                if var_units == units:
                    continue

                if var_units is None:
                    msg = "{}: Target for design variable {} has no units, but '{}' units " + \
                          "were specified."
                    raise RuntimeError(msg.format(self.msginfo, name, units))

                if not is_compatible(var_units, units):
                    msg = "{}: Target for design variable {} has '{}' units, but '{}' units " + \
                          "were specified."
                    raise RuntimeError(msg.format(self.msginfo, name, var_units, units))

                factor, offset = unit_conversion(var_units, units)
                base_adder, base_scaler = determine_adder_scaler(None, None,
                                                                 dv[name]['adder'],
                                                                 dv[name]['scaler'])

                dv[name]['total_adder'] = offset + base_adder / factor
                dv[name]['total_scaler'] = base_scaler * factor

        resp = self._responses
        type_dict = {'con': 'constraint', 'obj': 'objective'}
        for name, meta in resp.items():

            units = meta['units']
            resp[name]['total_scaler'] = resp[name]['scaler']
            resp[name]['total_adder'] = resp[name]['adder']

            if units is not None:
                # If derivatives are not being calculated, then you reach here before ivc_source
                # is placed in the meta.
                try:
                    units_src = meta['ivc_source']
                except KeyError:
                    if name in abs2meta:
                        units_src = name
                    elif name in pro2abs:
                        units_src = pro2abs[name][0]
                    else:
                        in_abs = pro2abs_in[name][0]
                        units_src = conns[in_abs]

                var_units = abs2meta[units_src]['units']

                if var_units == units:
                    continue

                if var_units is None:
                    msg = "{}: Target for {} {} has no units, but '{}' units " + \
                          "were specified."
                    raise RuntimeError(msg.format(self.msginfo, type_dict[meta['type']],
                                                  name, units))

                if not is_compatible(var_units, units):
                    msg = "{}: Target for {} {} has '{}' units, but '{}' units " + \
                          "were specified."
                    raise RuntimeError(msg.format(self.msginfo, type_dict[meta['type']],
                                                  name, var_units, units))

                factor, offset = unit_conversion(var_units, units)
                base_adder, base_scaler = determine_adder_scaler(None, None,
                                                                 resp[name]['adder'],
                                                                 resp[name]['scaler'])

                resp[name]['total_scaler'] = base_scaler * factor
                resp[name]['total_adder'] = offset + base_adder / factor

        for s in self._subsystems_myproc:
            s._setup_driver_units()

    def _setup_relevance(self, mode, relevant=None):
        """
        Set up the relevance dictionary.

        Parameters
        ----------
        mode : str
            Derivative direction, either 'fwd' or 'rev'.
        relevant : dict or None
            Dictionary mapping VOI name to all variables necessary for computing
            derivatives between the VOI and all other VOIs.
        """
        if relevant is None:  # should only occur at top level on full setup
            self._relevant = relevant = self._init_relevance(mode)
        else:
            self._relevant = relevant

        self._var_allprocs_relevant_names = defaultdict(lambda: {'input': [], 'output': []})
        self._var_relevant_names = defaultdict(lambda: {'input': [], 'output': []})

        self._rel_vec_name_list = []
        for vec_name in self._vec_names:
            rel, relsys = relevant[vec_name]['@all']
            if self.pathname in relsys:
                self._rel_vec_name_list.append(vec_name)
            for type_ in ('input', 'output'):
                self._var_allprocs_relevant_names[vec_name][type_].extend(
                    v for v in self._var_allprocs_abs_names[type_] if v in rel[type_])
                self._var_relevant_names[vec_name][type_].extend(
                    v for v in self._var_abs_names[type_] if v in rel[type_])

        self._rel_vec_names = frozenset(self._rel_vec_name_list)
        self._lin_rel_vec_name_list = self._rel_vec_name_list[1:]

        for s in self._subsystems_myproc:
            s._setup_relevance(mode, relevant)

    def _setup_connections(self):
        """
        Compute dict of all connections owned by this system.
        """
        pass

    def _setup_vectors(self, root_vectors, alloc_complex=False):
        """
        Compute all vectors for all vec names and assign excluded variables lists.

        Parameters
        ----------
        root_vectors : dict of dict of Vector
            Root vectors: first key is 'input', 'output', or 'residual'; second key is vec_name.
        alloc_complex : bool
            Whether to allocate any imaginary storage to perform complex step. Default is False.
        """
        self._vectors = vectors = {'input': OrderedDict(),
                                   'output': OrderedDict(),
                                   'residual': OrderedDict()}

        # Allocate complex if root vector was allocated complex.
        alloc_complex = root_vectors['output']['nonlinear']._alloc_complex

        # This happens if you reconfigure and switch to 'cs' without forcing the vectors to be
        # initially allocated as complex.
        if not alloc_complex and 'cs' in self._approx_schemes:
            raise RuntimeError("{}: In order to activate complex step during reconfiguration, "
                               "you need to set 'force_alloc_complex' to True during setup. e.g. "
                               "'problem.setup(force_alloc_complex=True)'".format(self.msginfo))

        if self._vector_class is None:
            self._vector_class = self._local_vector_class

        vector_class = self._vector_class

        for vec_name in self._rel_vec_name_list:

            # Only allocate complex in the vectors we need.
            vec_alloc_complex = root_vectors['output'][vec_name]._alloc_complex

            for kind in ['input', 'output', 'residual']:
                rootvec = root_vectors[kind][vec_name]
                vectors[kind][vec_name] = vector_class(
                    vec_name, kind, self, rootvec,
                    alloc_complex=vec_alloc_complex, ncol=rootvec._ncol)

        self._inputs = vectors['input']['nonlinear']
        self._outputs = vectors['output']['nonlinear']
        self._residuals = vectors['residual']['nonlinear']

        for subsys in self._subsystems_myproc:
            subsys._scale_factors = self._scale_factors
            subsys._setup_vectors(root_vectors)

    def _compute_root_scale_factors(self):
        """
        Compute scale factors for all variables.

        Returns
        -------
        dict
            Mapping of each absoute var name to its corresponding scaling factor tuple.
        """
        # make this a defaultdict to handle the case of access using unconnected inputs
        scale_factors = defaultdict(lambda: {
            ('input', 'phys'): (0.0, 1.0),
            ('input', 'norm'): (0.0, 1.0)
        })

        allprocs_meta_out = self._var_allprocs_abs2meta

        for abs_name in self._var_allprocs_abs_names['output']:
            meta = allprocs_meta_out[abs_name]
            ref0 = meta['ref0']
            res_ref = meta['res_ref']
            a0 = ref0
            a1 = meta['ref'] - ref0
            scale_factors[abs_name] = {
                ('output', 'phys'): (a0, a1),
                ('output', 'norm'): (-a0 / a1, 1.0 / a1),
                ('residual', 'phys'): (0.0, res_ref),
                ('residual', 'norm'): (0.0, 1.0 / res_ref),
            }
        return scale_factors

    def _setup_transfers(self):
        """
        Compute all transfers that are owned by this system.
        """
        pass

    def _setup_solvers(self):
        """
        Perform setup in all solvers.
        """
        # remove old solver error files if they exist
        if self.pathname == '':
            rank = MPI.COMM_WORLD.rank if MPI is not None else 0
            if rank == 0:
                for f in os.listdir('.'):
                    if fnmatchcase(f, 'solver_errors.*.out'):
                        os.remove(f)

        if self._nonlinear_solver is not None:
            self._nonlinear_solver._setup_solvers(self, 0)
        if self._linear_solver is not None:
            self._linear_solver._setup_solvers(self, 0)

        for subsys in self._subsystems_myproc:
            subsys._setup_solvers()

    def _setup_jacobians(self, recurse=True):
        """
        Set and populate jacobians down through the system tree.

        Parameters
        ----------
        recurse : bool
            If True, setup jacobians in all descendants.
        """
        asm_jac_solvers = set()
        if self._linear_solver is not None:
            asm_jac_solvers.update(self._linear_solver._assembled_jac_solver_iter())

        nl_asm_jac_solvers = set()
        if self.nonlinear_solver is not None:
            nl_asm_jac_solvers.update(self.nonlinear_solver._assembled_jac_solver_iter())

        asm_jac = None
        if asm_jac_solvers:
            asm_jac = _asm_jac_types[self.options['assembled_jac_type']](system=self)
            self._assembled_jac = asm_jac
            for s in asm_jac_solvers:
                s._assembled_jac = asm_jac

        if nl_asm_jac_solvers:
            if asm_jac is None:
                asm_jac = _asm_jac_types[self.options['assembled_jac_type']](system=self)
            for s in nl_asm_jac_solvers:
                s._assembled_jac = asm_jac

        if self._has_approx:
            self._set_approx_partials_meta()

        # At present, we don't support a AssembledJacobian in a group
        # if any subcomponents are matrix-free.
        if asm_jac is not None:
            if self.matrix_free:
                raise RuntimeError("%s: AssembledJacobian not supported for matrix-free "
                                   "subcomponent." % self.msginfo)

        if recurse:
            for subsys in self._subsystems_myproc:
                subsys._setup_jacobians()

    def set_initial_values(self):
        """
        Set all input and output variables to their declared initial values.
        """
        abs2meta = self._var_abs2meta
        for abs_name in self._var_abs_names['input']:
            self._inputs.set_var(abs_name, abs2meta[abs_name]['value'])

        for abs_name in self._var_abs_names['output']:
            self._outputs.set_var(abs_name, abs2meta[abs_name]['value'])

    def _get_maps(self, prom_names):
        """
        Define variable maps based on promotes lists.

        Parameters
        ----------
        prom_names : {'input': [], 'output': []}
            Lists of promoted input and output names.

        Returns
        -------
        dict of {'input': {str:str, ...}, 'output': {str:str, ...}}
            dictionary mapping input/output variable names
            to promoted variable names.
        """
        gname = self.name + '.' if self.name else ''

        def split_list(lst):
            """
            Return names, patterns, and renames found in lst.

            Parameters
            ----------
            lst : list
                List of names, patterns and/or tuples specifying promotes.

            Returns
            -------
            names : list
                list of names
            patterns : list
                list of patterns
            renames : dict
                dictionary of name mappings
            """
            names = []
            patterns = []
            renames = {}
            for entry in lst:
                if isinstance(entry, str):
                    if '*' in entry or '?' in entry or '[' in entry:
                        patterns.append(entry)
                    else:
                        names.append(entry)
                elif isinstance(entry, tuple) and len(entry) == 2:
                    renames[entry[0]] = entry[1]
                else:
                    raise TypeError("when adding subsystem '%s', entry '%s'"
                                    " is not a string or tuple of size 2" %
                                    (self.pathname, entry))
            return names, patterns, renames

        def update_src_indices(name, key):
            """
            Update metadata for promoted inputs that have had src_indices specified.

            Parameters
            ----------
            name : str
                Name of an input variable that may have associated src_indices.
            key : str or tuple
                Name, pattern or tuple by which src_indices would have been specified
                when the input variable was promoted.
            """
            if key in self._var_promotes_src_indices:
                src_indices, flat_src_indices = self._var_promotes_src_indices[key]

                abs_name = self._var_allprocs_prom2abs_list['input'][name][0]
                meta = self._var_abs2meta[abs_name]

                _, _, src_indices = ensure_compatible(name, meta['value'], meta['shape'],
                                                      src_indices)

                if 'src_indices' in meta and meta['src_indices'] is not None:
                    if not np.array_equal(meta['src_indices'], src_indices):
                        raise RuntimeError("%s: Trying to promote input '%s' with src_indices %s,"
                                           " but src_indices have already been specified as %s." %
                                           (self.msginfo, name, str(src_indices),
                                            str(meta['src_indices'])))
                if 'flat_src_indices' in meta and meta['flat_src_indices'] is not None:
                    if not meta['flat_src_indices'] == src_indices:
                        raise RuntimeError("%s: Trying to promote input '%s' with flat_src_indices"
                                           "=%s but flat_src_indices has already been specified as"
                                           " %s." %
                                           (self.msginfo, name, str(flat_src_indices),
                                            str(meta['flat_src_indices'])))

                if src_indices.dtype == object:
                    meta['src_indices'] = src_indices
                else:
                    meta['src_indices'] = np.asarray(src_indices, dtype=INT_DTYPE)

                meta['flat_src_indices'] = flat_src_indices

        def resolve(to_match, io_types, matches, proms):
            """
            Determine the mapping of promoted names to the parent scope for a promotion type.

            This is called once for promotes or separately for promotes_inputs and promotes_outputs.
            """
            if not to_match:
                for typ in io_types:
                    if gname:
                        matches[typ] = {name: gname + name for name in proms[typ]}
                    else:
                        matches[typ] = {name: name for name in proms[typ]}
                return True

            found = set()
            names, patterns, renames = split_list(to_match)

            for typ in io_types:
                is_input = typ == 'input'
                pmap = matches[typ]
                for name in proms[typ]:
                    if name in names:
                        pmap[name] = name
                        found.add(name)
                        if is_input:
                            update_src_indices(name, name)
                    elif name in renames:
                        pmap[name] = renames[name]
                        found.add(name)
                        if is_input:
                            update_src_indices(name, (name, renames[name]))
                    else:
                        for pattern in patterns:
                            # if name matches, promote that variable to parent
                            if pattern == '*' or fnmatchcase(name, pattern):
                                pmap[name] = name
                                found.add(pattern)
                                if is_input:
                                    update_src_indices(name, pattern)
                                break
                        else:
                            # Default: prepend the parent system's name
                            pmap[name] = gname + name if gname else name
                            if is_input:
                                update_src_indices(name, name)

            not_found = (set(names).union(renames).union(patterns)) - found
            if not_found:
                if not self._var_abs2meta and isinstance(self, openmdao.core.group.Group):
                    empty_group_msg = ' Group contains no variables.'
                else:
                    empty_group_msg = ''
                if len(io_types) == 2:
                    call = 'promotes'
                else:
                    call = 'promotes_%ss' % io_types[0]

                for p in patterns:
                    for name, alias in renames.items():
                        if fnmatchcase(name, p):
                            raise RuntimeError("%s: %s '%s' matched '%s' but '%s' has been aliased "
                                               "to '%s'." % (self.msginfo, call, p, name,
                                                             name, alias))

                    for i in names:
                        if fnmatchcase(i, p):
                            break
                    else:
                        raise RuntimeError("%s: '%s' failed to find any matches for the following "
                                           "pattern: '%s'.%s" %
                                           (self.msginfo, call, p, empty_group_msg))
                    if p == patterns[-1]:
                        break
                else:
                    raise RuntimeError("%s: '%s' failed to find any matches for the following "
                                       "names or patterns: %s.%s" %
                                       (self.msginfo, call, sorted(not_found), empty_group_msg))

        maps = {'input': {}, 'output': {}}

        if self._var_promotes['input'] or self._var_promotes['output']:
            if self._var_promotes['any']:
                raise RuntimeError("%s: 'promotes' cannot be used at the same time as "
                                   "'promotes_inputs' or 'promotes_outputs'." % self.msginfo)
            resolve(self._var_promotes['input'], ('input',), maps, prom_names)
            resolve(self._var_promotes['output'], ('output',), maps, prom_names)
        else:
            resolve(self._var_promotes['any'], ('input', 'output'), maps, prom_names)

        return maps

    def _get_scope(self):
        """
        Find the input and output variables that are needed for a particular matvec product.

        Returns
        -------
        (set, set)
            Sets of output and input variables.
        """
        try:
            return self._scope_cache[None]
        except KeyError:
            self._scope_cache[None] = (frozenset(self._var_abs_names['output']), _empty_frozen_set)
            return self._scope_cache[None]

    def _get_potential_partials_lists(self, include_wrt_outputs=True):
        """
        Return full lists of possible 'of' and 'wrt' variables.

        Filters out any discrete variables.

        Parameters
        ----------
        include_wrt_outputs : bool
            If True, include outputs in the wrt list.

        Returns
        -------
        list
            List of 'of' variable names.
        list
            List of 'wrt' variable names.
        """
        of_list = list(self._var_allprocs_prom2abs_list['output'])
        wrt_list = list(self._var_allprocs_prom2abs_list['input'])

        # filter out any discrete inputs or outputs
        if self._discrete_outputs:
            of_list = [n for n in of_list if n not in self._discrete_outputs]
        if self._discrete_inputs:
            wrt_list = [n for n in wrt_list if n not in self._discrete_inputs]

        if include_wrt_outputs:
            wrt_list = of_list + wrt_list

        return of_list, wrt_list

    @contextmanager
    def _unscaled_context(self, outputs=(), residuals=()):
        """
        Context manager for units and scaling for vectors.

        Temporarily puts vectors in a physical and unscaled state, because
        internally, vectors are nominally in a dimensionless and scaled state.

        Parameters
        ----------
        outputs : list of output <Vector> objects
            List of output vectors to apply the unit and scaling conversions.
        residuals : list of residual <Vector> objects
            List of residual vectors to apply the unit and scaling conversions.
        """
        if self._has_output_scaling:
            for vec in outputs:
                vec.scale('phys')
        if self._has_resid_scaling:
            for vec in residuals:
                vec.scale('phys')

        yield

        if self._has_output_scaling:
            for vec in outputs:
                vec.scale('norm')

        if self._has_resid_scaling:
            for vec in residuals:
                vec.scale('norm')

    @contextmanager
    def _unscaled_context_all(self):
        """
        Context manager that temporarily puts all vectors in an unscaled state.
        """
        if self._has_output_scaling:
            for vec in self._vectors['output'].values():
                vec.scale('phys')
        if self._has_resid_scaling:
            for vec in self._vectors['residual'].values():
                vec.scale('phys')

        yield

        if self._has_output_scaling:
            for vec in self._vectors['output'].values():
                vec.scale('norm')
        if self._has_resid_scaling:
            for vec in self._vectors['residual'].values():
                vec.scale('norm')

    @contextmanager
    def _scaled_context_all(self):
        """
        Context manager that temporarily puts all vectors in a scaled state.
        """
        if self._has_output_scaling:
            for vec in self._vectors['output'].values():
                vec.scale('norm')
        if self._has_resid_scaling:
            for vec in self._vectors['residual'].values():
                vec.scale('norm')

        yield

        if self._has_output_scaling:
            for vec in self._vectors['output'].values():
                vec.scale('phys')
        if self._has_resid_scaling:
            for vec in self._vectors['residual'].values():
                vec.scale('phys')

    @contextmanager
    def _matvec_context(self, vec_name, scope_out, scope_in, mode, clear=True):
        """
        Context manager for vectors.

        For the given vec_name, return vectors that use a set of
        internal variables that are relevant to the current matrix-vector
        product.  This is called only from _apply_linear.

        Parameters
        ----------
        vec_name : str
            Name of the vector to use.
        scope_out : frozenset or None
            Set of absolute output names in the scope of this mat-vec product.
            If None, all are in the scope.
        scope_in : frozenset or None
            Set of absolute input names in the scope of this mat-vec product.
            If None, all are in the scope.
        mode : str
            Key for specifying derivative direction. Values are 'fwd'
            or 'rev'.
        clear : bool(True)
            If True, zero out residuals (in fwd mode) or inputs and outputs
            (in rev mode).

        Yields
        ------
        (d_inputs, d_outputs, d_residuals) : tuple of Vectors
            Yields the three Vectors configured internally to deal only
            with variables relevant to the current matrix vector product.

        """
        d_inputs = self._vectors['input'][vec_name]
        d_outputs = self._vectors['output'][vec_name]
        d_residuals = self._vectors['residual'][vec_name]

        if clear:
            if mode == 'fwd':
                d_residuals.set_val(0.0)
            else:  # rev
                d_inputs.set_val(0.0)
                d_outputs.set_val(0.0)

        if scope_out is None and scope_in is None:
            yield d_inputs, d_outputs, d_residuals
        else:
            old_ins = d_inputs._names
            old_outs = d_outputs._names

            if scope_out is not None:
                d_outputs._names = scope_out.intersection(d_outputs._abs_iter())
            if scope_in is not None:
                d_inputs._names = scope_in.intersection(d_inputs._abs_iter())

            yield d_inputs, d_outputs, d_residuals

            # reset _names so users will see full vector contents
            d_inputs._names = old_ins
            d_outputs._names = old_outs

    def get_nonlinear_vectors(self):
        """
        Return the inputs, outputs, and residuals vectors.

        Returns
        -------
        (inputs, outputs, residuals) : tuple of <Vector> instances
            Yields the inputs, outputs, and residuals nonlinear vectors.
        """
        if self._inputs is None:
            raise RuntimeError("{}: Cannot get vectors because setup has not yet been "
                               "called.".format(self.msginfo))

        return self._inputs, self._outputs, self._residuals

    def get_linear_vectors(self, vec_name='linear'):
        """
        Return the linear inputs, outputs, and residuals vectors.

        Parameters
        ----------
        vec_name : str
            Name of the linear right-hand-side vector. The default is 'linear'.

        Returns
        -------
        (inputs, outputs, residuals) : tuple of <Vector> instances
            Yields the inputs, outputs, and residuals linear vectors for vec_name.
        """
        if self._inputs is None:
            raise RuntimeError("{}: Cannot get vectors because setup has not yet been "
                               "called.".format(self.msginfo))

        if vec_name not in self._vectors['input']:
            raise ValueError("%s: There is no linear vector named %s" % (self.msginfo, vec_name))

        return (self._vectors['input'][vec_name],
                self._vectors['output'][vec_name],
                self._vectors['residual'][vec_name])

    def _get_var_offsets(self):
        """
        Compute global offsets for variables.

        Returns
        -------
        dict
            Arrays of global offsets keyed by vec_name and deriv direction.
        """
        if self._var_offsets is None:
            offsets = self._var_offsets = {}
            vec_names = self._lin_rel_vec_name_list if self._use_derivatives else self._vec_names

            for vec_name in vec_names:
                offsets[vec_name] = off_vn = {}
                for type_ in ['input', 'output']:
                    vsizes = self._var_sizes[vec_name][type_]
                    if vsizes.size > 0:
                        csum = np.empty(vsizes.size, dtype=int)
                        csum[0] = 0
                        csum[1:] = np.cumsum(vsizes)[:-1]
                        off_vn[type_] = csum.reshape(vsizes.shape)
                    else:
                        off_vn[type_] = np.zeros(0, dtype=int).reshape((1, 0))

            if self._use_derivatives:
                offsets['nonlinear'] = offsets['linear']

        return self._var_offsets

    @property
    def nonlinear_solver(self):
        """
        Get the nonlinear solver for this system.
        """
        return self._nonlinear_solver

    @nonlinear_solver.setter
    def nonlinear_solver(self, solver):
        """
        Set this system's nonlinear solver.
        """
        self._nonlinear_solver = solver

    @property
    def linear_solver(self):
        """
        Get the linear solver for this system.
        """
        return self._linear_solver

    @linear_solver.setter
    def linear_solver(self, solver):
        """
        Set this system's linear solver.
        """
        self._linear_solver = solver

    @property
    def _force_alloc_complex(self):
        return self._problem_meta['force_alloc_complex']

    @property
    def _use_derivatives(self):
        return self._problem_meta['use_derivatives']

    @property
    def _local_vector_class(self):
        return self._problem_meta['local_vector_class']

    @property
    def _distributed_vector_class(self):
        return self._problem_meta['distributed_vector_class']

    @property
    def _vec_names(self):
        return self._problem_meta['vec_names']

    @property
    def _lin_vec_names(self):
        return self._problem_meta['lin_vec_names']

    @property
    def _recording_iter(self):
        return self._problem_meta['recording_iter']

    @property
    def _static_mode(self):
        """
        Return True if we are outside of setup.

        In this case, add_input, add_output, and add_subsystem all add to the
        '_static' versions of the respective data structures.
        These data structures are never reset during setup.

        Returns
        -------
        True if outside of setup.
        """
        return self._problem_meta is None or self._problem_meta['static_mode']

    def _set_solver_print(self, level=2, depth=1e99, type_='all'):
        """
        Apply the given print settings to the internal solvers, recursively.

        Parameters
        ----------
        level : int
            iprint level. Set to 2 to print residuals each iteration; set to 1
            to print just the iteration totals; set to 0 to disable all printing
            except for failures, and set to -1 to disable all printing including failures.
        depth : int
            How deep to recurse. For example, you can set this to 0 if you only want
            to print the top level linear and nonlinear solver messages. Default
            prints everything.
        type_ : str
            Type of solver to set: 'LN' for linear, 'NL' for nonlinear, or 'all' for all.
        """
        if self._linear_solver is not None and type_ != 'NL':
            self._linear_solver._set_solver_print(level=level, type_=type_)
        if self.nonlinear_solver is not None and type_ != 'LN':
            self.nonlinear_solver._set_solver_print(level=level, type_=type_)

        for subsys in self._subsystems_allprocs:

            current_depth = subsys.pathname.count('.')
            if current_depth >= depth:
                continue

            subsys._set_solver_print(level=level, depth=depth - current_depth, type_=type_)

            if subsys._linear_solver is not None and type_ != 'NL':
                subsys._linear_solver._set_solver_print(level=level, type_=type_)
            if subsys.nonlinear_solver is not None and type_ != 'LN':
                subsys.nonlinear_solver._set_solver_print(level=level, type_=type_)

    def _setup_solver_print(self, recurse=True):
        """
        Apply the cached solver print settings during setup.

        Parameters
        ----------
        recurse : bool
            Whether to call this method in subsystems.
        """
        for level, depth, type_ in self._solver_print_cache:
            self._set_solver_print(level, depth, type_)

        if recurse:
            for subsys in self._subsystems_myproc:
                subsys._setup_solver_print(recurse=recurse)

    def set_solver_print(self, level=2, depth=1e99, type_='all'):
        """
        Control printing for solvers and subsolvers in the model.

        Parameters
        ----------
        level : int
            iprint level. Set to 2 to print residuals each iteration; set to 1
            to print just the iteration totals; set to 0 to disable all printing
            except for failures, and set to -1 to disable all printing including failures.
        depth : int
            How deep to recurse. For example, you can set this to 0 if you only want
            to print the top level linear and nonlinear solver messages. Default
            prints everything.
        type_ : str
            Type of solver to set: 'LN' for linear, 'NL' for nonlinear, or 'all' for all.
        """
        if (level, depth, type_) not in self._solver_print_cache:
            self._solver_print_cache.append((level, depth, type_))

    def _set_approx_partials_meta(self):
        # this will load a static coloring (if any) and will populate wrt_matches if
        # there is any coloring (static or dynamic).
        self._get_static_wrt_matches()

    def _get_static_wrt_matches(self):
        """
        Return wrt_matches for static coloring if there is one.

        Returns
        -------
        list of str or ()
            List of wrt_matches for a static coloring or () if there isn't one.
        """
        if (self._coloring_info['coloring'] is not None and
                self._coloring_info['wrt_matches'] is None):
            self._update_wrt_matches(self._coloring_info)

        # if coloring has been specified, we don't want to have multiple
        # approximations for the same subjac, so don't register any new
        # approximations when the wrt matches those used in the coloring.
        if self._get_static_coloring() is not None:  # static coloring has been specified
            return self._coloring_info['wrt_matches']

        return ()  # for dynamic coloring or no coloring

    def system_iter(self, include_self=False, recurse=True, typ=None):
        """
        Yield a generator of local subsystems of this system.

        Parameters
        ----------
        include_self : bool
            If True, include this system in the iteration.
        recurse : bool
            If True, iterate over the whole tree under this system.
        typ : type
            If not None, only yield Systems that match that are instances of the
            given type.
        """
        if include_self and (typ is None or isinstance(self, typ)):
            yield self

        for s in self._subsystems_myproc:
            if typ is None or isinstance(s, typ):
                yield s
            if recurse:
                for sub in s.system_iter(recurse=True, typ=typ):
                    yield sub

    def add_design_var(self, name, lower=None, upper=None, ref=None, ref0=None, indices=None,
                       adder=None, scaler=None, units=None,
                       parallel_deriv_color=None, vectorize_derivs=False,
                       cache_linear_solution=False):
        r"""
        Add a design variable to this system.

        Parameters
        ----------
        name : string
            Name of the design variable in the system.
        lower : float or ndarray, optional
            Lower boundary for the input
        upper : upper or ndarray, optional
            Upper boundary for the input
        ref : float or ndarray, optional
            Value of design var that scales to 1.0 in the driver.
        ref0 : float or ndarray, optional
            Value of design var that scales to 0.0 in the driver.
        indices : iter of int, optional
            If an input is an array, these indicate which entries are of
            interest for this particular design variable.  These may be
            positive or negative integers.
        units : str, optional
            Units to convert to before applying scaling.
        adder : float or ndarray, optional
            Value to add to the model value to get the scaled value for the driver. adder
            is first in precedence.  adder and scaler are an alterantive to using ref
            and ref0.
        scaler : float or ndarray, optional
            value to multiply the model value to get the scaled value for the driver. scaler
            is second in precedence. adder and scaler are an alterantive to using ref
            and ref0.
        parallel_deriv_color : string
            If specified, this design var will be grouped for parallel derivative
            calculations with other variables sharing the same parallel_deriv_color.
        vectorize_derivs : bool
            If True, vectorize derivative calculations.
        cache_linear_solution : bool
            If True, store the linear solution vectors for this variable so they can
            be used to start the next linear solution with an initial guess equal to the
            solution from the previous linear solve.

        Notes
        -----
        The response can be scaled using ref and ref0.
        The argument :code:`ref0` represents the physical value when the scaled value is 0.
        The argument :code:`ref` represents the physical value when the scaled value is 1.
        """
        if name in self._design_vars or name in self._static_design_vars:
            msg = "{}: Design Variable '{}' already exists."
            raise RuntimeError(msg.format(self.msginfo, name))

        # Name must be a string
        if not isinstance(name, str):
            raise TypeError('{}: The name argument should be a string, got {}'.format(self.msginfo,
                                                                                      name))

        # Convert ref/ref0 to ndarray/float as necessary
        ref = format_as_float_or_array('ref', ref, val_if_none=None, flatten=True)
        ref0 = format_as_float_or_array('ref0', ref0, val_if_none=None, flatten=True)

        # determine adder and scaler based on args
        adder, scaler = determine_adder_scaler(ref0, ref, adder, scaler)

        # Convert lower to ndarray/float as necessary
        lower = format_as_float_or_array('lower', lower, val_if_none=-openmdao.INF_BOUND,
                                         flatten=True)

        # Convert upper to ndarray/float as necessary
        upper = format_as_float_or_array('upper', upper, val_if_none=openmdao.INF_BOUND,
                                         flatten=True)

        # Apply scaler/adder to lower and upper
        lower = (lower + adder) * scaler
        upper = (upper + adder) * scaler

        if self._static_mode:
            design_vars = self._static_design_vars
        else:
            design_vars = self._design_vars

        dvs = OrderedDict()

        if isinstance(scaler, np.ndarray):
            if np.all(scaler == 1.0):
                scaler = None
        elif scaler == 1.0:
            scaler = None
        dvs['scaler'] = scaler

        if isinstance(adder, np.ndarray):
            if not np.any(adder):
                adder = None
        elif adder == 0.0:
            adder = None
        dvs['adder'] = adder

        dvs['name'] = name
        dvs['upper'] = upper
        dvs['lower'] = lower
        dvs['ref'] = ref
        dvs['ref0'] = ref0
        dvs['units'] = units
        dvs['cache_linear_solution'] = cache_linear_solution

        if indices is not None:

            if isinstance(indices, slice):
                pass
            # If given, indices must be a sequence
            elif not (isinstance(indices, Iterable) and
                      all([isinstance(i, Integral) for i in indices])):
                raise ValueError("{}: If specified, design var indices must be a sequence of "
                                 "integers.".format(self.msginfo))
            else:
                indices = np.atleast_1d(indices)
                dvs['size'] = size = len(indices)

            # All refs: check the shape if necessary
            for item, item_name in zip([ref, ref0, scaler, adder, upper, lower],
                                       ['ref', 'ref0', 'scaler', 'adder', 'upper', 'lower']):
                if isinstance(item, np.ndarray):
                    if item.size != size:
                        raise ValueError("%s: When adding design var '%s', %s should have size "
                                         "%d but instead has size %d." % (self.msginfo, name,
                                                                          item_name, size,
                                                                          item.size))

        dvs['indices'] = indices
        dvs['parallel_deriv_color'] = parallel_deriv_color
        dvs['vectorize_derivs'] = vectorize_derivs

        design_vars[name] = dvs

    def add_response(self, name, type_, lower=None, upper=None, equals=None,
                     ref=None, ref0=None, indices=None, index=None, units=None,
                     adder=None, scaler=None, linear=False, parallel_deriv_color=None,
                     vectorize_derivs=False, cache_linear_solution=False):
        r"""
        Add a response variable to this system.

        The response can be scaled using ref and ref0.
        The argument :code:`ref0` represents the physical value when the scaled value is 0.
        The argument :code:`ref` represents the physical value when the scaled value is 1.

        Parameters
        ----------
        name : string
            Name of the response variable in the system.
        type_ : string
            The type of response. Supported values are 'con' and 'obj'
        lower : float or ndarray, optional
            Lower boundary for the variable
        upper : upper or ndarray, optional
            Upper boundary for the variable
        equals : equals or ndarray, optional
            Equality constraint value for the variable
        ref : float or ndarray, optional
            Value of response variable that scales to 1.0 in the driver.
        ref0 : upper or ndarray, optional
            Value of response variable that scales to 0.0 in the driver.
        indices : sequence of int, optional
            If variable is an array, these indicate which entries are of
            interest for this particular response.
        index : int, optional
            If variable is an array, this indicates which entry is of
            interest for this particular response.
        units : str, optional
            Units to convert to before applying scaling.
        adder : float or ndarray, optional
            Value to add to the model value to get the scaled value for the driver. adder
            is first in precedence.  adder and scaler are an alterantive to using ref
            and ref0.
        scaler : float or ndarray, optional
            value to multiply the model value to get the scaled value for the driver. scaler
            is second in precedence. adder and scaler are an alterantive to using ref
            and ref0.
        linear : bool
            Set to True if constraint is linear. Default is False.
        parallel_deriv_color : string
            If specified, this design var will be grouped for parallel derivative
            calculations with other variables sharing the same parallel_deriv_color.
        vectorize_derivs : bool
            If True, vectorize derivative calculations.
        cache_linear_solution : bool
            If True, store the linear solution vectors for this variable so they can
            be used to start the next linear solution with an initial guess equal to the
            solution from the previous linear solve.
        """
        # Name must be a string
        if not isinstance(name, str):
            raise TypeError('{}: The name argument should be a string, '
                            'got {}'.format(self.msginfo, name))

        # Type must be a string and one of 'con' or 'obj'
        if not isinstance(type_, str):
            raise TypeError('{}: The type argument should be a string'.format(self.msginfo))
        elif type_ not in ('con', 'obj'):
            raise ValueError('{}: The type must be one of \'con\' or \'obj\': '
                             'Got \'{}\' instead'.format(self.msginfo, name))

        if name in self._responses or name in self._static_responses:
            typemap = {'con': 'Constraint', 'obj': 'Objective'}
            msg = "{}: {} '{}' already exists.".format(self.msginfo, typemap[type_], name)
            raise RuntimeError(msg.format(name))

        # Convert ref/ref0 to ndarray/float as necessary
        ref = format_as_float_or_array('ref', ref, val_if_none=None, flatten=True)
        ref0 = format_as_float_or_array('ref0', ref0, val_if_none=None, flatten=True)

        # determine adder and scaler based on args
        adder, scaler = determine_adder_scaler(ref0, ref, adder, scaler)

        # A constraint cannot be an equality and inequality constraint
        if equals is not None and (lower is not None or upper is not None):
            msg = "{}: Constraint '{}' cannot be both equality and inequality."
            raise ValueError(msg.format(self.msginfo, name))

        if isinstance(indices, slice):
            pass
        # If given, indices must be a sequence
        elif (indices is not None and not (
                isinstance(indices, Iterable) and all([isinstance(i, Integral) for i in indices]))):
            raise ValueError("{}: If specified, response indices must be a sequence of "
                             "integers.".format(self.msginfo))

        if self._static_mode:
            responses = self._static_responses
        else:
            responses = self._responses

        resp = OrderedDict()

        if type_ == 'con':

            # Convert lower to ndarray/float as necessary
            try:
                lower = format_as_float_or_array('lower', lower, val_if_none=-openmdao.INF_BOUND,
                                                 flatten=True)
            except (TypeError, ValueError):
                raise TypeError("Argument 'lower' can not be a string ('{}' given). You can not "
                                "specify a variable as lower bound. You can only provide constant "
                                "float values".format(lower))

            # Convert upper to ndarray/float as necessary
            try:
                upper = format_as_float_or_array('upper', upper, val_if_none=openmdao.INF_BOUND,
                                                 flatten=True)
            except (TypeError, ValueError):
                raise TypeError("Argument 'upper' can not be a string ('{}' given). You can not "
                                "specify a variable as upper bound. You can only provide constant "
                                "float values".format(upper))
            # Convert equals to ndarray/float as necessary
            if equals is not None:
                try:
                    equals = format_as_float_or_array('equals', equals, flatten=True)
                except (TypeError, ValueError):
                    raise TypeError("Argument 'equals' can not be a string ('{}' given). You can "
                                    "not specify a variable as equals bound. You can only provide "
                                    "constant float values".format(equals))

            # Scale the bounds
            if lower is not None:
                lower = (lower + adder) * scaler

            if upper is not None:
                upper = (upper + adder) * scaler

            if equals is not None:
                equals = (equals + adder) * scaler

            resp['lower'] = lower
            resp['upper'] = upper
            resp['equals'] = equals
            resp['linear'] = linear
            if indices is not None:
                indices = np.atleast_1d(indices)
                resp['size'] = len(indices)
            resp['indices'] = indices
        else:  # 'obj'
            if index is not None:
                resp['size'] = 1
                index = np.array([index], dtype=INT_DTYPE)
            resp['indices'] = index

        if isinstance(scaler, np.ndarray):
            if np.all(scaler == 1.0):
                scaler = None
        elif scaler == 1.0:
            scaler = None
        resp['scaler'] = scaler

        if isinstance(adder, np.ndarray):
            if not np.any(adder):
                adder = None
        elif adder == 0.0:
            adder = None
        resp['adder'] = adder

        if resp['indices'] is not None:
            size = resp['indices'].size
            vlist = [ref, ref0, scaler, adder]
            nlist = ['ref', 'ref0', 'scaler', 'adder']
            if type_ == 'con':
                tname = 'constraint'
                vlist.extend([upper, lower, equals])
                nlist.extend(['upper', 'lower', 'equals'])
            else:
                tname = 'objective'

            # All refs: check the shape if necessary
            for item, item_name in zip(vlist, nlist):
                if isinstance(item, np.ndarray):
                    if item.size != size:
                        raise ValueError("%s: When adding %s '%s', %s should have size "
                                         "%d but instead has size %d." % (self.msginfo, tname,
                                                                          name, item_name, size,
                                                                          item.size))
        resp['name'] = name
        resp['ref'] = ref
        resp['ref0'] = ref0
        resp['type'] = type_
        resp['units'] = units
        resp['cache_linear_solution'] = cache_linear_solution

        resp['parallel_deriv_color'] = parallel_deriv_color
        resp['vectorize_derivs'] = vectorize_derivs

        responses[name] = resp

    def add_constraint(self, name, lower=None, upper=None, equals=None,
                       ref=None, ref0=None, adder=None, scaler=None, units=None,
                       indices=None, linear=False, parallel_deriv_color=None,
                       vectorize_derivs=False, cache_linear_solution=False):
        r"""
        Add a constraint variable to this system.

        Parameters
        ----------
        name : string
            Name of the response variable in the system.
        lower : float or ndarray, optional
            Lower boundary for the variable
        upper : float or ndarray, optional
            Upper boundary for the variable
        equals : float or ndarray, optional
            Equality constraint value for the variable
        ref : float or ndarray, optional
            Value of response variable that scales to 1.0 in the driver.
        ref0 : float or ndarray, optional
            Value of response variable that scales to 0.0 in the driver.
        adder : float or ndarray, optional
            Value to add to the model value to get the scaled value for the driver. adder
            is first in precedence.  adder and scaler are an alterantive to using ref
            and ref0.
        scaler : float or ndarray, optional
            value to multiply the model value to get the scaled value for the driver. scaler
            is second in precedence. adder and scaler are an alterantive to using ref
            and ref0.
        units : str, optional
            Units to convert to before applying scaling.
        indices : sequence of int, optional
            If variable is an array, these indicate which entries are of
            interest for this particular response.  These may be positive or
            negative integers.
        linear : bool
            Set to True if constraint is linear. Default is False.
        parallel_deriv_color : string
            If specified, this design var will be grouped for parallel derivative
            calculations with other variables sharing the same parallel_deriv_color.
        vectorize_derivs : bool
            If True, vectorize derivative calculations.
        cache_linear_solution : bool
            If True, store the linear solution vectors for this variable so they can
            be used to start the next linear solution with an initial guess equal to the
            solution from the previous linear solve.

        Notes
        -----
        The response can be scaled using ref and ref0.
        The argument :code:`ref0` represents the physical value when the scaled value is 0.
        The argument :code:`ref` represents the physical value when the scaled value is 1.
        The arguments (:code:`lower`, :code:`upper`, :code:`equals`) can not be strings or variable
        names.
        """
        self.add_response(name=name, type_='con', lower=lower, upper=upper,
                          equals=equals, scaler=scaler, adder=adder, ref=ref,
                          ref0=ref0, indices=indices, linear=linear, units=units,
                          parallel_deriv_color=parallel_deriv_color,
                          vectorize_derivs=vectorize_derivs,
                          cache_linear_solution=cache_linear_solution)

    def add_objective(self, name, ref=None, ref0=None, index=None, units=None,
                      adder=None, scaler=None, parallel_deriv_color=None,
                      vectorize_derivs=False, cache_linear_solution=False):
        r"""
        Add a response variable to this system.

        Parameters
        ----------
        name : string
            Name of the response variable in the system.
        ref : float or ndarray, optional
            Value of response variable that scales to 1.0 in the driver.
        ref0 : float or ndarray, optional
            Value of response variable that scales to 0.0 in the driver.
        index : int, optional
            If variable is an array, this indicates which entry is of
            interest for this particular response. This may be a positive
            or negative integer.
        units : str, optional
            Units to convert to before applying scaling.
        adder : float or ndarray, optional
            Value to add to the model value to get the scaled value for the driver. adder
            is first in precedence.  adder and scaler are an alterantive to using ref
            and ref0.
        scaler : float or ndarray, optional
            value to multiply the model value to get the scaled value for the driver. scaler
            is second in precedence. adder and scaler are an alterantive to using ref
            and ref0.
        parallel_deriv_color : string
            If specified, this design var will be grouped for parallel derivative
            calculations with other variables sharing the same parallel_deriv_color.
        vectorize_derivs : bool
            If True, vectorize derivative calculations.
        cache_linear_solution : bool
            If True, store the linear solution vectors for this variable so they can
            be used to start the next linear solution with an initial guess equal to the
            solution from the previous linear solve.

        Notes
        -----
        The objective can be scaled using scaler and adder, where

        .. math::

            x_{scaled} = scaler(x + adder)

        or through the use of ref/ref0, which map to scaler and adder through
        the equations:

        .. math::

            0 = scaler(ref_0 + adder)

            1 = scaler(ref + adder)

        which results in:

        .. math::

            adder = -ref_0

            scaler = \frac{1}{ref + adder}
        """
        if index is not None and not isinstance(index, int):
            raise TypeError('{}: If specified, objective index must be '
                            'an int.'.format(self.msginfo))
        self.add_response(name, type_='obj', scaler=scaler, adder=adder,
                          ref=ref, ref0=ref0, index=index, units=units,
                          parallel_deriv_color=parallel_deriv_color,
                          vectorize_derivs=vectorize_derivs,
                          cache_linear_solution=cache_linear_solution)

    def get_design_vars(self, recurse=True, get_sizes=True, use_prom_ivc=True):
        """
        Get the DesignVariable settings from this system.

        Retrieve all design variable settings from the system and, if recurse
        is True, all of its subsystems.

        Parameters
        ----------
        recurse : bool
            If True, recurse through the subsystems and return the path of
            all design vars relative to the this system.
        get_sizes : bool, optional
            If True, compute the size of each design variable.
        use_prom_ivc : bool
            Translate auto_ivc_names to their promoted input names.

        Returns
        -------
        dict
            The design variables defined in the current system and, if
            recurse=True, its subsystems.

        """
        pro2abs_out = self._var_allprocs_prom2abs_list['output']
        pro2abs_in = self._var_allprocs_prom2abs_list['input']
        conns = self._problem_meta.get('connections', {})

        # Human readable error message during Driver setup.
        out = OrderedDict()
        try:
            for name, data in self._design_vars.items():
                if name in pro2abs_out:

                    # This is an output name, most likely a manual indepvarcomp.
                    abs_name = pro2abs_out[name][0]
                    out[abs_name] = data
                    out[abs_name]['ivc_source'] = abs_name

                else:  # assume an input name else KeyError

                    # Design variable on an auto_ivc input, so use connected output name.
                    in_abs = pro2abs_in[name][0]
                    ivc_path = conns[in_abs]
                    if use_prom_ivc:
                        out[name] = data
                        out[name]['ivc_source'] = ivc_path
                    else:
                        out[ivc_path] = data
                        out[ivc_path]['ivc_source'] = ivc_path

        except KeyError as err:
            msg = "{}: Output not found for design variable {}."
            raise RuntimeError(msg.format(self.msginfo, str(err)))

        if get_sizes:
            # Size them all
            sizes = self._var_sizes['nonlinear']['output']
            abs2idx = self._var_allprocs_abs2idx['nonlinear']
            for name, meta in out.items():

                src_name = name
                if meta['ivc_source'] is not None:
                    src_name = meta['ivc_source']

                if 'size' not in meta:
                    if src_name in abs2idx:
                        meta['size'] = sizes[self._owning_rank[src_name], abs2idx[src_name]]
                    else:
                        meta['size'] = 0  # discrete var, don't know size

                if src_name in abs2idx:
                    meta = self._var_allprocs_abs2meta[src_name]
                    out[name]['distributed'] = meta['distributed']
                    out[name]['global_size'] = meta['global_size']

        if recurse:
            for subsys in self._subsystems_myproc:
                out.update(subsys.get_design_vars(recurse=recurse, get_sizes=get_sizes,
                                                  use_prom_ivc=False))

            if self.comm.size > 1 and self._subsystems_allprocs:
                allouts = self.comm.allgather(out)
                out = OrderedDict()
                for all_out in allouts:
                    out.update(all_out)

        return out

    def get_responses(self, recurse=True, get_sizes=True, use_prom_ivc=False):
        """
        Get the response variable settings from this system.

        Retrieve all response variable settings from the system as a dict,
        keyed by variable name.

        Parameters
        ----------
        recurse : bool, optional
            If True, recurse through the subsystems and return the path of
            all responses relative to the this system.
        get_sizes : bool, optional
            If True, compute the size of each response.
        use_prom_ivc : bool
            Translate auto_ivc_names to their promoted input names.

        Returns
        -------
        dict
            The responses defined in the current system and, if
            recurse=True, its subsystems.

        """
        prom2abs = self._var_allprocs_prom2abs_list['output']
        prom2abs_in = self._var_allprocs_prom2abs_list['input']
        conns = self._problem_meta.get('connections', {})

        # Human readable error message during Driver setup.
        try:
            out = {}
            for name, data in self._responses.items():
                if name in prom2abs:
                    abs_name = prom2abs[name][0]
                    out[abs_name] = data
                    out[abs_name]['ivc_source'] = abs_name

                else:
                    # A constraint can actaully be on an auto_ivc input, so use connected
                    # output name.
                    in_abs = prom2abs_in[name][0]
                    ivc_path = conns[in_abs]
                    if use_prom_ivc:
                        out[name] = data
                        out[name]['ivc_source'] = ivc_path
                    else:
                        out[ivc_path] = data
                        out[ivc_path]['ivc_source'] = ivc_path

        except KeyError as err:
            msg = "{}: Output not found for response {}."
            raise RuntimeError(msg.format(self.msginfo, str(err)))

        if get_sizes:
            # Size them all
            sizes = self._var_sizes['nonlinear']['output']
            abs2idx = self._var_allprocs_abs2idx['nonlinear']
            for prom_name, response in out.items():
                name = response['ivc_source']

                # Discrete vars
                if name not in abs2idx:
                    response['size'] = 0  # discrete var, we don't know the size
                    continue

                meta = self._var_allprocs_abs2meta[name]
                response['distributed'] = meta['distributed']

                if response['indices'] is not None:
                    # Index defined in this response.
                    response['global_size'] = len(response['indices']) if meta['distributed'] \
                        else meta['global_size']

                else:
                    response['size'] = sizes[self._owning_rank[name], abs2idx[name]]
                    response['global_size'] = meta['global_size']

        if recurse:
            for subsys in self._subsystems_myproc:
                out.update(subsys.get_responses(recurse=recurse, get_sizes=get_sizes))

            if self.comm.size > 1 and self._subsystems_allprocs:
                all_outs = self.comm.allgather(out)
                out = OrderedDict()
                for rank, all_out in enumerate(all_outs):
                    out.update(all_out)

        return out

    def get_constraints(self, recurse=True):
        """
        Get the Constraint settings from this system.

        Retrieve the constraint settings for the current system as a dict,
        keyed by variable name.

        Parameters
        ----------
        recurse : bool, optional
            If True, recurse through the subsystems and return the path of
            all constraints relative to the this system.

        Returns
        -------
        dict
            The constraints defined in the current system.

        """
        return OrderedDict((key, response) for (key, response) in
                           self.get_responses(recurse=recurse).items()
                           if response['type'] == 'con')

    def get_objectives(self, recurse=True):
        """
        Get the Objective settings from this system.

        Retrieve all objectives settings from the system as a dict, keyed
        by variable name.

        Parameters
        ----------
        recurse : bool, optional
            If True, recurse through the subsystems and return the path of
            all objective relative to the this system.

        Returns
        -------
        dict
            The objectives defined in the current system.

        """
        return OrderedDict((key, response) for (key, response) in
                           self.get_responses(recurse=recurse).items()
                           if response['type'] == 'obj')

    def run_apply_nonlinear(self):
        """
        Compute residuals.

        This calls _apply_nonlinear, but with the model assumed to be in an unscaled state.
        """
        with self._scaled_context_all():
            self._apply_nonlinear()

    def _var_filtered_iter(self, iotype, includes=None, excludes=(), get_remote=False):
        it = self._var_allprocs_abs2prom[iotype] if get_remote else self._var_abs2prom[iotype]
        for tup in it.items():
            abs_name, prom = tup
            if match_prom_or_abs(abs_name, prom, includes, excludes):
                yield tup

    def get_io_metadata(self, iotypes=('input', 'output'), metadata_keys=None,
                        includes=None, excludes=(), tags=(), get_remote=False, rank=None,
                        return_rel_names=True):
        """
        Retrieve metdata for a filtered list of variables.

        Parameters
        ----------
        iotypes : iter of str
            Will contain either 'input', 'output', or both.  Defaults to both.
        metadata_keys : iter of str or None
            Names of metadata entries to be retrieved or None, meaning retrieve all
            available 'allprocs' metadata.  If 'values' or 'src_indices' are required,
            their keys must be provided explicitly since they are not found in the 'allprocs'
            metadata and must be retrieved from local metadata located in each process.
        includes : None or iter of str
            Collection of glob patterns for pathnames of variables to include. Default is None,
            which includes all variables.
        excludes : None or iter of str
            Collection of glob patterns for pathnames of variables to exclude. Default is ().
        tags : str or iter of strs
            User defined tags that can be used to filter what gets listed. Only inputs with the
            given tags will be listed.
            Default is None, which means there will be no filtering based on tags.
        get_remote : bool
            If True, retrieve variables from other MPI processes as well.
        rank : int or None
            If None, and get_remote is True, retrieve values from all MPI process to all other
            MPI processes.  Otherwise, if get_remote is True, retrieve values from all MPI
            processes only to the specified rank.
        return_rel_names : bool
            If True, the names returned will be relative to the scope of this System. Otherwise
            they will be absolute names.

        Yields
        ------
        tuple
            A tuple of the form (name, metadata) where name is either absolute or relative
            based on the value of the `return_rel_names` arg, and metadata is a dict containing
            entries based on the value of the metadata_keys arg.  Every metadata dict will
            always contain two entries, 'promoted_name' and 'discrete', to indicate a given
            variable's promoted name and whether or not it is discrete.
        """
        prefix = self.pathname + '.' if self.pathname else ''
        rel_idx = len(prefix)

        if isinstance(iotypes, str):
            iotypes = (iotypes,)

        loc2meta = self._var_abs2meta
        all2meta = self._var_allprocs_abs2meta

        gather_keys = {'value', 'src_indices'}
        need_gather = get_remote and self.comm.size > 1
        need_local_meta = len(gather_keys.intersection(metadata_keys)) > 0

        if need_local_meta:
            metadict = loc2meta
            disc_metadict = self._var_discrete
        else:
            metadict = all2meta
            disc_metadict = self._var_allprocs_discrete
            need_gather = False  # we can get everything from 'allprocs' dict without gathering

        if tags:
            tagset = make_set(tags)

        for iotype in iotypes:
            disc2meta = disc_metadict[iotype]

            for abs_name, prom in self._var_filtered_iter(iotype, includes=includes,
                                                          excludes=excludes, get_remote=get_remote):
                rel_name = abs_name[rel_idx:]

                if abs_name in all2meta:  # continuous
                    meta = metadict[abs_name] if abs_name in metadict else None
                    distrib = all2meta[abs_name]['distributed']
                else:  # discrete
                    if need_local_meta:  # use relative name for discretes
                        meta = disc2meta[rel_name] if rel_name in disc2meta else None
                    else:
                        meta = disc2meta[abs_name]
                    distrib = False

                if meta is None:
                    ret_meta = None
                else:
                    if metadata_keys is None:
                        ret_meta = meta.copy()
                    else:
                        ret_meta = {}
                        for key in metadata_keys:
                            try:
                                ret_meta[key] = meta[key]
                            except KeyError:
                                ret_meta[key] = 'Unavailable'

                if need_gather:
                    if distrib or abs_name in self._gatherable_vars:
                        if rank is None:
                            allproc_metas = self.comm.allgather(ret_meta)
                        else:
                            allproc_metas = self.comm.gather(ret_meta, root=rank)

                        if rank is None or self.comm.rank == rank:
                            if not ret_meta:
                                ret_meta = {}
                            if distrib:
                                if 'value' in metadata_keys:
                                    # assemble the full distributed value
                                    dist_vals = [m['value'] for m in allproc_metas
                                                 if m is not None and m['value'].size > 0]
                                    if dist_vals:
                                        ret_meta['value'] = np.concatenate(dist_vals)
                                    else:
                                        ret_meta['value'] = np.zeros(0)
                                if 'src_indices' in metadata_keys:
                                    # assemble full src_indices
                                    dist_src_inds = [m['src_indices'] for m in allproc_metas
                                                     if m is not None and m['src_indices'].size > 0]
                                    if dist_src_inds:
                                        ret_meta['src_indices'] = np.concatenate(dist_src_inds)
                                    else:
                                        ret_meta['src_indices'] = np.zeros(0, dtype=INT_DTYPE)

                            elif abs_name in self._gatherable_vars:
                                for m in allproc_metas:
                                    if m is not None:
                                        ret_meta = m
                                        break
                        else:
                            ret_meta = None

                if ret_meta is not None:
                    ret_meta['prom_name'] = prom
                    ret_meta['discrete'] = abs_name not in all2meta

                    vname = rel_name if return_rel_names else abs_name

                    if tags and not tagset & ret_meta['tags']:
                        continue

                    yield (vname, ret_meta)

    def list_inputs(self,
                    values=True,
                    prom_name=False,
                    units=False,
                    shape=False,
                    global_shape=False,
                    desc=False,
                    hierarchical=True,
                    print_arrays=False,
                    tags=None,
                    includes=None,
                    excludes=(),
                    all_procs=False,
                    out_stream=_DEFAULT_OUT_STREAM):
        """
        Write a list of input names and other optional information to a specified stream.

        Parameters
        ----------
        values : bool, optional
            When True, display input values. Default is True.
        prom_name : bool, optional
            When True, display the promoted name of the variable.
            Default is False.
        units : bool, optional
            When True, display units. Default is False.
        shape : bool, optional
            When True, display the shape of the value. Default is False.
        global_shape : bool, optional
            When True, display the global shape of the value. Default is False.
        desc : bool, optional
            When True, display description. Default is False.
        hierarchical : bool, optional
            When True, human readable output shows variables in hierarchical format.
        print_arrays : bool, optional
            When False, in the columnar display, just display norm of any ndarrays with size > 1.
            The norm is surrounded by vertical bars to indicate that it is a norm.
            When True, also display full values of the ndarray below the row. Format is affected
            by the values set with numpy.set_printoptions
            Default is False.
        tags : str or list of strs
            User defined tags that can be used to filter what gets listed. Only inputs with the
            given tags will be listed.
            Default is None, which means there will be no filtering based on tags.
        includes : None or iter of str
            Collection of glob patterns for pathnames of variables to include. Default is None,
            which includes all input variables.
        excludes : None or iter of str
            Collection of glob patterns for pathnames of variables to exclude. Default is ().
        all_procs : bool, optional
            When True, display output on all ranks. Default is False, which will display
            output only from rank 0.
        out_stream : file-like object
            Where to send human readable output. Default is sys.stdout.
            Set to None to suppress.

        Returns
        -------
        list
            list of input names and other optional information about those inputs
        """
        metavalues = values and self._inputs is None
        keynames = ['value', 'units', 'shape', 'global_shape', 'desc', 'tags']
        keyvals = [metavalues, units, shape, global_shape, desc, tags is not None]
        keys = [n for i, n in enumerate(keynames) if keyvals[i]]

        inputs = list(self.get_io_metadata(('input',), keys, includes, excludes, tags,
                                           get_remote=True,
                                           rank=None if all_procs or values else 0,
                                           return_rel_names=False))

        if inputs:
            to_remove = ['discrete']
            if tags:
                to_remove.append('tags')
            if not prom_name:
                to_remove.append('prom_name')

            for _, meta in inputs:
                for key in to_remove:
                    del meta[key]

        if values and self._inputs is not None:
            # we want value from the input vector, not from the metadata
            for n, meta in inputs:
                meta['value'] = self._abs_get_val(n, get_remote=True,
                                                  rank=None if all_procs else 0, kind='input')

        if not inputs or (not all_procs and self.comm.rank != 0):
            return []

        if out_stream is _DEFAULT_OUT_STREAM:
            out_stream = sys.stdout

        if out_stream:
            self._write_table('input', inputs, hierarchical, print_arrays, all_procs, out_stream)

        if self.pathname:
            # convert to relative names
            rel_idx = len(self.pathname) + 1
            inputs = [(n[rel_idx:], meta) for n, meta in inputs]

        return inputs

    def list_outputs(self,
                     explicit=True, implicit=True,
                     values=True,
                     prom_name=False,
                     residuals=False,
                     residuals_tol=None,
                     units=False,
                     shape=False,
                     global_shape=False,
                     bounds=False,
                     scaling=False,
                     desc=False,
                     hierarchical=True,
                     print_arrays=False,
                     tags=None,
                     includes=None,
                     excludes=(),
                     all_procs=False,
                     list_autoivcs=False,
                     out_stream=_DEFAULT_OUT_STREAM):
        """
        Write a list of output names and other optional information to a specified stream.

        Parameters
        ----------
        explicit : bool, optional
            include outputs from explicit components. Default is True.
        implicit : bool, optional
            include outputs from implicit components. Default is True.
        values : bool, optional
            When True, display output values. Default is True.
        prom_name : bool, optional
            When True, display the promoted name of the variable.
            Default is False.
        residuals : bool, optional
            When True, display residual values. Default is False.
        residuals_tol : float, optional
            If set, limits the output of list_outputs to only variables where
            the norm of the resids array is greater than the given 'residuals_tol'.
            Default is None.
        units : bool, optional
            When True, display units. Default is False.
        shape : bool, optional
            When True, display the shape of the value. Default is False.
        global_shape : bool, optional
            When True, display the global shape of the value. Default is False.
        bounds : bool, optional
            When True, display bounds (lower and upper). Default is False.
        scaling : bool, optional
            When True, display scaling (ref, ref0, and res_ref). Default is False.
        desc : bool, optional
            When True, display description. Default is False.
        hierarchical : bool, optional
            When True, human readable output shows variables in hierarchical format.
        print_arrays : bool, optional
            When False, in the columnar display, just display norm of any ndarrays with size > 1.
            The norm is surrounded by vertical bars to indicate that it is a norm.
            When True, also display full values of the ndarray below the row. Format  is affected
            by the values set with numpy.set_printoptions
            Default is False.
        tags : str or list of strs
            User defined tags that can be used to filter what gets listed. Only outputs with the
            given tags will be listed.
            Default is None, which means there will be no filtering based on tags.
        includes : None or iter of str
            Collection of glob patterns for pathnames of variables to include. Default is None,
            which includes all output variables.
        excludes : None or iter of str
            Collection of glob patterns for pathnames of variables to exclude. Default is ().
        all_procs : bool, optional
            When True, display output on all processors. Default is False.
        list_autoivcs : bool
            If True, include auto_ivc outputs in the listing.  Defaults to False.
        out_stream : file-like
            Where to send human readable output. Default is sys.stdout.
            Set to None to suppress.

        Returns
        -------
        list
            list of output names and other optional information about those outputs
        """
        keynames = np.array(['value', 'units', 'shape', 'global_shape', 'desc', 'tags'])
        keys = [str(n) for n in keynames[np.array([values, units, shape, global_shape, desc, tags],
                                                  dtype=bool)]]
        if bounds:
            keys.extend(('lower', 'upper'))
        if scaling:
            keys.extend(('ref', 'ref0', 'res_ref'))

        outputs = list(self.get_io_metadata(('output',), keys, includes, excludes, tags,
                                            get_remote=True,
                                            rank=None if all_procs or values or residuals else 0,
                                            return_rel_names=False))

        if outputs:
            if not list_autoivcs:
                outputs = [t for t in outputs if not t[0].startswith('_auto_ivc.')]

            to_remove = ['discrete']
            if tags:
                to_remove.append('tags')
            if not prom_name:
                to_remove.append('prom_name')

            for _, meta in outputs:
                for key in to_remove:
                    del meta[key]

        if self._outputs is not None and (values or residuals):
            # we want value from the input vector, not from the metadata
            for n, meta in outputs:
                if values:
                    meta['value'] = self._abs_get_val(n, get_remote=True,
                                                      rank=None if all_procs else 0, kind='output')
                if residuals:
                    meta['resids'] = self._abs_get_val(n, get_remote=True,
                                                       rank=None if all_procs else 0,
                                                       kind='residual')

        if not outputs or (not all_procs and self.comm.rank != 0):
            return []

        if out_stream is _DEFAULT_OUT_STREAM:
            out_stream = sys.stdout

        rel_idx = len(self.name) + 1 if self.name else 0

        states = set(self._list_states())

        if explicit:
            expl_outputs = [t for t in outputs if t[0] not in states]
            if out_stream:
                self._write_table('explicit', expl_outputs, hierarchical, print_arrays,
                                  all_procs, out_stream)
            if self.name:
                expl_outputs = [(n[rel_idx:], meta) for n, meta in expl_outputs]

        if implicit:
            impl_outputs = [t for t in outputs if t[0] in states]
            if out_stream:
                self._write_table('implicit', impl_outputs, hierarchical, print_arrays,
                                  all_procs, out_stream)
            if self.name:
                impl_outputs = [(n[rel_idx:], meta) for n, meta in impl_outputs]

        if explicit and implicit:
            return expl_outputs + impl_outputs
        elif explicit:
            return expl_outputs
        elif implicit:
            return impl_outputs
        else:
            raise RuntimeError(self.msginfo +
                               ': You have excluded both Explicit and Implicit components.')

    def _write_table(self, var_type, var_data, hierarchical, print_arrays, all_procs, out_stream):
        """
        Write table of variable names, values, residuals, and metadata to out_stream.

        Parameters
        ----------
        var_type : 'input', 'explicit' or 'implicit'
            Indicates type of variables, input or explicit/implicit output.
        var_data : list or dict
            List or dict of name and metadata.
        hierarchical : bool
            When True, human readable output shows variables in hierarchical format.
        print_arrays : bool
            When False, in the columnar display, just display norm of any ndarrays with size > 1.
            The norm is surrounded by vertical bars to indicate that it is a norm.
            When True, also display full values of the ndarray below the row. Format  is affected
            by the values set with numpy.set_printoptions
            Default is False.
        all_procs : bool, optional
            When True, display output on all processors.
        out_stream : file-like object
            Where to send human readable output.
            Set to None to suppress.
        """
        if out_stream is None:
            return

        # Make a dict of variables. Makes it easier to work with in this method
        if isinstance(var_data, list):
            var_data = OrderedDict(var_data)

        if self._outputs is None:
            var_list = var_data.keys()
            top_name = self.name
        else:
            inputs = var_type == 'input'
            outputs = not inputs
            var_list = self._get_vars_exec_order(inputs=inputs, outputs=outputs, variables=var_data)
            top_name = self.name if self.name else 'model'

        if all_procs or self.comm.rank == 0:
            write_var_table(self.pathname, var_list, var_type, var_data,
                            hierarchical, top_name, print_arrays, out_stream)

    def _get_vars_exec_order(self, inputs=False, outputs=False, variables=None):
        """
        Get list of variable names in execution order, based on the order subsystems were setup.

        Parameters
        ----------
        outputs : bool, optional
            Get names of output variables. Default is False.
        inputs : bool, optional
            Get names of input variables. Default is False.
        variables : Collection (list or dict)
            Absolute path names of the subset of variables to include.
            If None then all variables will be included. Default is None.

        Returns
        -------
        list
            list of variable names in execution order
        """
        var_list = []

        real_vars = self._var_allprocs_abs_names
        disc_vars = self._var_allprocs_discrete

        in_or_out = []
        if inputs:
            in_or_out.append('input')
        if outputs:
            in_or_out.append('output')

        if self._subsystems_allprocs:
            for subsys in self._subsystems_allprocs:
                prefix = subsys.pathname + '.'
                for var_type in in_or_out:
                    for var_name in chain(real_vars[var_type], disc_vars[var_type]):
                        if variables is None or var_name in variables:
                            if var_name.startswith(prefix):
                                var_list.append(var_name)
        else:
            # For components with no children, self._subsystems_allprocs is empty.
            for var_type in in_or_out:
                for var_name in chain(real_vars[var_type], disc_vars[var_type]):
                    if not variables or var_name in variables:
                        var_list.append(var_name)

        return var_list

    def run_solve_nonlinear(self):
        """
        Compute outputs.

        This calls _solve_nonlinear, but with the model assumed to be in an unscaled state.

        """
        with self._scaled_context_all():
            self._solve_nonlinear()

    def run_apply_linear(self, vec_names, mode, scope_out=None, scope_in=None):
        """
        Compute jac-vec product.

        This calls _apply_linear, but with the model assumed to be in an unscaled state.

        Parameters
        ----------
        vec_names : [str, ...]
            list of names of the right-hand-side vectors.
        mode : str
            'fwd' or 'rev'.
        scope_out : set or None
            Set of absolute output names in the scope of this mat-vec product.
            If None, all are in the scope.
        scope_in : set or None
            Set of absolute input names in the scope of this mat-vec product.
            If None, all are in the scope.
        """
        with self._scaled_context_all():
            self._apply_linear(None, vec_names, ContainsAll(), mode, scope_out, scope_in)

    def run_solve_linear(self, vec_names, mode):
        """
        Apply inverse jac product.

        This calls _solve_linear, but with the model assumed to be in an unscaled state.

        Parameters
        ----------
        vec_names : [str, ...]
            list of names of the right-hand-side vectors.
        mode : str
            'fwd' or 'rev'.
        """
        with self._scaled_context_all():
            self._solve_linear(vec_names, mode, ContainsAll())

    def run_linearize(self, sub_do_ln=True):
        """
        Compute jacobian / factorization.

        This calls _linearize, but with the model assumed to be in an unscaled state.

        Parameters
        ----------
        sub_do_ln : boolean
            Flag indicating if the children should call linearize on their linear solvers.
        """
        with self._scaled_context_all():
            do_ln = self._linear_solver is not None and self._linear_solver._linearize_children()
            self._linearize(self._assembled_jac, sub_do_ln=do_ln)
            if self._linear_solver is not None:
                self._linear_solver._linearize()

    def _apply_nonlinear(self):
        """
        Compute residuals. The model is assumed to be in a scaled state.
        """
        pass

    def check_config(self, logger):
        """
        Perform optional error checks.

        Parameters
        ----------
        logger : object
            The object that manages logging output.
        """
        pass

    def _apply_linear(self, jac, vec_names, rel_systems, mode, scope_in=None, scope_out=None):
        """
        Compute jac-vec product. The model is assumed to be in a scaled state.

        Parameters
        ----------
        jac : Jacobian or None
            If None, use local jacobian, else use assembled jacobian jac.
        vec_names : [str, ...]
            list of names of the right-hand-side vectors.
        rel_systems : set of str
            Set of names of relevant systems based on the current linear solve.
        mode : str
            'fwd' or 'rev'.
        scope_out : set or None
            Set of absolute output names in the scope of this mat-vec product.
            If None, all are in the scope.
        scope_in : set or None
            Set of absolute input names in the scope of this mat-vec product.
            If None, all are in the scope.
        """
        raise NotImplementedError(self.msginfo + ": _apply_linear has not been overridden")

    def _solve_linear(self, vec_names, mode, rel_systems):
        """
        Apply inverse jac product. The model is assumed to be in a scaled state.

        Parameters
        ----------
        vec_names : [str, ...]
            list of names of the right-hand-side vectors.
        mode : str
            'fwd' or 'rev'.
        rel_systems : set of str
            Set of names of relevant systems based on the current linear solve.
        """
        pass

    def _linearize(self, jac, sub_do_ln=True):
        """
        Compute jacobian / factorization. The model is assumed to be in a scaled state.

        Parameters
        ----------
        jac : Jacobian or None
            If None, use local jacobian, else use assembled jacobian jac.
        sub_do_ln : boolean
            Flag indicating if the children should call linearize on their linear solvers.
        """
        pass

    def _list_states(self):
        """
        Return list of all states at and below this system.

        Returns
        -------
        list
            List of all states.
        """
        return []

    def _list_states_allprocs(self):
        """
        Return list of all states at and below this system across all procs.

        Returns
        -------
        list
            List of all states.
        """
        return []

    def add_recorder(self, recorder, recurse=False):
        """
        Add a recorder to the system.

        Parameters
        ----------
        recorder : <CaseRecorder>
           A recorder instance.
        recurse : boolean
            Flag indicating if the recorder should be added to all the subsystems.
        """
        if MPI:
            raise RuntimeError(self.msginfo + ": Recording of Systems when running parallel "
                               "code is not supported yet")

        self._rec_mgr.append(recorder)

        if recurse:
            for s in self.system_iter(include_self=False, recurse=recurse):
                s._rec_mgr.append(recorder)

    def record_iteration(self):
        """
        Record an iteration of the current System.
        """
        global _recordable_funcs

        if self._rec_mgr._recorders:
            parallel = self._rec_mgr._check_parallel() if self.comm.size > 1 else False
            options = self.recording_options
            metadata = create_local_meta(self.pathname)

            # Get the data to record
            stack_top = self._recording_iter.stack[-1][0]
            method = stack_top.rsplit('.', 1)[-1]

            if method not in _recordable_funcs:
                raise ValueError("{}: {} must be one of: {}".format(self.msginfo, method,
                                                                    sorted(_recordable_funcs)))

            if 'nonlinear' in method:
                inputs, outputs, residuals = self.get_nonlinear_vectors()
                vec_name = 'nonlinear'
            else:
                inputs, outputs, residuals = self.get_linear_vectors()
                vec_name = 'linear'

            discrete_inputs = self._discrete_inputs
            discrete_outputs = self._discrete_outputs
            filt = self._filtered_vars_to_record

            data = {'input': {}, 'output': {}, 'residual': {}}
            if options['record_inputs'] and (inputs._names or len(discrete_inputs) > 0):
                data['input'] = self._retrieve_data_of_kind(filt, 'input', vec_name, parallel)

            if options['record_outputs'] and (outputs._names or len(discrete_outputs) > 0):
                data['output'] = self._retrieve_data_of_kind(filt, 'output', vec_name, parallel)

            if options['record_residuals'] and residuals._names:
                data['residual'] = self._retrieve_data_of_kind(filt, 'residual', vec_name, parallel)

            self._rec_mgr.record_iteration(self, data, metadata)

        self.iter_count += 1
        if not self.under_approx:
            self.iter_count_without_approx += 1

    def is_active(self):
        """
        Determine if the system is active on this rank.

        Returns
        -------
        bool
            If running under MPI, returns True if this `System` has a valid
            communicator. Always returns True if not running under MPI.
        """
        return MPI is None or not (self.comm is None or
                                   self.comm == MPI.COMM_NULL)

    def _clear_iprint(self):
        """
        Clear out the iprint stack from the solvers.
        """
        self.nonlinear_solver._solver_info.clear()

    def _reset_iter_counts(self):
        """
        Recursively reset iteration counter for all systems and solvers.
        """
        for s in self.system_iter(include_self=True, recurse=True):
            s.iter_count = 0
            if s._linear_solver:
                s._linear_solver._iter_count = 0
            if s._nonlinear_solver:
                nl = s._nonlinear_solver
                nl._iter_count = 0
                if hasattr(nl, 'linesearch') and nl.linesearch:
                    nl.linesearch._iter_count = 0

    def _set_complex_step_mode(self, active):
        """
        Turn on or off complex stepping mode.

        Recurses to turn on or off complex stepping mode in all subsystems and their vectors.

        Parameters
        ----------
        active : bool
            Complex mode flag; set to True prior to commencing complex step.
        """
        for sub in self.system_iter(include_self=True, recurse=True):
            sub.under_complex_step = active
            sub._inputs.set_complex_step_mode(active)
            sub._outputs.set_complex_step_mode(active)
            sub._residuals.set_complex_step_mode(active)

            if sub._vectors['output']['linear']._alloc_complex:
                sub._vectors['output']['linear'].set_complex_step_mode(active)
                sub._vectors['input']['linear'].set_complex_step_mode(active)
                sub._vectors['residual']['linear'].set_complex_step_mode(active)

                if sub.linear_solver:
                    sub.linear_solver._set_complex_step_mode(active)

                if sub.nonlinear_solver:
                    sub.nonlinear_solver._set_complex_step_mode(active)

                if sub._owns_approx_jac:
                    sub._jacobian.set_complex_step_mode(active)

                if sub._assembled_jac:
                    sub._assembled_jac.set_complex_step_mode(active)

    def _set_approx_mode(self, active):
        """
        Turn on or off approx mode flag.

        Recurses to turn on or off approx mode flag in all subsystems.

        Parameters
        ----------
        active : bool
            Approx mode flag; set to True prior to commencing approximation.
        """
        for sub in self.system_iter(include_self=True, recurse=True):
            sub.under_approx = active

    def cleanup(self):
        """
        Clean up resources prior to exit.
        """
        # shut down all recorders
        self._rec_mgr.shutdown()

        # do any required cleanup on solvers
        if self._nonlinear_solver:
            self._nonlinear_solver.cleanup()
        if self._linear_solver:
            self._linear_solver.cleanup()

    def _get_partials_varlists(self):
        """
        Get lists of 'of' and 'wrt' variables that form the partial jacobian.

        Returns
        -------
        tuple(list, list)
            'of' and 'wrt' variable lists.
        """
        of = list(self._var_allprocs_prom2abs_list['output'])
        wrt = list(self._var_allprocs_prom2abs_list['input'])

        # wrt should include implicit states
        return of, of + wrt

    def _get_partials_var_sizes(self):
        """
        Get sizes of 'of' and 'wrt' variables that form the partial jacobian.

        Returns
        -------
        tuple(ndarray, ndarray, is_implicit)
            'of' and 'wrt' variable sizes.
        """
        iproc = self.comm.rank
        out_sizes = self._var_sizes['nonlinear']['output'][iproc]
        in_sizes = self._var_sizes['nonlinear']['input'][iproc]
        return out_sizes, np.hstack((out_sizes, in_sizes))

    def _get_gradient_nl_solver_systems(self):
        """
        Return a set of all Systems, including this one, that have a gradient nonlinear solver.

        Returns
        -------
        set
            Set of Systems containing nonlinear solvers that compute gradients.
        """
        return set(s for s in self.system_iter(include_self=True, recurse=True)
                   if s.nonlinear_solver and s.nonlinear_solver.supports['gradients'])

    def _jac_var_info_abs2prom(self, var_info):
        """
        Return a new list with tuples' [0] entry converted from absolute to promoted names.

        Parameters
        ----------
        var_info : list of (name, offset, end, idxs)
            The list that uses absolute names.

        Returns
        -------
        list
            The new list with promoted names.
        """
        new_list = []
        abs2prom_in = self._var_allprocs_abs2prom['input']
        abs2prom_out = self._var_allprocs_abs2prom['output']
        for abs_name, offset, end, idxs in var_info:
            if abs_name in abs2prom_out:
                new_list.append((abs2prom_out[abs_name], offset, end, idxs))
            else:
                new_list.append((abs2prom_in[abs_name], offset, end, idxs))
        return new_list

    def _abs_get_val(self, abs_name, get_remote=False, rank=None, vec_name=None, kind=None,
                     flat=False, from_root=False):
        """
        Return the value of the variable specified by the given absolute name.

        Parameters
        ----------
        abs_name : str
            The absolute name of the variable.
        get_remote : bool
            If True, return the value even if the variable is remote. NOTE: This function must be
            called in all procs in the Problem's MPI communicator.
        rank : int or None
            If not None, specifies that the value is to be gathered to the given rank only.
            Otherwise, if get_remote is specified, the value will be broadcast to all procs
            in the MPI communicator.
        vec_name : str
            Name of the vector to use.
        kind : str or None
            Kind of variable ('input', 'output', or 'residual').  If None, returned value
            will be either an input or output.
        flat : bool
            If True, return the flattened version of the value.
        from_root : bool
            If True, resolve variables from top level scope.

        Returns
        -------
        object or None
            The value of the requested output/input/resid variable.  None if variable is not found.
        """
        discrete = distrib = False
        val = _undefined
        typ = 'output' if abs_name in self._var_allprocs_abs2prom['output'] else 'input'
        if from_root:
            all_meta = self._problem_meta['all_meta']
            my_meta = self._problem_meta['meta']
        else:
            all_meta = self._var_allprocs_abs2meta
            my_meta = self._var_abs2meta

        try:
            if get_remote:
                meta = all_meta[abs_name]
                distrib = meta['distributed']
            else:
                meta = my_meta[abs_name]
        except KeyError:
            discrete = True
            relname = abs_name[len(self.pathname) + 1:] if self.pathname else abs_name
            if relname in self._discrete_outputs:
                val = self._discrete_outputs[relname]
            elif relname in self._discrete_inputs:
                val = self._discrete_inputs[relname]
            elif abs_name in self._var_allprocs_discrete['output']:
                pass  # non-local discrete output
            elif abs_name in self._var_allprocs_discrete['input']:
                pass  # non-local discrete input
            elif get_remote:
                raise ValueError(f"{self.msginfo}: Can't find variable named '{abs_name}'.")
            else:
                return _undefined

        if kind is None:
            kind = typ
        if vec_name is None:
            vec_name = 'nonlinear'

        if not discrete:
            try:
                vec = self._vectors[kind][vec_name]
            except KeyError:
                if abs_name in my_meta:
                    if vec_name != 'nonlinear':
                        raise ValueError(f"{self.msginfo}: Can't get variable named '{abs_name}' "
                                         "because linear vectors are not available before "
                                         "final_setup.")
                    val = my_meta[abs_name]['value']
            else:
                if from_root:
                    vec = vec._root_vector
                if vec._contains_abs(abs_name):
                    val = vec._abs_get_val(abs_name, flat)

        if get_remote and self.comm.size > 1:
            owner = self._owning_rank[abs_name]
            myrank = self.comm.rank
            if rank is None:   # bcast
                if distrib:
                    idx = self._var_allprocs_abs2idx[vec_name][abs_name]
                    sizes = self._var_sizes[vec_name][typ][:, idx]
                    # TODO: could cache these offsets
                    offsets = np.zeros(sizes.size, dtype=INT_DTYPE)
                    offsets[1:] = np.cumsum(sizes[:-1])
                    loc_val = val if val is not _undefined else np.zeros(sizes[myrank])
                    val = np.zeros(np.sum(sizes))
                    self.comm.Allgatherv(loc_val, [val, sizes, offsets, MPI.DOUBLE])
                else:
                    if owner != self.comm.rank:
                        val = None
                    # TODO: use Bcast if not discrete for speed
                    new_val = self.comm.bcast(val, root=owner)
                    val = new_val
            else:   # retrieve to rank
                if distrib:
                    idx = self._var_allprocs_abs2idx[vec_name][abs_name]
                    sizes = self._var_sizes[vec_name][typ][:, idx]
                    # TODO: could cache these offsets
                    offsets = np.zeros(sizes.size, dtype=INT_DTYPE)
                    offsets[1:] = np.cumsum(sizes[:-1])
                    loc_val = val if val is not _undefined else np.zeros(sizes[idx])
                    if rank == self.comm.rank:
                        val = np.zeros(np.sum(sizes))
                    else:
                        val = _undefined
                    self.comm.Gatherv(loc_val, [val, sizes, offsets, MPI.DOUBLE], root=rank)
                else:
                    if rank != owner:
                        tag = self._var_allprocs_abs2idx[vec_name][abs_name]
                        # avoid tag collisions between inputs, outputs, and resids
                        if kind != 'output':
                            tag += len(self._var_allprocs_abs_names['output'])
                            if kind == 'residual':
                                tag += len(self._var_allprocs_abs_names['input'])
                        if self.comm.rank == owner:
                            self.comm.send(val, dest=rank, tag=tag)
                        elif self.comm.rank == rank:
                            val = self.comm.recv(source=owner, tag=tag)

        if not flat and val is not _undefined and not discrete and not np.isscalar(val):
            val.shape = meta['global_shape'] if get_remote and distrib else meta['shape']

        return val

    def get_val(self, name, units=None, indices=None, get_remote=False, rank=None,
                vec_name='nonlinear', kind=None, flat=False, from_src=True):
        """
        Get an output/input/residual variable.

        Function is used if you want to specify display units.

        Parameters
        ----------
        name : str
            Promoted or relative variable name in the root system's namespace.
        units : str, optional
            Units to convert to before return.
        indices : int or list of ints or tuple of ints or int ndarray or Iterable or None, optional
            Indices or slice to return.
        get_remote : bool
            If True, retrieve the value even if it is on a remote process.  Note that if the
            variable is remote on ANY process, this function must be called on EVERY process
            in the Problem's MPI communicator.
        rank : int or None
            If not None, only gather the value to this rank.
        vec_name : str
            Name of the vector to use.   Defaults to 'nonlinear'.
        kind : str or None
            Kind of variable ('input', 'output', or 'residual').  If None, returned value
            will be either an input or output.
        flat : bool
            If True, return the flattened version of the value.
        from_src : bool
            If True, retrieve value of an input variable from its connected source.

        Returns
        -------
        object
            The value of the requested output/input variable.
        """
        abs_names = name2abs_names(self, name)
        if not abs_names:
            raise KeyError('{}: Variable "{}" not found.'.format(self.msginfo, name))

        conns = self._problem_meta['connections']
        if from_src and abs_names[0] in conns:  # pull input from source
            return self._get_input_from_src(name, abs_names, conns, units=units, indices=indices,
                                            get_remote=get_remote, rank=rank, vec_name='nonlinear',
                                            kind='output', flat=flat)
        else:
            val = self._abs_get_val(abs_names[0], get_remote, rank, vec_name, kind, flat)

            if indices is not None:
                val = val[indices]

            if units is not None:
                val = self.convert2units(abs_names[0], val, units)

        return val

    def _get_input_from_src(self, name, abs_names, conns, units=None, indices=None,
                            get_remote=False, rank=None, vec_name='nonlinear', kind=None,
                            flat=False):
        abs_name = abs_names[0]
        src = conns[abs_name]
        if src in self._var_allprocs_discrete['output']:
            return self._abs_get_val(src, get_remote, rank, vec_name, kind, flat, from_root=True)

        # if we have multiple promoted inputs that are explicitly connected to an output and units
        # have not been specified, look for group input to disambiguate
        if units is None and len(abs_names) > 1:
            if abs_name not in self._var_allprocs_discrete['input']:
                # can't get here unless self is a Group because len(abs_names) always == 1 for comp
                try:
                    units = self._group_inputs[name][0]['units']
                except (KeyError, IndexError):
                    self._show_ambiguity_msg(name, ('units',), abs_names)

        val = self._abs_get_val(src, get_remote, rank, vec_name, kind, flat, from_root=True)

        if abs_name in self._var_abs2meta:  # input is local
            vmeta = self._var_abs2meta[abs_name]
            src_indices = vmeta['src_indices']
            has_src_indices = src_indices is not None
        else:
            vmeta = self._var_allprocs_abs2meta[abs_name]
            src_indices = None  # FIXME: remote var could have src_indices
            has_src_indices = vmeta['has_src_indices']

        if has_src_indices:
            distrib = vmeta['distributed']
            if src_indices is None:  # input is remote
                val = np.zeros(0)
            else:
                if not get_remote and distrib and src.startswith('_auto_ivc.'):
                    val = val.ravel()[src_indices - src_indices[0]]
                else:
                    val = val.ravel()[src_indices]

            if get_remote:
                if distrib:
                    if rank is None:
                        parts = self.comm.allgather(val)
                        parts = [p for p in parts if p.size > 0]
                        val = np.hstack(parts)
                    else:
                        parts = self.comm.gather(val, root=rank)
                        if rank == self.comm.rank:
                            parts = [p for p in parts if p.size > 0]
                            val = np.hstack(parts)
                        else:
                            val = None
                else:  # non-distrib input
                    if self.comm.rank == self._owning_rank[abs_name]:
                        self.comm.bcast(val, root=self.comm.rank)
                    else:
                        val = self.comm.bcast(None, root=self._owning_rank[abs_name])

            if distrib and get_remote:
                val.shape = self._var_allprocs_abs2meta[abs_name]['global_shape']
            elif val.size > 0:
                val.shape = vmeta['shape']
        else:
            val = val.reshape(vmeta['shape'])

        if indices is not None:
            val = val[indices]

        smeta = self._problem_meta['all_meta'][src]
        if units is not None:
            if smeta['units'] is not None:
                try:
                    val = self.convert2units(src, val, units)
                except TypeError:  # just call this to get the right error message
                    self.convert2units(abs_name, val, units)
            else:
                val = self.convert2units(abs_name, val, units)
        elif (vmeta['units'] is not None and smeta['units'] is not None and
                vmeta['units'] != smeta['units']):
            val = self.convert2units(src, val, vmeta['units'])

        return val

    def _retrieve_data_of_kind(self, filtered_vars, kind, vec_name, parallel=False):
        """
        Retrieve variables, either local or remote, in the filtered_vars list.

        Parameters
        ----------
        filtered_vars : dict
            Dictionary containing entries for 'input', 'output', and/or 'residual'.
        kind : str
            Either 'input', 'output', or 'residual'.
        vec_name : str
            Either 'nonlinear' or 'linear'.
        parallel : bool
            If True, recorders are parallel, so only local values should be saved in each proc.

        Returns
        -------
        dict
            Variable values keyed on absolute name.
        """
        prom2abs_in = self._var_allprocs_prom2abs_list['input']
        conns = self._problem_meta.get('connections', {})
        vdict = {}
        variables = filtered_vars.get(kind)
        if variables:
            vec = self._vectors[kind][vec_name]
            srcget = self._vectors['output'][vec_name]._abs_get_val
            get = vec._abs_get_val
            rank = self.comm.rank
            discrete_vec = () if kind == 'residual' else self._var_discrete[kind]
            offset = len(self.pathname) + 1 if self.pathname else 0

            if self.comm.size == 1:
                vdict = {}
                if discrete_vec:
                    for n in variables:
                        if vec._contains_abs(n):
                            vdict[n] = get(n, False)
                        elif n[offset:] in discrete_vec:
                            vdict[n] = discrete_vec[n[offset:]]['value']
                        else:
                            ivc_path = conns[prom2abs_in[n][0]]
                            if vec._contains_abs(ivc_path):
                                vdict[ivc_path] = srcget(ivc_path, False)
                            elif ivc_path[offset:] in discrete_vec:
                                vdict[ivc_path] = discrete_vec[ivc_path[offset:]]['value']
                else:
                    for name in variables:
                        if vec._contains_abs(name):
                            vdict[name] = get(name, False)
                        else:
                            ivc_path = conns[prom2abs_in[name][0]]
                            vdict[ivc_path] = srcget(ivc_path, False)
            elif parallel:
                vdict = {}
                if discrete_vec:
                    for name in variables:
                        if vec._contains_abs(name):
                            val = get(name, False)
                            if val.size > 0:
                                vdict[name] = val
                        elif name[offset:] in discrete_vec and self._owning_rank[name] == rank:
                            vdict[name] = discrete_vec[name[offset:]]['value']
                else:
                    for name in variables:
                        if vec._contains_abs(name):
                            val = get(name, False)
                            if val.size > 0:
                                vdict[name] = val
                        else:
                            ivc_path = conns[prom2abs_in[name][0]]
                            val = srcget(ivc_path, False)
                            if val.size > 0:
                                vdict[ivc_path] = val
            else:
                meta = self._var_allprocs_abs2meta
                for name in variables:
                    if self._owning_rank[name] == 0 and not meta[name]['distributed']:
                        # if using a serial recorder and rank 0 owns the variable,
                        # use local value on rank 0 and do nothing on other ranks.
                        if rank == 0:
                            if vec._contains_abs(name):
                                vdict[name] = vec._abs_get_val(name, flat=False)
                            elif name[offset:] in discrete_vec:
                                vdict[name] = discrete_vec[name[offset:]]['value']
                    else:
                        vdict[name] = self.get_val(name, get_remote=True, rank=0,
                                                   vec_name=vec_name, kind=kind, from_src=False)

        return vdict

    def convert2units(self, name, val, units):
        """
        Convert the given value to the specified units.

        Parameters
        ----------
        name : str
            Name of the variable.
        val : float or ndarray of float
            The value of the variable.
        units : str
            The units to convert to.

        Returns
        -------
        float or ndarray of float
            The value converted to the specified units.
        """
        meta = self._get_var_meta(name)

        base_units = meta['units']

        if base_units == units:
            return val

        try:
            scale, offset = unit_conversion(base_units, units)
        except Exception:
            msg = "{}: Can't express variable '{}' with units of '{}' in units of '{}'."
            raise TypeError(msg.format(self.msginfo, name, base_units, units))

        return (val + offset) * scale

    def convert_from_units(self, name, val, units):
        """
        Convert the given value from the specified units to those of the named variable.

        Parameters
        ----------
        name : str
            Name of the variable.
        val : float or ndarray of float
            The value of the variable.
        units : str
            The units to convert to.

        Returns
        -------
        float or ndarray of float
            The value converted to the specified units.
        """
        base_units = self._get_var_meta(name)['units']

        if base_units == units:
            return val

        try:
            scale, offset = unit_conversion(units, base_units)
        except Exception:
            msg = "{}: Can't express variable '{}' with units of '{}' in units of '{}'."
            raise TypeError(msg.format(self.msginfo, name, base_units, units))

        return (val + offset) * scale

    def convert_units(self, name, val, units_from, units_to):
        """
        Wrap the utilty convert_units and give a good error message.

        Parameters
        ----------
        name : str
            Name of the variable.
        val : float or ndarray of float
            The value of the variable.
        units_from : str
            The units to convert from.
        units_to : str
            The units to convert to.

        Returns
        -------
        float or ndarray of float
            The value converted to the specified units.
        """
        if units_from == units_to:
            return val

        try:
            scale, offset = unit_conversion(units_from, units_to)
        except Exception:
            raise TypeError(f"{self.msginfo}: Can't set variable '{name}' with units "
                            f"'{units_from}' to value with units '{units_to}'.")

        return (val + offset) * scale

    def _get_var_meta(self, name):
        """
        Get the metadata for a variable.

        Parameters
        ----------
        name : str
            Variable name (promoted, relative, or absolute) in the root system's namespace.

        Returns
        -------
        dict
            The metadata dictionary for the named variable.
        """
        meta = self._problem_meta['all_meta']
        if name in meta:
            return meta[name]

        abs_name = name2abs_name(self, name)
        if abs_name is not None:
            return meta[abs_name]

        raise KeyError('{}: Metadata for variable "{}" not found.'.format(self.msginfo, name))

    def _resolve_ambiguous_input_meta(self):
        pass


def get_relevant_vars(connections, desvars, responses, mode):
    """
    Find all relevant vars between desvars and responses.

    Both vars are assumed to be outputs (either design vars or responses).

    Parameters
    ----------
    connections : dict
        Mapping of targets to their sources.
    desvars : list of str
        Names of design variables.
    responses : list of str
        Names of response variables.
    mode : str
        Direction of derivatives, either 'fwd' or 'rev'.

    Returns
    -------
    dict
        Dict of ({'outputs': dep_outputs, 'inputs': dep_inputs, dep_systems)
        keyed by design vars and responses.
    """
    relevant = defaultdict(dict)

    # Create a hybrid graph with components and all connected vars.  If a var is connected,
    # also connect it to its corresponding component.
    graph = nx.DiGraph()
    for tgt, src in connections.items():
        if src not in graph:
            graph.add_node(src, type_='out')
        graph.add_node(tgt, type_='in')

        src_sys = src.rsplit('.', 1)[0]
        graph.add_edge(src_sys, src)

        tgt_sys = tgt.rsplit('.', 1)[0]
        graph.add_edge(tgt, tgt_sys)

        graph.add_edge(src, tgt)

    for dv in desvars:
        if dv not in graph:
            graph.add_node(dv, type_='out')
            parts = dv.rsplit('.', 1)
            if len(parts) == 1:
                system = ''  # this happens when a component is the model
                graph.add_edge(dv, system)
            else:
                system = parts[0]
                graph.add_edge(system, dv)

    for res in responses:
        if res not in graph:
            graph.add_node(res, type_='out')
            parts = res.rsplit('.', 1)
            if len(parts) == 1:
                system = ''  # this happens when a component is the model
            else:
                system = parts[0]
            graph.add_edge(system, res)

    nodes = graph.nodes
    grev = graph.reverse(copy=False)
    dvcache = {}
    rescache = {}

    for desvar in desvars:
        if desvar not in dvcache:
            dvcache[desvar] = set(all_connected_nodes(graph, desvar))

        for response in responses:
            if response not in rescache:
                rescache[response] = set(all_connected_nodes(grev, response))

            common = dvcache[desvar].intersection(rescache[response])

            if common:
                input_deps = set()
                output_deps = set()
                sys_deps = set()
                for node in common:
                    if 'type_' in nodes[node]:
                        typ = nodes[node]['type_']
                        parts = node.rsplit('.', 1)
                        if len(parts) == 1:
                            system = ''
                        else:
                            system = parts[0]
                        if typ == 'in':  # input var
                            input_deps.add(node)
                            if system not in sys_deps:
                                sys_deps.update(all_ancestors(system))
                        else:  # output var
                            output_deps.add(node)
                            if system not in sys_deps:
                                sys_deps.update(all_ancestors(system))

            elif desvar == response:
                input_deps = set()
                output_deps = set([response])
                parts = desvar.rsplit('.', 1)
                if len(parts) == 1:
                    s = ''
                else:
                    s = parts[0]
                sys_deps = set(all_ancestors(s))

            if common or desvar == response:
                if mode == 'fwd' or mode == 'auto':
                    relevant[desvar][response] = ({'input': input_deps,
                                                   'output': output_deps}, sys_deps)
                if mode == 'rev' or mode == 'auto':
                    relevant[response][desvar] = ({'input': input_deps,
                                                   'output': output_deps}, sys_deps)

                sys_deps.add('')  # top level Group is always relevant

    voi_lists = []
    if mode == 'fwd' or mode == 'auto':
        voi_lists.append((desvars, responses))
    if mode == 'rev' or mode == 'auto':
        voi_lists.append((responses, desvars))

    # now calculate dependencies between each VOI and all other VOIs of the
    # other type, e.g for each input VOI wrt all output VOIs.  This is only
    # done for design vars in fwd mode or responses in rev mode. In auto mode,
    # we combine the results for fwd and rev modes.
    for inputs, outputs in voi_lists:
        for inp in inputs:
            relinp = relevant[inp]
            if relinp:
                if '@all' in relinp:
                    dct, total_systems = relinp['@all']
                    total_inps = dct['input']
                    total_outs = dct['output']
                else:
                    total_inps = set()
                    total_outs = set()
                    total_systems = set()
                for out in outputs:
                    if out in relinp:
                        dct, systems = relinp[out]
                        total_inps.update(dct['input'])
                        total_outs.update(dct['output'])
                        total_systems.update(systems)
                relinp['@all'] = ({'input': total_inps, 'output': total_outs},
                                  total_systems)
            else:
                relinp['@all'] = ({'input': set(), 'output': set()}, set())

    relevant['linear'] = {'@all': ({'input': ContainsAll(), 'output': ContainsAll()},
                                   ContainsAll())}
    relevant['nonlinear'] = relevant['linear']

    return relevant<|MERGE_RESOLUTION|>--- conflicted
+++ resolved
@@ -233,16 +233,6 @@
         dict of all driver responses added to the system.
     _rec_mgr : <RecordingManager>
         object that manages all recorders added to this system.
-<<<<<<< HEAD
-=======
-    _static_mode : bool
-        If True, we are outside of system setup and configure and will add things to '_static'
-        versions of our data structures so they won't get reset if problem setup is called multiple
-        times.  Changes to data structures during system setup/configure are considered 'dynamic'
-        and are reset each time problem setup is called.
-        add_input, add_output, and add_subsystem are exammples of functions that will modify
-        the '_static' versions of data structures if called outside of setup/configure.
->>>>>>> 7a67e8c7
     _static_subsystems_allprocs : [<System>, ...]
         List of subsystems that stores all subsystems added outside of setup.
     _static_design_vars : dict of dict
