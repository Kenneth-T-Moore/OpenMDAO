"""Define a base class for all Drivers in OpenMDAO."""
from __future__ import print_function
from collections import OrderedDict
import warnings

from six import iteritems, itervalues

import numpy as np

from openmdao.recorders.recording_manager import RecordingManager
from openmdao.recorders.recording_iteration_stack import Recording
from openmdao.utils.record_util import create_local_meta, check_path
from openmdao.utils.mpi import MPI
from openmdao.utils.options_dictionary import OptionsDictionary


class Driver(object):
    """
    Top-level container for the systems and drivers.

    Options
    -------
    recording_options['record_metadata'] :  bool(True)
        Tells recorder whether to record variable attribute metadata.
    recording_options['record_desvars'] :  bool(True)
        Tells recorder whether to record the desvars of the Driver.
    recording_options['record_responses'] :  bool(False)
        Tells recorder whether to record the responses of the Driver.
    recording_options['record_objectives'] :  bool(False)
        Tells recorder whether to record the objectives of the Driver.
    recording_options['record_constraints'] :  bool(False)
        Tells recorder whether to record the constraints of the Driver.
    recording_options['includes'] :  list of strings("*")
        Patterns for variables to include in recording.
    recording_options['excludes'] :  list of strings('')
        Patterns for variables to exclude in recording (processed after includes).

    Attributes
    ----------
    fail : bool
        Reports whether the driver ran successfully.
    iter_count : int
        Keep track of iterations for case recording.
    metadata : list
        List of metadata
    options : <OptionsDictionary>
        Dictionary with general pyoptsparse options.
    recording_options : <OptionsDictionary>
        Dictionary with driver recording options.
    cite : str
        Listing of relevant citataions that should be referenced when
        publishing work that uses this class.
    _problem : <Problem>
        Pointer to the containing problem.
    supports : <OptionsDictionary>
        Provides a consistant way for drivers to declare what features they support.
    _designvars : dict
        Contains all design variable info.
    _cons : dict
        Contains all constraint info.
    _objs : dict
        Contains all objective info.
    _responses : dict
        Contains all response info.
    _rec_mgr : <RecordingManager>
        Object that manages all recorders added to this driver.
    _vars_to_record: dict
        Dict of lists of var names indicating what to record
    _model_viewer_data : dict
        Structure of model, used to make n2 diagram.
    _remote_dvs : dict
        Dict of design variables that are remote on at least one proc. Values are
        (owning rank, size).
    _remote_cons : dict
        Dict of constraints that are remote on at least one proc. Values are
        (owning rank, size).
    _remote_objs : dict
        Dict of objectives that are remote on at least one proc. Values are
        (owning rank, size).
    _remote_responses : dict
        A combined dict containing entries from _remote_cons and _remote_objs.
    _simul_coloring_info : tuple of dicts
        A data structure describing coloring for simultaneous derivs.
    _res_jacs : dict
        Dict of sparse subjacobians for use with certain optimizers, e.g. pyOptSparseDriver.
    """

    def __init__(self):
        """
        Initialize the driver.
        """
        self._rec_mgr = RecordingManager()
        self._vars_to_record = {
            'desvarnames': set(),
            'responsenames': set(),
            'objectivenames': set(),
            'constraintnames': set(),
            'sysinclnames': set(),
        }

        self._problem = None
        self._designvars = None
        self._cons = None
        self._objs = None
        self._responses = None
        self.options = OptionsDictionary()
        self.recording_options = OptionsDictionary()

        ###########################
        self.recording_options.declare('record_metadata', types=bool, desc='Record metadata',
                                       default=True)
        self.recording_options.declare('record_desvars', types=bool, default=True,
                                       desc='Set to True to record design variables at the \
                                       driver level')
        self.recording_options.declare('record_responses', types=bool, default=False,
                                       desc='Set to True to record responses at the driver level')
        self.recording_options.declare('record_objectives', types=bool, default=True,
                                       desc='Set to True to record objectives at the \
                                       driver level')
        self.recording_options.declare('record_constraints', types=bool, default=True,
                                       desc='Set to True to record constraints at the \
                                       driver level')
        self.recording_options.declare('includes', types=list, default=['*'],
                                       desc='Patterns for variables to include in recording')
        self.recording_options.declare('excludes', types=list, default=[],
                                       desc='Patterns for vars to exclude in recording '
                                       '(processed post-includes)')
        self.recording_options.declare('record_derivatives', types=bool, default=False,
                                       desc='Set to True to record derivatives at the driver \
                                       level')
        ###########################

        # What the driver supports.
        self.supports = OptionsDictionary()
        self.supports.declare('inequality_constraints', types=bool, default=False)
        self.supports.declare('equality_constraints', types=bool, default=False)
        self.supports.declare('linear_constraints', types=bool, default=False)
        self.supports.declare('two_sided_constraints', types=bool, default=False)
        self.supports.declare('multiple_objectives', types=bool, default=False)
        self.supports.declare('integer_design_vars', types=bool, default=False)
        self.supports.declare('gradients', types=bool, default=False)
        self.supports.declare('active_set', types=bool, default=False)
<<<<<<< HEAD
        self.supports.declare('mixed_integer', types=bool, default=False)
=======
        self.supports.declare('simultaneous_derivatives', types=bool, default=False)
>>>>>>> 1a61c943

        self.iter_count = 0
        self.metadata = None
        self._model_viewer_data = None
        self.cite = ""

        # TODO, support these in OpenMDAO
        self.supports.declare('integer_design_vars', types=bool, default=False)

        self._simul_coloring_info = None
        self._res_jacs = {}

        self.fail = False

    def add_recorder(self, recorder):
        """
        Add a recorder to the driver.

        Parameters
        ----------
        recorder : BaseRecorder
           A recorder instance.
        """
        self._rec_mgr.append(recorder)

    def cleanup(self):
        """
        Clean up resources prior to exit.
        """
        self._rec_mgr.close()

    def _setup_driver(self, problem, assemble_var_info=True):
        """
        Prepare the driver for execution.

        This is the final thing to run during setup.

        Parameters
        ----------
        problem : <Problem>
            Pointer to the containing problem.
        assemble_var_info : bool
            If True, then gather all the designvars, objectives, and constraints from the model.
        """
        self._problem = problem
        model = problem.model

        if assemble_var_info:
            self._objs = OrderedDict()
            self._cons = OrderedDict()

            # Gather up the information for design vars.
            self._designvars = model.get_design_vars(recurse=True)

        objs = self._objs
        cons = self._cons
        self._responses = model.get_responses(recurse=True)
        response_size = 0
        for name, data in iteritems(self._responses):
            if data['type'] == 'con':
                cons[name] = data
            else:
                objs[name] = data
            response_size += data['size']

        if assemble_var_info:
            desvar_size = np.sum(data['size'] for data in itervalues(self._designvars))

            if ((problem._mode == 'fwd' and desvar_size > response_size) or
                    (problem._mode == 'rev' and response_size > desvar_size)):
                warnings.warn("Inefficient choice of derivative mode.  You chose '%s' for a "
                              "problem with %d design variables and %d response variables "
                              "(objectives and constraints)." %
                              (problem._mode, desvar_size, response_size), RuntimeWarning)

        self._has_scaling = (
            np.any([r['scaler'] is not None for r in self._responses.values()]) or
            np.any([dv['scaler'] is not None for dv in self._designvars.values()])
        )

        con_set = set()
        obj_set = set()
        dv_set = set()

        self._remote_dvs = dv_dict = {}
        self._remote_cons = con_dict = {}
        self._remote_objs = obj_dict = {}

        # Now determine if later we'll need to allgather cons, objs, or desvars.
        if model.comm.size > 1 and model._subsystems_allprocs:
            local_out_vars = set(model._outputs._views)
            remote_dvs = set(self._designvars) - local_out_vars
            remote_cons = set(self._cons) - local_out_vars
            remote_objs = set(self._objs) - local_out_vars
            all_remote_vois = model.comm.allgather(
                (remote_dvs, remote_cons, remote_objs))
            for rem_dvs, rem_cons, rem_objs in all_remote_vois:
                con_set.update(rem_cons)
                obj_set.update(rem_objs)
                dv_set.update(rem_dvs)

            # If we have remote VOIs, pick an owning rank for each and use that
            # to bcast to others later
            owning_ranks = model._owning_rank['output']
            sizes = model._var_sizes['nonlinear']['output']
            for i, vname in enumerate(model._var_allprocs_abs_names['output']):
                owner = owning_ranks[vname]
                if vname in dv_set:
                    dv_dict[vname] = (owner, sizes[owner, i])
                if vname in con_set:
                    con_dict[vname] = (owner, sizes[owner, i])
                if vname in obj_set:
                    obj_dict[vname] = (owner, sizes[owner, i])

        self._remote_responses = self._remote_cons.copy()
        self._remote_responses.update(self._remote_objs)

        # Case recording setup
        mydesvars = myobjectives = myconstraints = myresponses = set()
        mysystem_outputs = set()
        incl = self.recording_options['includes']
        excl = self.recording_options['excludes']
        rec_desvars = self.recording_options['record_desvars']
        rec_objectives = self.recording_options['record_objectives']
        rec_constraints = self.recording_options['record_constraints']
        rec_responses = self.recording_options['record_responses']

        all_desvars = {n for n in self._designvars
                       if check_path(n, incl, excl, True)}
        all_objectives = {n for n in self._objs
                          if check_path(n, incl, excl, True)}
        all_constraints = {n for n in self._cons
                           if check_path(n, incl, excl, True)}
        if rec_desvars:
            mydesvars = all_desvars

        if rec_objectives:
            myobjectives = all_objectives

        if rec_constraints:
            myconstraints = all_constraints

        if rec_responses:
            myresponses = {n for n in self._responses
                           if check_path(n, incl, excl, True)}

        # get the includes that were requested for this Driver recording
        if incl:
            prob = self._problem
            root = prob.model
            # The my* variables are sets

            # First gather all of the desired outputs
            # The following might only be the local vars if MPI
            mysystem_outputs = {n for n in root._outputs
                                if check_path(n, incl, excl)}

            # If MPI, and on rank 0, need to gather up all the variables
            #    even those not local to rank 0
            if MPI:
                all_vars = root.comm.gather(mysystem_outputs, root=0)
                if MPI.COMM_WORLD.rank == 0:
                    mysystem_outputs = all_vars[-1]
                    for d in all_vars[:-1]:
                        mysystem_outputs.update(d)

            # de-duplicate mysystem_outputs
            mysystem_outputs = mysystem_outputs.difference(all_desvars, all_objectives,
                                                           all_constraints)

        if MPI:  # filter based on who owns the variables
            # TODO Eventually, we think we can get rid of this next check. But to be safe,
            #       we are leaving it in there.
            if not model.is_active():
                raise RuntimeError(
                    "RecordingManager.startup should never be called when "
                    "running in parallel on an inactive System")
            rrank = self._problem.comm.rank  # root ( aka model ) rank.
            rowned = model._owning_rank['output']
            mydesvars = [n for n in mydesvars if rrank == rowned[n]]
            myresponses = [n for n in myresponses if rrank == rowned[n]]
            myobjectives = [n for n in myobjectives if rrank == rowned[n]]
            myconstraints = [n for n in myconstraints if rrank == rowned[n]]
            mysystem_outputs = [n for n in mysystem_outputs if rrank == rowned[n]]

        self._filtered_vars_to_record = {
            'des': mydesvars,
            'obj': myobjectives,
            'con': myconstraints,
            'res': myresponses,
            'sys': mysystem_outputs,
        }

        self._rec_mgr.startup(self)
        if self.recording_options['record_metadata']:
            if self._rec_mgr._recorders:
                from openmdao.devtools.problem_viewer.problem_viewer import _get_viewer_data
                self._model_viewer_data = _get_viewer_data(problem)
            self._rec_mgr.record_metadata(self)

        # set up simultaneous deriv coloring
        if self._simul_coloring_info and self.supports['simultaneous_derivatives']:
            if problem._mode == 'fwd':
                self._setup_simul_coloring(problem._mode)
            else:
                raise RuntimeError("simultaneous derivs are currently not supported in rev mode.")

    def _get_voi_val(self, name, meta, remote_vois):
        """
        Get the value of a variable of interest (objective, constraint, or design var).

        This will retrieve the value if the VOI is remote.

        Parameters
        ----------
        name : str
            Name of the variable of interest.
        meta : dict
            Metadata for the variable of interest.
        remote_vois : dict
            Dict containing (owning_rank, size) for all remote vois of a particular
            type (design var, constraint, or objective).

        Returns
        -------
        float or ndarray
            The value of the named variable of interest.
        """
        model = self._problem.model
        comm = model.comm
        vec = model._outputs._views_flat
        indices = meta['indices']

        if name in remote_vois:
            owner, size = remote_vois[name]
            if owner == comm.rank:
                if indices is None:
                    val = vec[name].copy()
                else:
                    val = vec[name][indices]
            else:
                if indices is not None:
                    size = len(indices)
                val = np.empty(size)
            comm.Bcast(val, root=owner)
        else:
            if indices is None:
                val = vec[name].copy()
            else:
                val = vec[name][indices]

        if self._has_scaling:
            # Scale design variable values
            adder = meta['adder']
            if adder is not None:
                val += adder

            scaler = meta['scaler']
            if scaler is not None:
                val *= scaler

        return val

    def get_design_var_values(self, filter=None):
        """
        Return the design variable values.

        This is called to gather the initial design variable state.

        Parameters
        ----------
        filter : list
            List of desvar names used by recorders.

        Returns
        -------
        dict
           Dictionary containing values of each design variable.
        """
        if filter:
            dvs = filter
        else:
            # use all the designvars
            dvs = self._designvars

        return {n: self._get_voi_val(n, self._designvars[n], self._remote_dvs) for n in dvs}

    def set_design_var(self, name, value):
        """
        Set the value of a design variable.

        Parameters
        ----------
        name : str
            Global pathname of the design variable.
        value : float or ndarray
            Value for the design variable.
        """
        if (name in self._remote_dvs and
                self._problem.model._owning_rank['output'][name] != self._problem.comm.rank):
            return

        meta = self._designvars[name]
        indices = meta['indices']
        if indices is None:
            indices = slice(None)

        desvar = self._problem.model._outputs._views_flat[name]
        desvar[indices] = value

        if self._has_scaling:
            # Scale design variable values
            scaler = meta['scaler']
            if scaler is not None:
                desvar[indices] *= 1.0 / scaler

            adder = meta['adder']
            if adder is not None:
                desvar[indices] -= adder

    def get_response_values(self, filter=None):
        """
        Return response values.

        Parameters
        ----------
        filter : list
            List of response names used by recorders.

        Returns
        -------
        dict
           Dictionary containing values of each response.
        """
        if filter:
            resps = filter
        else:
            resps = self._responses

        return {n: self._get_voi_val(n, self._responses[n], self._remote_objs) for n in resps}

    def get_objective_values(self, filter=None):
        """
        Return objective values.

        Parameters
        ----------
        filter : list
            List of objective names used by recorders.

        Returns
        -------
        dict
           Dictionary containing values of each objective.
        """
        if filter:
            objs = filter
        else:
            objs = self._objs

        return {n: self._get_voi_val(n, self._objs[n], self._remote_objs) for n in objs}

    def get_constraint_values(self, ctype='all', lintype='all', filter=None):
        """
        Return constraint values.

        Parameters
        ----------
        ctype : string
            Default is 'all'. Optionally return just the inequality constraints
            with 'ineq' or the equality constraints with 'eq'.

        lintype : string
            Default is 'all'. Optionally return just the linear constraints
            with 'linear' or the nonlinear constraints with 'nonlinear'.

        filter : list
            List of constraint names used by recorders.

        Returns
        -------
        dict
           Dictionary containing values of each constraint.
        """
        if filter is not None:
            cons = filter
        else:
            cons = self._cons

        con_dict = {}
        for name in cons:
            meta = self._cons[name]

            if lintype == 'linear' and not meta['linear']:
                continue

            if lintype == 'nonlinear' and meta['linear']:
                continue

            if ctype == 'eq' and meta['equals'] is None:
                continue

            if ctype == 'ineq' and meta['equals'] is not None:
                continue

            con_dict[name] = self._get_voi_val(name, meta, self._remote_cons)

        return con_dict

    def run(self):
        """
        Execute this driver.

        The base `Driver` just runs the model. All other drivers overload
        this method.

        Returns
        -------
        boolean
            Failure flag; True if failed to converge, False is successful.
        """
        with Recording(self._get_name(), self.iter_count, self) as rec:
            failure_flag = self._problem.model._solve_nonlinear()

        self.iter_count += 1
        return failure_flag

    def _dict2array_jac(self, derivs):
        osize = 0
        isize = 0
        do_wrt = True
        islices = {}
        oslices = {}
        for okey, oval in iteritems(derivs):
            if do_wrt:
                for ikey, val in iteritems(oval):
                    istart = isize
                    isize += val.shape[1]
                    islices[ikey] = slice(istart, isize)
                do_wrt = False
            ostart = osize
            osize += oval[ikey].shape[0]
            oslices[okey] = slice(ostart, osize)

        new_derivs = np.zeros((osize, isize))

        relevant = self._problem.model._relevant

        for okey, odict in iteritems(derivs):
            for ikey, val in iteritems(odict):
                if okey in relevant[ikey] or ikey in relevant[okey]:
                    new_derivs[oslices[okey], islices[ikey]] = val

        return new_derivs

    def _compute_totals(self, of=None, wrt=None, return_format='flat_dict', global_names=True):
        """
        Compute derivatives of desired quantities with respect to desired inputs.

        All derivatives are returned using driver scaling.

        Parameters
        ----------
        of : list of variable name strings or None
            Variables whose derivatives will be computed. Default is None, which
            uses the driver's objectives and constraints.
        wrt : list of variable name strings or None
            Variables with respect to which the derivatives will be computed.
            Default is None, which uses the driver's desvars.
        return_format : string
            Format to return the derivatives. Default is a 'flat_dict', which
            returns them in a dictionary whose keys are tuples of form (of, wrt). For
            the scipy optimizer, 'array' is also supported.
        global_names : bool
            Set to True when passing in global names to skip some translation steps.

        Returns
        -------
        derivs : object
            Derivatives in form requested by 'return_format'.
        """
        prob = self._problem

        # Compute the derivatives in dict format...
        if prob.model._owns_approx_jac:
            derivs = prob._compute_totals_approx(of=of, wrt=wrt, return_format='dict',
                                                 global_names=global_names)
        else:
            derivs = prob._compute_totals(of=of, wrt=wrt, return_format='dict',
                                          global_names=global_names)

        # ... then convert to whatever the driver needs.
        if return_format in ('dict', 'array'):
            if self._has_scaling:
                for okey, odict in iteritems(derivs):
                    for ikey, val in iteritems(odict):

                        iscaler = self._designvars[ikey]['scaler']
                        oscaler = self._responses[okey]['scaler']

                        # Scale response side
                        if oscaler is not None:
                            val[:] = (oscaler * val.T).T

                        # Scale design var side
                        if iscaler is not None:
                            val *= 1.0 / iscaler
        else:
            raise RuntimeError("Derivative scaling by the driver only supports the 'dict' and "
                               "'array' formats at present.")

        if return_format == 'array':
            derivs = self._dict2array_jac(derivs)

        return derivs

    def record_iteration(self):
        """
        Record an iteration of the current Driver.
        """
        if not self._rec_mgr._recorders:
            return

        metadata = create_local_meta(self._get_name())

        # Get the data to record
        data = {}
        if self.recording_options['record_desvars']:
            # collective call that gets across all ranks
            desvars = self.get_design_var_values()
        else:
            desvars = {}

        if self.recording_options['record_responses']:
            # responses = self.get_response_values() # not really working yet
            responses = {}
        else:
            responses = {}

        if self.recording_options['record_objectives']:
            objectives = self.get_objective_values()
        else:
            objectives = {}

        if self.recording_options['record_constraints']:
            constraints = self.get_constraint_values()
        else:
            constraints = {}

        desvars = {name: desvars[name]
                   for name in self._filtered_vars_to_record['des']}
        # responses not working yet
        # responses = {name: responses[name] for name in self._filtered_vars_to_record['res']}
        objectives = {name: objectives[name]
                      for name in self._filtered_vars_to_record['obj']}
        constraints = {name: constraints[name]
                       for name in self._filtered_vars_to_record['con']}

        if self.recording_options['includes']:
            root = self._problem.model
            outputs = root._outputs
            # outputsinputs, outputs, residuals = root.get_nonlinear_vectors()
            sysvars = {}
            for name, value in iteritems(outputs._names):
                if name in self._filtered_vars_to_record['sys']:
                    sysvars[name] = value
        else:
            sysvars = {}

        if MPI:
            root = self._problem.model
            desvars = self._gather_vars(root, desvars)
            responses = self._gather_vars(root, responses)
            objectives = self._gather_vars(root, objectives)
            constraints = self._gather_vars(root, constraints)
            sysvars = self._gather_vars(root, sysvars)

        data['des'] = desvars
        data['res'] = responses
        data['obj'] = objectives
        data['con'] = constraints
        data['sys'] = sysvars

        self._rec_mgr.record_iteration(self, data, metadata)

    def _gather_vars(self, root, local_vars):
        """
        Gather and return only variables listed in `local_vars` from the `root` System.

        Parameters
        ----------
        root : <System>
            the root System for the Problem
        local_vars : dict
            local variable names and values

        Returns
        -------
        dct : dict
            variable names and values.
        """
        # if trace:
        #     debug("gathering vars for recording in %s" % root.pathname)
        all_vars = root.comm.gather(local_vars, root=0)
        # if trace:
        #     debug("DONE gathering rec vars for %s" % root.pathname)

        if root.comm.rank == 0:
            dct = all_vars[-1]
            for d in all_vars[:-1]:
                dct.update(d)
            return dct

    def _get_name(self):
        """
        Get name of current Driver.

        Returns
        -------
        str
            Name of current Driver.
        """
        return "Driver"

    def set_simul_deriv_color(self, simul_info):
        """
        Set the coloring for simultaneous derivatives.

        Parameters
        ----------
        simul_info : ({dv1: colors, ...}, {resp1: {dv1: {0: [res_idxs, dv_idxs]} ...} ...})
            Information about simultaneous coloring for design vars and responses.
        """
        if self.supports['simultaneous_derivatives']:
            self._simul_coloring_info = simul_info
        else:
            raise RuntimeError("Driver '%s' does not support simultaneous derivatives." %
                               self._get_name())

    def _setup_simul_coloring(self, mode='fwd'):
        """
        Set up metadata for simultaneous derivative solution.

        Parameters
        ----------
        mode : str
            Derivative direction, either 'fwd' or 'rev'.
        """
        raise NotImplementedError("Driver '%s' does not support simultaneous derivatives." %
                                  self._get_name())<|MERGE_RESOLUTION|>--- conflicted
+++ resolved
@@ -140,11 +140,8 @@
         self.supports.declare('integer_design_vars', types=bool, default=False)
         self.supports.declare('gradients', types=bool, default=False)
         self.supports.declare('active_set', types=bool, default=False)
-<<<<<<< HEAD
         self.supports.declare('mixed_integer', types=bool, default=False)
-=======
         self.supports.declare('simultaneous_derivatives', types=bool, default=False)
->>>>>>> 1a61c943
 
         self.iter_count = 0
         self.metadata = None
