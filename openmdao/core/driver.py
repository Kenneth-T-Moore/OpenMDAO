--- conflicted
+++ resolved
@@ -838,27 +838,7 @@
             raise RuntimeError("Driver '%s' does not support simultaneous derivatives." %
                                self._get_name())
 
-<<<<<<< HEAD
-    def set_simul_deriv_color(self, coloring):
-        """
-        See use_fixed_coloring. This method is deprecated.
-
-        Parameters
-        ----------
-        coloring : str or Coloring
-            Information about simultaneous coloring for design vars and responses.  If a
-            string, then coloring is assumed to be the name of a file that contains the
-            coloring information in pickle format. Otherwise it must be a Coloring object.
-            See the docstring for Coloring for details.
-
-        """
-        warn_deprecation("set_simul_deriv_color is deprecated.  Use use_fixed_coloring instead.")
-        self.use_fixed_coloring(coloring)
-
     def _setup_tot_jac_sparsity(self, coloring=None):
-=======
-    def _setup_tot_jac_sparsity(self):
->>>>>>> db401085
         """
         Set up total jacobian subjac sparsity.
 
