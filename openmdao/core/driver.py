"""Define a base class for all Drivers in OpenMDAO."""

from six import iteritems

from openmdao.utils.generalized_dict import OptionsDictionary
from openmdao.recorders.recording_manager import RecordingManager

import numpy as np

class Driver(object):
    """
    Top-level container for the systems and drivers.

    Attributes
    ----------
    fail : bool
        Reports whether the driver ran successfully.
    options : <OptionsDictionary>
        Dictionary with general pyoptsparse options.
    _problem : <Problem>
        Pointer to the containing problem.
    supports : <OptionsDictionary>
        Provides a consistant way for drivers to declare what features they support.
    _designvars : dict
        Contains all design variable info.
    _cons : dict
        Contains all constraint info.
    _objs : dict
        Contains all objective info.
    _responses : dict
        Contains all response info.
    """

    def __init__(self):
        """
        Initialize the driver.
        """

        self._rec_mgr = RecordingManager()

        self._problem = None
        self._designvars = None
        self._cons = None
        self._objs = None
        self._responses = None
        self.options = OptionsDictionary()

        # What the driver supports.
        # Note Driver based class supports setting up problems that use every
        # feature, but it doesn't do anything except run the model. This is
        # primarilly for generic testing.
        self.supports = OptionsDictionary()
        self.supports.declare('inequality_constraints', type_=bool, value=True)
        self.supports.declare('equality_constraints', type_=bool, value=True)
        self.supports.declare('linear_constraints', type_=bool, value=True)
        self.supports.declare('two_sided_constraints', type_=bool, value=True)
        self.supports.declare('multiple_objectives', type_=bool, value=True)
        self.supports.declare('integer_design_vars', type_=bool, value=True)
        self.supports.declare('gradients', type_=bool, value=True)
        self.supports.declare('active_set', type_=bool, value=True)

        # TODO, support these in Openmdao blue
        # self.supports.declare('integer_design_vars', True)

        self.fail = False

    def add_recorder(self, recorder):
        """
        Adds a recorder to the driver.

        Args
        ----
        recorder : BaseRecorder
           A recorder instance.
        """
        recorder._owners.append(self)
<<<<<<< HEAD

        self._rec_mgr.append(recorder)
=======
        self.recorders.append(recorder)
>>>>>>> f38b6ac4
        return recorder

    def cleanup(self):
        """ Clean up resources prior to exit. """
        self._rec_mgr.close()

    def _setup_driver(self, problem):
        """
        Prepare the driver for execution.

        This is the final thing to run during setup.

        Parameters
        ----------
        problem : <Problem>
            Pointer to the containing problem.
        """
        self._problem = problem
        model = problem.model

        # Gather up the information for design vars.
        self._designvars = model.get_design_vars(recurse=True)

        self._responses = model.get_responses(recurse=True)
        self._objs = model.get_objectives(recurse=True)
        self._cons = model.get_constraints(recurse=True)
        self._rec_mgr.startup()


    def get_design_var_values(self):
        """
        Return the design variable values.

        This is called to gather the initial design variable state.

        Returns
        -------
        dict
           Dictionary containing values of each design variable.
        """
        vec = self._problem.model._outputs._views_flat
        dv_dict = {}
        for name, meta in iteritems(self._designvars):
            scaler = meta['scaler']
            adder = meta['adder']
            val = vec[name].copy()

            # Scale design variable values
            if adder is not None:
                val += adder
            if scaler is not None:
                val *= scaler

            dv_dict[name] = val

        return dv_dict

    def set_design_var(self, name, value):
        """
        Set the value of a design variable.

        Parameters
        ----------
        name : str
            Global pathname of the design variable.
        value : float or ndarray
            Value for the design variable.
        """
        meta = self._designvars[name]
        scaler = meta['scaler']
        adder = meta['adder']

        # Scale design variable values
        if scaler is not None:
            value *= 1.0 / scaler
        if adder is not None:
            value -= adder

        self._problem.model._outputs._views_flat[name][:] = value

    def get_response_values(self):
        """
        Return response values.

        Returns
        -------
        dict
           Dictionary containing values of each response.
        """
        # TODO: finish this method when we have a driver that requires is.
        pass

    def get_objective_values(self):
        """
        Return objective values.

        Returns
        -------
        dict
           Dictionary containing values of each objective.
        """
        vec = self._problem.model._outputs._views_flat
        obj_dict = {}
        for name, meta in iteritems(self._objs):
            scaler = meta['scaler']
            adder = meta['adder']
            val = vec[name].copy()

            # Scale objectives
            if adder is not None:
                val += adder
            if scaler is not None:
                val *= scaler

            obj_dict[name] = val

        return obj_dict

    def get_constraint_values(self, ctype='all', lintype='all'):
        """
        Return constraint values.

        Parameters
        ----------
        ctype : string
            Default is 'all'. Optionally return just the inequality constraints
            with 'ineq' or the equality constraints with 'eq'.

        lintype : string
            Default is 'all'. Optionally return just the linear constraints
            with 'linear' or the nonlinear constraints with 'nonlinear'.

        Returns
        -------
        dict
           Dictionary containing values of each constraint.
        """
        vec = self._problem.model._outputs._views_flat
        con_dict = {}

        for name, meta in iteritems(self._cons):

            if lintype == 'linear' and meta['linear'] is False:
                continue

            if lintype == 'nonlinear' and meta['linear']:
                continue

            if ctype == 'eq' and meta['equals'] is None:
                continue

            if ctype == 'ineq' and meta['equals'] is not None:
                continue

            scaler = meta['scaler']
            adder = meta['adder']
            val = vec[name].copy()

            # Scale objectives
            if adder is not None:
                val += adder
            if scaler is not None:
                val *= scaler

            # TODO: Need to get the allgathered values? Like:
            # cons[name] = self._get_distrib_var(name, meta, 'constraint')
            con_dict[name] = val

        return con_dict

    def run(self):
        """
        Execute this driver.

        The base `Driver` just runs the model. All other drivers overload
        this method.

        Returns
        -------
        boolean
            Failure flag; True if failed to converge, False is successful.
        """

        failure_flag = self._problem.model._solve_nonlinear()

        # TODO_RECORDERS: do the equivalent to this
        #         self.rec_mgr.record_iteration(system, metadata)

        # need to record these :

        #     design_vars
        #     response
        #     objectives
        #     constraints

<<<<<<< HEAD
        # We would definitely need driver recording (dvs, responses, ...), and optionally recording of state values in each optimization iteration
=======
        # We would definitely need driver recording (dvs, responses,), and optionally recording of state values in each optimization iteration
>>>>>>> f38b6ac4


        # objective_values = self.get_objective_values()

        self._rec_mgr.record_iteration(self)

        return failure_flag

    def _compute_total_derivs(self, of=None, wrt=None, return_format='flat_dict',
                              global_names=True):
        """
        Compute derivatives of desired quantities with respect to desired inputs.

        All derivatives are returned using driver scaling.

        Parameters
        ----------
        of : list of variable name strings or None
            Variables whose derivatives will be computed. Default is None, which
            uses the driver's objectives and constraints.
        wrt : list of variable name strings or None
            Variables with respect to which the derivatives will be computed.
            Default is None, which uses the driver's desvars.
        return_format : string
            Format to return the derivatives. Default is a 'flat_dict', which
            returns them in a dictionary whose keys are tuples of form (of, wrt).
        global_names : bool
            Set to True when passing in global names to skip some translation steps.

        Returns
        -------
        derivs : object
            Derivatives in form requested by 'return_format'.
        """
        derivs = self._problem._compute_total_derivs(of=of, wrt=wrt, return_format=return_format,
                                                     global_names=global_names)

        if return_format == 'dict':

            for okey, oval in iteritems(derivs):
                for ikey, val in iteritems(oval):
                    imeta = self._designvars[ikey]
                    ometa = self._responses[okey]

                    iscaler = imeta['scaler']
                    iadder = imeta['adder']
                    oscaler = ometa['scaler']
                    oadder = ometa['adder']

                    # Scale response side
                    if oadder is not None:
                        val += oadder
                    if oscaler is not None:
                        val *= oscaler

                    # Scale design var side
                    if iscaler is not None:
                        val *= 1.0 / iscaler
                    if iadder is not None:
                        val -= iadder

        else:
            msg = "Derivative scaling by the driver only supports the 'dict' format at present."
            raise RuntimeError(msg)

        return derivs<|MERGE_RESOLUTION|>--- conflicted
+++ resolved
@@ -74,12 +74,7 @@
            A recorder instance.
         """
         recorder._owners.append(self)
-<<<<<<< HEAD
-
         self._rec_mgr.append(recorder)
-=======
-        self.recorders.append(recorder)
->>>>>>> f38b6ac4
         return recorder
 
     def cleanup(self):
@@ -275,12 +270,7 @@
         #     objectives
         #     constraints
 
-<<<<<<< HEAD
         # We would definitely need driver recording (dvs, responses, ...), and optionally recording of state values in each optimization iteration
-=======
-        # We would definitely need driver recording (dvs, responses,), and optionally recording of state values in each optimization iteration
->>>>>>> f38b6ac4
-
 
         # objective_values = self.get_objective_values()
 
