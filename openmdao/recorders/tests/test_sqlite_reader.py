--- conflicted
+++ resolved
@@ -1040,8 +1040,93 @@
                 self.assertTrue(case in case_type._cases)
                 self.assertEqual(case, case_type._cases[case].iteration_coordinate)
 
-
-<<<<<<< HEAD
+    def test_reading_driver_cases_with_indices(self):
+        # note: size must be an even number
+        SIZE = 10
+        prob = Problem()
+
+        driver = prob.driver = ScipyOptimizeDriver()
+        prob.driver.options['optimizer'] = 'SLSQP'
+        prob.driver.options['disp'] = False
+
+        recorder = SqliteRecorder(self.filename)
+        driver.add_recorder(recorder)
+        driver.recording_options['includes'] = ['*']
+
+        model = prob.model
+        indeps = model.add_subsystem('indeps', IndepVarComp(), promotes_outputs=['*'])
+
+        # the following were randomly generated using np.random.random(10)*2-1 to randomly
+        # disperse them within a unit circle centered at the origin.
+        indeps.add_output('x', np.array([
+            0.55994437, -0.95923447, 0.21798656, -0.02158783, 0.62183717,
+            0.04007379, 0.46044942, -0.10129622, 0.27720413, -0.37107886
+        ]))
+        indeps.add_output('y', np.array([
+            0.52577864, 0.30894559, 0.8420792, 0.35039912, -0.67290778,
+            -0.86236787, -0.97500023, 0.47739414, 0.51174103, 0.10052582
+        ]))
+        indeps.add_output('r', .7)
+
+        model.add_subsystem('circle', ExecComp('area = pi * r**2'))
+
+        model.add_subsystem('r_con', ExecComp('g = x**2 + y**2 - r**2',
+                                              g=np.ones(SIZE), x=np.ones(SIZE), y=np.ones(SIZE)))
+
+        thetas = np.linspace(0, np.pi/4, SIZE)
+        model.add_subsystem('theta_con', ExecComp('g=arctan(y/x) - theta',
+                                                  g=np.ones(SIZE), x=np.ones(SIZE),
+                                                  y=np.ones(SIZE), theta=thetas))
+        model.add_subsystem('delta_theta_con', ExecComp('g = arctan(y/x)[::2]-arctan(y/x)[1::2]',
+                                                        g=np.ones(SIZE//2), x=np.ones(SIZE),
+                                                        y=np.ones(SIZE)))
+
+        thetas = np.linspace(0, np.pi/4, SIZE)
+
+        model.add_subsystem('l_conx', ExecComp('g=x-1', g=np.ones(SIZE), x=np.ones(SIZE)))
+
+        model.connect('r', ('circle.r', 'r_con.r'))
+        model.connect('x', ['r_con.x', 'theta_con.x', 'delta_theta_con.x'])
+        model.connect('x', 'l_conx.x')
+        model.connect('y', ['r_con.y', 'theta_con.y', 'delta_theta_con.y'])
+
+        model.add_design_var('x', indices=[0, 3])
+        model.add_design_var('y')
+        model.add_design_var('r', lower=.5, upper=10)
+
+        # nonlinear constraints
+        model.add_constraint('r_con.g', equals=0)
+
+        IND = np.arange(SIZE, dtype=int)
+        EVEN_IND = IND[0::2]  # all odd indices
+        model.add_constraint('theta_con.g', lower=-1e-5, upper=1e-5, indices=EVEN_IND)
+        model.add_constraint('delta_theta_con.g', lower=-1e-5, upper=1e-5)
+
+        # this constrains x[0] to be 1 (see definition of l_conx)
+        model.add_constraint('l_conx.g', equals=0, linear=False, indices=[0, ])
+
+        # linear constraint
+        model.add_constraint('y', equals=0, indices=[0], linear=True)
+
+        model.add_objective('circle.area', ref=-1)
+
+        prob.setup(mode='fwd')
+        prob.run_driver()
+        prob.cleanup()
+
+        # Add one to all the inputs just to change the model
+        #   so we can see if loading the case values really changes the model
+        for name in prob.model._inputs:
+            model._inputs[name] += 1.0
+        for name in prob.model._outputs:
+            model._outputs[name] += 1.0
+
+        # Now load in the case we recorded
+        cr = CaseReader(self.filename)
+        case = cr.driver_cases.get_case(0)
+        prob.load_case(case)
+
+
 class TestPromotedToAbsoluteMap(unittest.TestCase):
     def setUp(self):
         self.dir = mkdtemp()
@@ -1125,7 +1210,7 @@
         # verify we can set derivs via tuple or string, with promoted or absolute names
         # (although users wouldn't normally do this, it's used when copying)
         for key, value in [(('obj', 'x'), 111.), (('obj', 'px.x'), 222.),
-                           ('obj_cmp.obj,x', 333.),('obj_cmp.obj,px.x', 444.)]:
+                           ('obj_cmp.obj,x', 333.), ('obj_cmp.obj,px.x', 444.)]:
             derivs[key] = value
             self.assertEqual(derivs[('obj', 'x')], value)
             self.assertEqual(derivs[('obj', 'px.x')], value)
@@ -1143,90 +1228,6 @@
             ('obj_cmp.obj', 'pz.z'), ('con_cmp2.con2', 'pz.z'), ('con_cmp1.con1', 'px.x'),
             ('obj_cmp.obj', 'px.x'), ('con_cmp2.con2', 'px.x'), ('con_cmp1.con1', 'pz.z')
         ]))
-=======
-    def test_reading_driver_cases_with_indices(self):
-        # note: size must be an even number
-        SIZE = 10
-        prob = Problem()
-
-        driver = prob.driver = ScipyOptimizeDriver()
-        prob.driver.options['optimizer'] = 'SLSQP'
-        prob.driver.options['disp'] = False
-
-        recorder = SqliteRecorder(self.filename)
-        driver.add_recorder(recorder)
-        driver.recording_options['includes'] = ['*']
-
-        model = prob.model
-        indeps = model.add_subsystem('indeps', IndepVarComp(), promotes_outputs=['*'])
-
-        # the following were randomly generated using np.random.random(10)*2-1 to randomly
-        # disperse them within a unit circle centered at the origin.
-        indeps.add_output('x', np.array([ 0.55994437, -0.95923447, 0.21798656, -0.02158783, 0.62183717,
-            0.04007379, 0.46044942, -0.10129622, 0.27720413, -0.37107886]))
-        indeps.add_output('y', np.array([ 0.52577864, 0.30894559, 0.8420792 , 0.35039912, -0.67290778,
-            -0.86236787, -0.97500023, 0.47739414, 0.51174103, 0.10052582]))
-        indeps.add_output('r', .7)
-
-        model.add_subsystem('circle', ExecComp('area = pi * r**2'))
-
-        model.add_subsystem('r_con', ExecComp('g = x**2 + y**2 - r**2',
-            g = np.ones(SIZE), x = np.ones(SIZE), y = np.ones(SIZE)))
-
-        thetas = np.linspace(0, np.pi/4, SIZE)
-        model.add_subsystem('theta_con', ExecComp('g=arctan(y/x) - theta',
-                                 g=np.ones(SIZE), x=np.ones(SIZE), y=np.ones(SIZE),
-                                 theta=thetas))
-        model.add_subsystem('delta_theta_con',
-                                 ExecComp('g = arctan(y/x)[::2]-arctan(y/x)[1::2]',
-                                 g=np.ones(SIZE//2), x=np.ones(SIZE),
-                                 y=np.ones(SIZE)))
-
-        thetas = np.linspace(0, np.pi/4, SIZE)
-
-        model.add_subsystem('l_conx', ExecComp('g=x-1', g=np.ones(SIZE), x=np.ones(SIZE)))
-
-        model.connect('r', ('circle.r', 'r_con.r'))
-        model.connect('x', ['r_con.x', 'theta_con.x', 'delta_theta_con.x'])
-        model.connect('x', 'l_conx.x')
-        model.connect('y', ['r_con.y', 'theta_con.y', 'delta_theta_con.y'])
-
-        model.add_design_var('x', indices=[0,3])
-        model.add_design_var('y')
-        model.add_design_var('r', lower=.5, upper=10)
-
-        # nonlinear constraints
-        model.add_constraint('r_con.g', equals=0)
-
-        IND = np.arange(SIZE, dtype=int)
-        EVEN_IND = IND[0::2] # all odd indices
-        model.add_constraint('theta_con.g', lower=-1e-5, upper=1e-5, indices=EVEN_IND)
-        model.add_constraint('delta_theta_con.g', lower=-1e-5, upper=1e-5)
-
-        # this constrains x[0] to be 1 (see definition of l_conx)
-        model.add_constraint('l_conx.g', equals=0, linear=False, indices=[0,])
-
-        # linear constraint
-        model.add_constraint('y', equals=0, indices=[0], linear=True)
-
-        model.add_objective('circle.area', ref=-1)
-
-        prob.setup(mode='fwd')
-        prob.run_driver()
-        prob.cleanup()
-
-        # Add one to all the inputs just to change the model
-        #   so we can see if loading the case values really changes the model
-        for name in prob.model._inputs:
-            model._inputs[name] += 1.0
-        for name in prob.model._outputs:
-            model._outputs[name] += 1.0
-
-        # Now load in the case we recorded
-        cr = CaseReader(self.filename)
-        case = cr.driver_cases.get_case(0)
-        prob.load_case(case)
->>>>>>> a0b3e6a8
 
 
 def _assert_model_matches_case(case, system):
@@ -1264,7 +1265,7 @@
         """
         prob = SellarProblem(SellarDerivativesGrouped)
 
-        driver = prob.driver = ScipyOptimizeDriver()
+        prob.driver = ScipyOptimizeDriver()
         prob.driver.options['optimizer'] = 'SLSQP'
         prob.driver.options['tol'] = 1e-9
         prob.driver.options['disp'] = False
