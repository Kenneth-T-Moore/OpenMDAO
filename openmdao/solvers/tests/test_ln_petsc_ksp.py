--- conflicted
+++ resolved
@@ -151,7 +151,6 @@
         precon = group.ln_solver.precon = DirectSolver()
         p.setup(vector_class=PETScVector, check=False)
 
-<<<<<<< HEAD
         with group.linear_vector_context() as (d_inputs, d_outputs, d_residuals):
             # forward
             d_residuals.set_const(1.0)
@@ -172,7 +171,7 @@
             output = d_residuals._data
             assert_rel_error(self, output[0], group.expected_solution[0], 3e-15)
             assert_rel_error(self, output[1], group.expected_solution[1], 3e-15)
-=======
+
     def test_solve_on_subsystem(self):
         """solve an implicit system with KSP attached anywhere but the root"""
 
@@ -211,7 +210,6 @@
             output = d_residuals._data
             assert_rel_error(self, output[1], g1.expected_solution[0], 3e-15)
             assert_rel_error(self, output[2], g1.expected_solution[1], 3e-15)
->>>>>>> 41a31623
 
 
 if __name__ == "__main__":
