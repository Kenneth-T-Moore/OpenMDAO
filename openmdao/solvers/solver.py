--- conflicted
+++ resolved
@@ -43,15 +43,11 @@
     _mode : str
         'fwd' or 'rev', applicable to linear solvers only.
     _iter_count : int
-<<<<<<< HEAD
-        number of iterations for the current invocation of the solver.
+        Number of iterations for the current invocation of the solver.
     _rec_mgr : list of recorders
         list of recorders that have been added to this system.
-=======
-        Number of iterations for the current invocation of the solver.
     _solver_info : <SolverInfo>
         Object to store some formatting for iprint that is shared across all solvers.
->>>>>>> a9c3c48e
     options : <OptionsDictionary>
         Options dictionary.
     supports : <OptionsDictionary>
