--- conflicted
+++ resolved
@@ -437,16 +437,12 @@
 
             obj_values = self.get_objective_values()
             if is_single_objective:  # Single objective optimization
-<<<<<<< HEAD
-                obj = next(itervalues(obj_values))  # First and only key in the dict
-
-            elif self.options['compute_pareto']:
-                obj = np.array([val for val in itervalues(obj_values)]).flatten()
-
-=======
                 for i in obj_values.values():
                     obj = i  # First and only key in the dict
->>>>>>> 4bcfeff8
+
+            elif self.options['compute_pareto']:
+                obj = np.array([val for val in obj_values.values()]).flatten()
+
             else:  # Multi-objective optimization with weighted sums
                 weighted_objectives = np.array([])
                 for name, val in obj_values.items():
