"""
Driver for a simple genetic algorithm.

This is the Simple Genetic Algorithm implementation based on 2009 AAE550: MDO Lecture notes of
Prof. William A. Crossley.

This basic GA algorithm is compartmentalized into the GeneticAlgorithm class so that it can be
used in more complicated driver.

The following reference is only for the automatic population sizing:
Williams E.A., Crossley W.A. (1998) Empirically-Derived Population Size and Mutation Rate
Guidelines for a Genetic Algorithm with Uniform Crossover. In: Chawdhry P.K., Roy R., Pant R.K.
(eds) Soft Computing in Engineering Design and Manufacturing. Springer, London.

The following reference is only for the penalty function:
Smith, A. E., Coit, D. W. (1995) Penalty functions. In: Handbook of Evolutionary Computation, 97(1).

The following reference is only for weighted sum multi-objective optimization:
Sobieszczanski-Sobieski, J., Morris, A. J., van Tooren, M. J. L. (2015)
Multidisciplinary Design Optimization Supported by Knowledge Based Engineering.
John Wiley & Sons, Ltd.
"""
import os
import copy

import numpy as np
from pyDOE2 import lhs

import openmdao
from openmdao.core.driver import Driver, RecordingDebugging
from openmdao.utils.concurrent import concurrent_eval
from openmdao.utils.mpi import MPI
from openmdao.core.analysis_error import AnalysisError


class SimpleGADriver(Driver):
    """
    Driver for a simple genetic algorithm.

    Attributes
    ----------
    _concurrent_pop_size : int
        Number of points to run concurrently when model is a parallel one.
    _concurrent_color : int
        Color of current rank when running a parallel model.
    _desvar_idx : dict
        Keeps track of the indices for each desvar, since GeneticAlgorithm sees an array of
        design variables.
    _ga : <GeneticAlgorithm>
        Main genetic algorithm lies here.
    _randomstate : np.random.RandomState, int
         Random state (or seed-number) which controls the seed and random draws.
    """

    def __init__(self, **kwargs):
        """
        Initialize the SimpleGADriver driver.

        Parameters
        ----------
        **kwargs : dict of keyword arguments
            Keyword arguments that will be mapped into the Driver options.
        """
        super(SimpleGADriver, self).__init__(**kwargs)

        # What we support
        self.supports['integer_design_vars'] = True
        self.supports['inequality_constraints'] = True
        self.supports['equality_constraints'] = True
        self.supports['multiple_objectives'] = True

        # What we don't support yet
        self.supports['two_sided_constraints'] = False
        self.supports['linear_constraints'] = False
        self.supports['simultaneous_derivatives'] = False
        self.supports['active_set'] = False
        self.supports._read_only = True

        self._desvar_idx = {}
        self._ga = None

        # random state can be set for predictability during testing
        if 'SimpleGADriver_seed' in os.environ:
            self._randomstate = int(os.environ['SimpleGADriver_seed'])
        else:
            self._randomstate = None

        # Support for Parallel models.
        self._concurrent_pop_size = 0
        self._concurrent_color = 0

    def _declare_options(self):
        """
        Declare options before kwargs are processed in the init method.
        """
        self.options.declare('bits', default={}, types=(dict),
                             desc='Number of bits of resolution. Default is an empty dict, where '
                             'every unspecified variable is assumed to be integer, and the number '
                             'of bits is calculated automatically. If you have a continuous var, '
                             'you should set a bits value as a key in this dictionary.')
        self.options.declare('elitism', types=bool, default=True,
                             desc='If True, replace worst performing point with best from previous'
                             ' generation each iteration.')
        self.options.declare('gray', types=bool, default=False,
                             desc='If True, use Gray code for binary encoding. Gray coding makes'
                             ' the binary representation of adjacent integers differ by one bit.')
        self.options.declare('cross_bits', types=bool, default=False,
                             desc='If True, crossover swaps single bits instead the default'
                             ' k-point crossover.')
        self.options.declare('max_gen', default=100,
                             desc='Number of generations before termination.')
        self.options.declare('pop_size', default=0,
                             desc='Number of points in the GA. Set to 0 and it will be computed '
                             'as four times the number of bits.')
        self.options.declare('run_parallel', types=bool, default=False,
                             desc='Set to True to execute the points in a generation in parallel.')
        self.options.declare('procs_per_model', default=1, lower=1,
                             desc='Number of processors to give each model under MPI.')
        self.options.declare('penalty_parameter', default=10., lower=0.,
                             desc='Penalty function parameter.')
        self.options.declare('penalty_exponent', default=1.,
                             desc='Penalty function exponent.')
        self.options.declare('Pc', default=0.1, lower=0., upper=1.,
                             desc='Crossover rate.')
        self.options.declare('Pm', default=0.01, lower=0., upper=1., allow_none=True,
                             desc='Mutation rate.')
        self.options.declare('multi_obj_weights', default={}, types=(dict),
                             desc='Weights of objectives for multi-objective optimization.'
                             'Weights are specified as a dictionary with the absolute names'
                             'of the objectives. The same weights for all objectives are assumed, '
                             'if not given.')
        self.options.declare('multi_obj_exponent', default=1., lower=0.,
                             desc='Multi-objective weighting exponent.')
        self.options.declare('compute_pareto', default=False, types=(bool, ),
                             desc='When True, compute a set of non-dominated points based on all '
                             'given objectives and update it each generation. The multi-objective '
                             'weight and exponents are ignored because the algorithm uses all '
                             'objective values instead of a composite.')

    def _setup_driver(self, problem):
        """
        Prepare the driver for execution.

        This is the final thing to run during setup.

        Parameters
        ----------
        problem : <Problem>
            Pointer to the containing problem.
        """
        super(SimpleGADriver, self)._setup_driver(problem)

        model_mpi = None
        comm = problem.comm
        if self._concurrent_pop_size > 0:
            model_mpi = (self._concurrent_pop_size, self._concurrent_color)
        elif not self.options['run_parallel']:
            comm = None

        self._ga = GeneticAlgorithm(self.objective_callback, comm=comm, model_mpi=model_mpi)

    def _setup_comm(self, comm):
        """
        Perform any driver-specific setup of communicators for the model.

        Here, we generate the model communicators.

        Parameters
        ----------
        comm : MPI.Comm or <FakeComm> or None
            The communicator for the Problem.

        Returns
        -------
        MPI.Comm or <FakeComm> or None
            The communicator for the Problem model.
        """
        procs_per_model = self.options['procs_per_model']
        if MPI and self.options['run_parallel']:

            full_size = comm.size
            size = full_size // procs_per_model
            if full_size != size * procs_per_model:
                raise RuntimeError("The total number of processors is not evenly divisible by the "
                                   "specified number of processors per model.\n Provide a "
                                   "number of processors that is a multiple of %d, or "
                                   "specify a number of processors per model that divides "
                                   "into %d." % (procs_per_model, full_size))
            color = comm.rank % size
            model_comm = comm.Split(color)

            # Everything we need to figure out which case to run.
            self._concurrent_pop_size = size
            self._concurrent_color = color

            return model_comm

        self._concurrent_pop_size = 0
        self._concurrent_color = 0
        return comm

    def _get_name(self):
        """
        Get name of current Driver.

        Returns
        -------
        str
            Name of current Driver.
        """
        return "SimpleGA"

    def run(self):
        """
        Execute the genetic algorithm.

        Returns
        -------
        boolean
            Failure flag; True if failed to converge, False is successful.
        """
        model = self._problem().model
        ga = self._ga

        ga.elite = self.options['elitism']
        ga.gray_code = self.options['gray']
        ga.cross_bits = self.options['cross_bits']
        pop_size = self.options['pop_size']
        max_gen = self.options['max_gen']
        user_bits = self.options['bits']
        compute_pareto = self.options['compute_pareto']

        Pm = self.options['Pm']  # if None, it will be calculated in execute_ga()
        Pc = self.options['Pc']

        self._check_for_missing_objective()

        if compute_pareto:
            self._ga.nobj = len(self._objs)

        # Size design variables.
        desvars = self._designvars
        desvar_vals = self.get_design_var_values()

        count = 0
        for name, meta in desvars.items():
            if name in self._designvars_discrete:
                val = desvar_vals[name]
                if np.isscalar(val):
                    size = 1
                else:
                    size = len(val)
            else:
                size = meta['size']
            self._desvar_idx[name] = (count, count + size)
            count += size

        lower_bound = np.empty((count, ))
        upper_bound = np.empty((count, ))
        outer_bound = np.full((count, ), np.inf)
        bits = np.empty((count, ), dtype=np.int)
        x0 = np.empty(count)

        # Figure out bounds vectors and initial design vars
        for name, meta in desvars.items():
            i, j = self._desvar_idx[name]
            lower_bound[i:j] = meta['lower']
            upper_bound[i:j] = meta['upper']
            x0[i:j] = desvar_vals[name]

        # Bits of resolution
        abs2prom = model._var_abs2prom['output']

        for name, meta in desvars.items():
            i, j = self._desvar_idx[name]

            if name in abs2prom:
                prom_name = abs2prom[name]
            else:
                prom_name = name

            if name in user_bits:
                val = user_bits[name]

            elif prom_name in user_bits:
                val = user_bits[prom_name]

            else:
                # If the user does not declare a bits for this variable, we assume they want it to
                # be encoded as an integer. Encoding requires a power of 2 in the range, so we need
                # to pad additional values above the upper range, and adjust accordingly. Design
                # points with values above the upper bound will be discarded by the GA.
                log_range = np.log2(upper_bound[i:j] - lower_bound[i:j] + 1)
                val = log_range  # default case -- no padding required
                mask = log_range % 2 > 0  # mask for vars requiring padding
                val[mask] = np.ceil(log_range[mask])
                outer_bound[i:j][mask] = upper_bound[i:j][mask]
                upper_bound[i:j][mask] = 2**np.ceil(log_range[mask]) - 1 + lower_bound[i:j][mask]

            bits[i:j] = val

        # Automatic population size.
        if pop_size == 0:
            pop_size = 4 * np.sum(bits)

        desvar_new, obj, nfit = ga.execute_ga(x0, lower_bound, upper_bound, outer_bound,
                                              bits, pop_size, max_gen,
                                              self._randomstate, Pm, Pc)

        if compute_pareto:
            # Just save the non-dominated points.
            self.desvar_nd = desvar_new
            self.obj_nd = obj

        else:
            # Pull optimal parameters back into framework and re-run, so that
            # framework is left in the right final state
            for name in desvars:
                i, j = self._desvar_idx[name]
                val = desvar_new[i:j]
                self.set_design_var(name, val)

            with RecordingDebugging(self._get_name(), self.iter_count, self) as rec:
                model.run_solve_nonlinear()
                rec.abs = 0.0
                rec.rel = 0.0
            self.iter_count += 1

        return False

    def objective_callback(self, x, icase):
        r"""
        Evaluate problem objective at the requested point.

        In case of multi-objective optimization, a simple weighted sum method is used:

        .. math::

           f = (\sum_{k=1}^{N_f} w_k \cdot f_k)^a

        where :math:`N_f` is the number of objectives and :math:`a>0` is an exponential
        weight. Choosing :math:`a=1` is equivalent to the conventional weighted sum method.

        The weights given in the options are normalized, so:

        .. math::

            \sum_{k=1}^{N_f} w_k = 1

        If one of the objectives :math:`f_k` is not a scalar, its elements will have the same
        weights, and it will be normed with length of the vector.

        Takes into account constraints with a penalty function.

        All constraints are converted to the form of :math:`g_i(x) \leq 0` for
        inequality constraints and :math:`h_i(x) = 0` for equality constraints.
        The constraint vector for inequality constraints is the following:

        .. math::

           g = [g_1, g_2  \dots g_N], g_i \in R^{N_{g_i}}

           h = [h_1, h_2  \dots h_N], h_i \in R^{N_{h_i}}

        The number of all constraints:

        .. math::

           N_g = \sum_{i=1}^N N_{g_i},  N_h = \sum_{i=1}^N N_{h_i}

        The fitness function is constructed with the penalty parameter :math:`p`
        and the exponent :math:`\kappa`:

        .. math::

           \Phi(x) = f(x) + p \cdot \sum_{k=1}^{N^g}(\delta_k \cdot g_k)^{\kappa}
           + p \cdot \sum_{k=1}^{N^h}|h_k|^{\kappa}

        where :math:`\delta_k = 0` if :math:`g_k` is satisfied, 1 otherwise

        .. note::

            The values of :math:`\kappa` and :math:`p` can be defined as driver options.

        Parameters
        ----------
        x : ndarray
            Value of design variables.
        icase : int
            Case number, used for identification when run in parallel.

        Returns
        -------
        float
            Objective value
        bool
            Success flag, True if successful
        int
            Case number, used for identification when run in parallel.
        """
        model = self._problem().model
        success = 1

        objs = self.get_objective_values()
        nr_objectives = len(objs)

        # Single objective, if there is only one objective, which has only one element
        if nr_objectives > 1:
            is_single_objective = False
        else:
            for obj in objs.items():
                is_single_objective = len(obj) == 1
                break

        obj_exponent = self.options['multi_obj_exponent']
        if self.options['multi_obj_weights']:  # not empty
            obj_weights = self.options['multi_obj_weights']
        else:
            # Same weight for all objectives, if not specified
            obj_weights = {name: 1. for name in objs.keys()}
        sum_weights = sum(obj_weights.values())

        for name in self._designvars:
            i, j = self._desvar_idx[name]
            self.set_design_var(name, x[i:j])

        # a very large number, but smaller than the result of nan_to_num in Numpy
        almost_inf = openmdao.INF_BOUND

        # Execute the model
        with RecordingDebugging(self._get_name(), self.iter_count, self) as rec:
            self.iter_count += 1
            try:
                model.run_solve_nonlinear()

            # Tell the optimizer that this is a bad point.
            except AnalysisError:
                model._clear_iprint()
                success = 0

            obj_values = self.get_objective_values()
            if is_single_objective:  # Single objective optimization
                for i in obj_values.values():
                    obj = i  # First and only key in the dict

            elif self.options['compute_pareto']:
                obj = np.array([val for val in obj_values.values()]).flatten()

            else:  # Multi-objective optimization with weighted sums
                weighted_objectives = np.array([])
                for name, val in obj_values.items():
                    # element-wise multiplication with scalar
                    # takes the average, if an objective is a vector
                    try:
                        weighted_obj = val * obj_weights[name] / val.size
                    except KeyError:
                        msg = ('Name "{}" in "multi_obj_weights" option '
                               'is not an absolute name of an objective.')
                        raise KeyError(msg.format(name))
                    weighted_objectives = np.hstack((weighted_objectives, weighted_obj))

                obj = sum(weighted_objectives / sum_weights)**obj_exponent

            # Parameters of the penalty method
            penalty = self.options['penalty_parameter']
            exponent = self.options['penalty_exponent']

            if penalty == 0:
                fun = obj
            else:
                constraint_violations = np.array([])
                for name, val in self.get_constraint_values().items():
                    con = self._cons[name]
                    # The not used fields will either None or a very large number
                    if (con['lower'] is not None) and np.any(con['lower'] > -almost_inf):
                        diff = val - con['lower']
                        violation = np.array([0. if d >= 0 else abs(d) for d in diff])
                    elif (con['upper'] is not None) and np.any(con['upper'] < almost_inf):
                        diff = val - con['upper']
                        violation = np.array([0. if d <= 0 else abs(d) for d in diff])
                    elif (con['equals'] is not None) and np.any(np.abs(con['equals']) < almost_inf):
                        diff = val - con['equals']
                        violation = np.absolute(diff)
                    constraint_violations = np.hstack((constraint_violations, violation))
                fun = obj + penalty * sum(np.power(constraint_violations, exponent))
            # Record after getting obj to assure they have
            # been gathered in MPI.
            rec.abs = 0.0
            rec.rel = 0.0

        # print("Functions calculated")
        # print(x)
        # print(obj)
        return fun, success, icase


class GeneticAlgorithm(object):
    """
    Simple Genetic Algorithm.

    This is the Simple Genetic Algorithm implementation based on 2009 AAE550: MDO Lecture notes of
    Prof. William A. Crossley. It can be used standalone or as part of the OpenMDAO Driver.


    Attributes
    ----------
    comm : MPI communicator or None
        The MPI communicator that will be used objective evaluation for each generation.
    elite : bool
        Elitism flag.
    gray_code : bool
        Gray code binary representation flag.
    cross_bits : bool
        Crossover swaps bits instead of tails flag. Swapping bits is similar to mutation,
        so when used Pc should be increased and Pm reduced.
    lchrom : int
        Chromosome length.
    model_mpi : None or tuple
        If the model in objfun is also parallel, then this will contain a tuple with the the
        total number of population points to evaluate concurrently, and the color of the point
        to evaluate on this rank.
    nobj : int
        Number of objectives.
    npop : int
        Population size.
    objfun : function
        Objective function callback.
    """

    def __init__(self, objfun, comm=None, model_mpi=None):
        """
        Initialize genetic algorithm object.

        Parameters
        ----------
        objfun : function
            Objective callback function.
        comm : MPI communicator or None
            The MPI communicator that will be used objective evaluation for each generation.
        model_mpi : None or tuple
            If the model in objfun is also parallel, then this will contain a tuple with the the
            total number of population points to evaluate concurrently, and the color of the point
            to evaluate on this rank.
        """
        self.objfun = objfun
        self.comm = comm

        self.lchrom = 0
        self.npop = 0
        self.nobj = 1
        self.elite = True
        self.gray_code = False
        self.cross_bits = False
        self.model_mpi = model_mpi

    def execute_ga(self, x0, vlb, vub, vob, bits, pop_size, max_gen, random_state, Pm=None, Pc=0.5):
        """
        Perform the genetic algorithm.

        Parameters
        ----------
        x0 : ndarray
            Initial design values
        vlb : ndarray
            Lower bounds array.
        vub : ndarray
            Upper bounds array. This includes over-allocation so that every point falls on an
            integer value.
        vob : ndarray
            Outer bounds array. This is purely for bounds check.
        bits : ndarray
            Number of bits to encode the design space for each element of the design vector.
        pop_size : int
            Number of points in the population.
        max_gen : int
            Number of generations to run the GA.
        random_state : np.random.RandomState, int
            Random state (or seed-number) which controls the seed and random draws.
        Pm : float or None
            Mutation rate
        Pc : float
            Crossover rate

        Returns
        -------
        ndarray
            Best design point
        float
            Objective value at best design point.
        int
            Number of successful function evaluations.
        """
        comm = self.comm
        nobj = self.nobj
        self.lchrom = int(np.sum(bits))

        if nobj > 1:
            xopt = []
            fopt = []

            # Needs to be divisible by number of objectives because of tournament selection
            # strategy.
            if np.mod(pop_size, nobj) > 0:
                pop_size += nobj - np.mod(pop_size, nobj)
        else:
            xopt = copy.deepcopy(vlb)
            fopt = np.inf

            # Needs to be divisible by two because tournament selection pits one half of the
            # population against the other half.
            if np.mod(pop_size, 2) == 1:
                pop_size += 1

        self.npop = int(pop_size)
        fitness = np.zeros((self.npop, nobj))

        # If mutation rate is not provided as input
        if Pm is None:
            Pm = (self.lchrom + 1.0) / (2.0 * pop_size * np.sum(bits))
        elite = self.elite

        new_gen = np.round(lhs(self.lchrom, self.npop, criterion='center',
                               random_state=random_state))
        new_gen[0] = self.encode(x0, vlb, vub, bits)

        # Main Loop
        nfit = 0
        for generation in range(max_gen + 1):
            old_gen = copy.deepcopy(new_gen)
            x_pop = self.decode(old_gen, vlb, vub, bits)

            # Evaluate fitness of points in this generation.
            if comm is not None:
                # Parallel

                # Since GA is random, ranks generate different new populations, so just take one
                # and use it on all.
                x_pop = comm.bcast(x_pop, root=0)

                cases = [((item, ii), None) for ii, item in enumerate(x_pop)
                         if np.all(item - vob <= 0)]

                # Pad the cases with some dummy cases to make the cases divisible amongst the procs.
                # TODO: Add a load balancing option to this driver.
                extra = len(cases) % comm.size
                if extra > 0:
                    for j in range(comm.size - extra):
                        cases.append(cases[-1])

                results = concurrent_eval(self.objfun, cases, comm, allgather=True,
                                          model_mpi=self.model_mpi)

                fitness[:] = np.inf
                for result in results:
                    returns, traceback = result

                    if returns:
                        val, success, ii = returns
                        if success:
                            fitness[ii, :] = val
                            nfit += 1

                    else:
                        # Print the traceback if it fails
                        print('A case failed:')
                        print(traceback)

            else:
                # Serial
                for ii in range(self.npop):
                    x = x_pop[ii]

                    if np.any(x - vob > 0):
                        # Exceeded bounds for integer variables that are over-allocated.
                        success = False
                    else:
                        fitness[ii, :], success, _ = self.objfun(x, 0)

                    if success:
                        nfit += 1
                    else:
                        fitness[ii, :] = np.inf

            # Find Pareto front.
            if nobj > 1:
                xopt, fopt = self.eval_pareto(x_pop, fitness, xopt, fopt)

            # Find best objective.
            else:
                # Elitism means replace worst performing point with best from
                # previous generation.
                if elite and generation > 0:
                    max_index = np.argmax(fitness[:, 0])
                    old_gen[max_index] = min_gen
                    x_pop[max_index] = min_x
                    fitness[max_index, 0] = min_fit

                # Find best performing point in this generation.
                min_fit = np.min(fitness)
                min_index = np.argmin(fitness)
                min_gen = old_gen[min_index]
                min_x = x_pop[min_index]

                if min_fit < fopt:
                    fopt = min_fit
                    xopt = min_x

            # Evolve new generation.

            if nobj > 1:
                new_gen, new_obj = self.tournament_multi_obj(old_gen, fitness)
            else:
                new_gen = self.tournament(old_gen, fitness[:, 0])

            new_gen = self.crossover(new_gen, Pc)
            new_gen = self.mutate(new_gen, Pm)

        return xopt, fopt, nfit

    def eval_pareto(self, x, obj, x_nd, obj_nd):
        """
        Produce a set of non dominated designs.

        Parameters
        ----------
        x : ndarray
            Design points from new generation.
        obj : ndarray
            Objective values from new generation.
        x_nd : ndarray
            Non dominated design points from previous pareto evaluation.
        obj_nd : ndarray
            Non dominated objective values from previous pareto evaluation.

        Returns
        -------
        ndarray
            Nondominated design points.
        ndarray
            Objective at nondominated design points.
        """
<<<<<<< HEAD

=======
>>>>>>> dc115f17
        if len(x_nd) > 1:
            ypop = np.concatenate((np.array(obj_nd), obj), axis=0)
            xpop = np.concatenate((x_nd, x), axis=0)
        else:
            ypop = obj
            xpop = x

        n_pts = ypop.shape[0]
        i = 0
        pot_idx = np.arange(n_pts)
        while i < len(ypop):
            nd_point_mask = np.any(ypop < ypop[i, :], axis=1)
            nd_point_mask[i] = True

            # Remove dominated points
            pot_idx = pot_idx[nd_point_mask]
            ypop = ypop[nd_point_mask]
            i = np.sum(nd_point_mask[:i]) + 1

        return xpop[pot_idx, :], ypop

    def tournament(self, old_gen, fitness):
        """
        Apply tournament selection and keep the best points.

        Parameters
        ----------
        old_gen : ndarray
            Points in current generation
        fitness : ndarray
            Objective value of each point.

        Returns
        -------
        ndarray
            New generation with best points.
        """
        new_gen = []
        idx = np.array(range(0, self.npop - 1, 2))
        for j in range(2):
            old_gen, i_shuffled = self.shuffle(old_gen)
            fitness = fitness[i_shuffled]

            # Each point competes with its neighbor; save the best.
            i_min = np.argmin(np.array([[fitness[idx]], [fitness[idx + 1]]]), axis=0)
            selected = i_min + idx
            new_gen.append(old_gen[selected])

        return np.concatenate(np.array(new_gen), axis=1).reshape(old_gen.shape)

    def tournament_multi_obj(self, old_gen, obj_val):
        """
        Apply tournament selection and keep the best points.

        This method is used if there are multiple objectives and the non-dominated set is being
        kept.

        Parameters
        ----------
        old_gen : ndarray
            Points in current generation
        obj_val : ndarray
            Objective value of each point.

        Returns
        -------
        ndarray
            New generation with best points.
        ndarray
            Corresponding objective values.
        """
        nobj = self.nobj
        npop = self.npop
        nrow = npop // nobj
        new_gen = []
        new_obj = []

        idx = np.array(range(0, npop - 1, nobj))
        for j in np.arange(nobj):
            old_gen, i_shuffled = self.shuffle(old_gen)
            obj_val = obj_val[i_shuffled]

            # Each point competes with its neighbor; save the best.
            i_min = np.argmin(obj_val[:, j].reshape((nrow, nobj)), axis=1)
            selected = i_min + idx
            new_gen.append(old_gen[selected])
            new_obj.append(obj_val[selected])

        return np.concatenate(np.array(new_gen), axis=1).reshape(old_gen.shape), \
<<<<<<< HEAD
               np.concatenate(np.array(new_obj), axis=1).reshape(obj_val.shape)
=======
            np.concatenate(np.array(new_obj), axis=1).reshape(obj_val.shape)
>>>>>>> dc115f17

    def crossover(self, old_gen, Pc):
        """
        Apply crossover to the current generation.

        Crossover swaps tails (k-point crossover) of two adjacent genes.

        Parameters
        ----------
        old_gen : ndarray
            Points in current generation

        Pc : float
            Probability of crossover.

        Returns
        -------
        ndarray
            Current generation with crossovers applied.
        """
        new_gen = copy.deepcopy(old_gen)
        num_sites = self.npop // 2
        sites = np.random.rand(num_sites, self.lchrom)
        idx, idy = np.where(sites < Pc)
        for ii, jj in zip(idx, idy):
            i = 2 * ii
            j = i + 1
            if self.cross_bits:  # swap single bit
                new_gen[i][jj] = old_gen[j][jj]
                new_gen[j][jj] = old_gen[i][jj]
            else:               # swap remainder
                new_gen[i][jj:] = old_gen[j][jj:]
                new_gen[j][jj:] = old_gen[i][jj:]
        return new_gen

    def mutate(self, current_gen, Pm):
        """
        Apply mutations to the current generation.

        A mutation flips the state of the gene from 0 to 1 or 1 to 0.

        Parameters
        ----------
        current_gen : ndarray
            Points in current generation

        Pm : float
            Probability of mutation.

        Returns
        -------
        ndarray
            Current generation with mutations applied.
        """
        temp = np.random.rand(self.npop, self.lchrom)
        idx, idy = np.where(temp < Pm)
        current_gen[idx, idy] = 1 - current_gen[idx, idy]
        return current_gen

    def shuffle(self, old_gen):
        """
        Shuffle (reorder) the points in the population.

        Used in tournament selection.

        Parameters
        ----------
        old_gen : ndarray
            Old population.

        Returns
        -------
        ndarray
            New shuffled population.
        ndarray(dtype=np.int)
            Index array that maps the shuffle from old to new.
        """
        temp = np.random.rand(self.npop)
        index = np.argsort(temp)
        return old_gen[index], index

    def decode(self, gen, vlb, vub, bits):
        """
        Decode from binary array to real value array.

        Parameters
        ----------
        gen : ndarray
            Population of points, encoded.
        vlb : ndarray
            Lower bound array.
        vub : ndarray
            Upper bound array.
        bits : ndarray(dtype=np.int)
            Number of bits for decoding.

        Returns
        -------
        ndarray
            Decoded design variable values.
        """
        pts = gen.copy()
        if self.gray_code:
            for i in range(np.shape(gen)[0]):
                pts[i] = self.from_gray(gen[i])
        num_desvar = len(bits)
        interval = (vub - vlb) / (2**bits - 1)
        x = np.empty((self.npop, num_desvar))
        sbit = 0
        ebit = 0
        for jj in range(num_desvar):
            exponents = 2**np.array(range(bits[jj] - 1, -1, -1))
            ebit += bits[jj]
            fact = exponents * (pts[:, sbit:ebit])
            x[:, jj] = np.einsum('ij->i', fact) * interval[jj] + vlb[jj]
            sbit = ebit
        return x

    def encode(self, x, vlb, vub, bits):
        """
        Encode array of real values to array of binary arrays.

        The array of arrays represents a single population member.

        Parameters
        ----------
        x : ndarray
            Design variable values.
        vlb : ndarray
            Lower bound array.
        vub : ndarray
            Upper bound array.
        bits : ndarray(dtype=np.int)
            Number of bits for decoding.

        Returns
        -------
        ndarray
            Single population member, encoded.
        """
        interval = (vub - vlb) / (2**bits - 1)
        x = np.maximum(x, vlb)
        x = np.minimum(x, vub)
        x = np.round((x - vlb) / interval).astype(np.int)
        byte_str = [("0" * b + bin(i)[2:])[-b:] for i, b in zip(x, bits)]
        result = np.array([int(c) for s in byte_str for c in s])
        if self.gray_code:
            result = self.to_gray(result)
        return result

    @staticmethod
    def to_gray(g):
        """
        Convert a binary array representing a single population member to Gray code.

        Parameters
        ----------
        g : binary array
             Normal binary array, e.g. np.array([0, 0, 1, 0]).

        Returns
        -------
        ndarray
            Binary array using Gray code, e.g. np.array([0, 0, 1, 1]).
        """
        s = ''.join([str(x) for x in g])                     # convert to binary string: '0010'
        i = int(s, 2)                                        # convert to Integer: 2
        gi = i ^ (i >> 1)                                    # compute gray code Integer: 3
        gs = np.binary_repr(gi, len(g))                      # convert to binary string: '0011'
        return np.array([0 if q == '0' else 1 for q in gs])  # convert to np.array: [0, 0, 1, 1]

    @staticmethod
    def from_gray(g):
        """
        Convert a Gray coded binary array to normal binary coding.

        The input and output arrays represent a single population member.

        Parameters
        ----------
        g : binary array
            Gray coded binary array, e.g. np.array([0, 0, 1, 1]).

        Returns
        -------
        ndarray
            Binary array using normal coding, e.g. np.array([0, 0, 1, 0]).
        """
        b = g.copy()
        for i in range(1, len(g)):
            prev = 1 if b[i - 1] == 0 else 0
            b[i] = b[i - 1] if g[i] == 0 else prev
        return b<|MERGE_RESOLUTION|>--- conflicted
+++ resolved
@@ -739,10 +739,6 @@
         ndarray
             Objective at nondominated design points.
         """
-<<<<<<< HEAD
-
-=======
->>>>>>> dc115f17
         if len(x_nd) > 1:
             ypop = np.concatenate((np.array(obj_nd), obj), axis=0)
             xpop = np.concatenate((x_nd, x), axis=0)
@@ -832,11 +828,7 @@
             new_obj.append(obj_val[selected])
 
         return np.concatenate(np.array(new_gen), axis=1).reshape(old_gen.shape), \
-<<<<<<< HEAD
-               np.concatenate(np.array(new_obj), axis=1).reshape(obj_val.shape)
-=======
             np.concatenate(np.array(new_obj), axis=1).reshape(obj_val.shape)
->>>>>>> dc115f17
 
     def crossover(self, old_gen, Pc):
         """
