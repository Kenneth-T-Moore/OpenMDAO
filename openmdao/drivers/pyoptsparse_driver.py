--- conflicted
+++ resolved
@@ -450,7 +450,6 @@
             # optimizers other than pySNOPT may not populate this dict
             pass
 
-<<<<<<< HEAD
         # Pull optimal parameters back into framework and re-run, so that
         # framework is left in the right final state
         if not self.fail:
@@ -464,13 +463,12 @@
             #    rec.abs = 0.0
             #    rec.rel = 0.0
             self.iter_count += 1
-=======
+
         # revert signal handler to cached version
         sigusr = self.options['user_teriminate_signal']
         if sigusr is not None:
             signal.signal(sigusr, self._signal_cache)
             self._signal_cache = None   # to prevent memory leak test from failing
->>>>>>> 4bcfeff8
 
         return self.fail
 
@@ -589,15 +587,11 @@
         fail = 0
 
         try:
-<<<<<<< HEAD
-            #print("Starting Derivative Calculation.")
-=======
 
             # Check if we caught a termination signal while SNOPT was running.
             if self._user_termination_flag:
                 return {}, 2
 
->>>>>>> 4bcfeff8
             try:
                 self._in_user_function = True
                 sens_dict = self._compute_totals(of=self._quantities,
