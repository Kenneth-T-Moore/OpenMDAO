--- conflicted
+++ resolved
@@ -217,14 +217,6 @@
         # Metadata Setup
         self.metadata = create_local_meta(optimizer)
 
-<<<<<<< HEAD
-        #with RecordingDebugging(self.options['optimizer'], self.iter_count, self) as rec:
-        #    # Initial Run
-        #    model._solve_nonlinear()
-        #    rec.abs = 0.0
-        #    rec.rel = 0.0
-        self.iter_count += 1
-=======
         # Only need initial run if we have linear constraints.
         con_meta = self._cons
         if np.any([con['linear'] for con in itervalues(self._cons)]):
@@ -234,7 +226,6 @@
                 rec.abs = 0.0
                 rec.rel = 0.0
             self.iter_count += 1
->>>>>>> 9657efb8
 
         opt_prob = Optimization(self.options['title'], self._objfunc)
 
@@ -396,17 +387,10 @@
                 val = dv_dict[name]
                 self.set_design_var(name, val)
 
-<<<<<<< HEAD
             #with RecordingDebugging(self.options['optimizer'], self.iter_count, self) as rec:
             #    model._solve_nonlinear()
             #    rec.abs = 0.0
             #    rec.rel = 0.0
-=======
-            with RecordingDebugging(self.options['optimizer'], self.iter_count, self) as rec:
-                model._solve_nonlinear()
-                rec.abs = 0.0
-                rec.rel = 0.0
->>>>>>> 9657efb8
             self.iter_count += 1
 
         return self.fail
