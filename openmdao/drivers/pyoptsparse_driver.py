"""
OpenMDAO Wrapper for pyoptsparse.

pyoptsparse is based on pyOpt, which is an object-oriented framework for
formulating and solving nonlinear constrained optimization problems, with
additional MPI capability.
"""
from __future__ import print_function

from collections import OrderedDict
<<<<<<< HEAD
import traceback
import sys
import warnings
=======
>>>>>>> ae107f5c
import json
import sys
import traceback

from six import iteritems, itervalues, string_types, reraise

import numpy as np
from scipy.sparse import coo_matrix

from pyoptsparse import Optimization

from openmdao.core.analysis_error import AnalysisError
from openmdao.core.driver import Driver, RecordingDebugging
import openmdao.utils.coloring as coloring_mod


# names of optimizers that use gradients
grad_drivers = {'CONMIN', 'FSQP', 'IPOPT', 'NLPQLP',
                'PSQP', 'SLSQP', 'SNOPT', 'NLPY_AUGLAG'}

# names of optimizers that allow multiple objectives
multi_obj_drivers = {'NSGA2'}

# All optimizers in pyoptsparse
optlist = ['ALPSO', 'CONMIN', 'FSQP', 'IPOPT', 'NLPQLP',
           'NSGA2', 'PSQP', 'SLSQP', 'SNOPT', 'NLPY_AUGLAG', 'NOMAD']

# All optimizers that require an initial run
run_required = ['NSGA2', 'ALPSO']

CITATIONS = """@article{Hwang_maud_2018
 author = {Hwang, John T. and Martins, Joaquim R.R.A.},
 title = "{A Computational Architecture for Coupling Heterogeneous
          Numerical Models and Computing Coupled Derivatives}",
 journal = "{ACM Trans. Math. Softw.}",
 volume = {44},
 number = {4},
 month = jun,
 year = {2018},
 pages = {37:1--37:39},
 articleno = {37},
 numpages = {39},
 doi = {10.1145/3182393},
 publisher = {ACM},
}
"""


class pyOptSparseDriver(Driver):
    """
    Driver wrapper for pyoptsparse.

    Pyoptsparse is based on pyOpt, which
    is an object-oriented framework for formulating and solving nonlinear
    constrained optimization problems, with additional MPI capability.
    pypptsparse has interfaces to the following optimizers:
    ALPSO, CONMIN, FSQP, IPOPT, NLPQLP, NSGA2, PSQP, SLSQP,
    SNOPT, NLPY_AUGLAG, NOMAD.
    Note that some of these are not open source and therefore not included
    in the pyoptsparse source code.

    pyOptSparseDriver supports the following:
        equality_constraints

        inequality_constraints

        two_sided_constraints

    Attributes
    ----------
    fail : bool
        Flag that indicates failure of most recent optimization.
    hist_file : str or None
        File location for saving pyopt_sparse optimization history.
        Default is None for no output.
    hotstart_file : str
        Optional file to hot start the optimization.
    opt_settings : dict
        Dictionary for setting optimizer-specific options.
    pyopt_solution : Solution
        Pyopt_sparse solution object.
    _indep_list : list
        List of design variables.
    _quantities : list
        Contains the objectives plus nonlinear constraints.
    """

    def __init__(self, **kwargs):
        """
        Initialize pyopt.

        Parameters
        ----------
        **kwargs : dict of keyword arguments
            Keyword arguments that will be mapped into the Driver options.
        """
        super(pyOptSparseDriver, self).__init__(**kwargs)

        # What we support
        self.supports['inequality_constraints'] = True
        self.supports['equality_constraints'] = True
        self.supports['multiple_objectives'] = True
        self.supports['two_sided_constraints'] = True
        self.supports['linear_constraints'] = True
        self.supports['simultaneous_derivatives'] = True
        self.supports['total_jac_sparsity'] = True

        # What we don't support yet
        self.supports['active_set'] = False
        self.supports['integer_design_vars'] = False

        # The user places optimizer-specific settings in here.
        self.opt_settings = {}

        # The user can set a file name here to store history
        self.hist_file = None

        # The user can set a file here to hot start the optimization
        # with a history file
        self.hotstart_file = None

        # We save the pyopt_solution so that it can be queried later on.
        self.pyopt_solution = None

        self._indep_list = []
        self._quantities = []
        self.fail = False

        self.cite = CITATIONS

<<<<<<< HEAD
    def _setup_driver(self, problem, assemble_var_info=True):
=======
    def _declare_options(self):
        """
        Declare options before kwargs are processed in the init method.
        """
        self.options.declare('optimizer', default='SLSQP', values=optlist,
                             desc='Name of optimizers to use')
        self.options.declare('title', default='Optimization using pyOpt_sparse',
                             desc='Title of this optimization run')
        self.options.declare('print_results', types=bool, default=True,
                             desc='Print pyOpt results if True')
        self.options.declare('gradient method', default='openmdao',
                             values={'openmdao', 'pyopt_fd', 'snopt_fd'},
                             desc='Finite difference implementation to use')
        self.options.declare('dynamic_derivs_sparsity', default=False, types=bool,
                             desc='Compute derivative sparsity dynamically if True')
        self.options.declare('dynamic_simul_derivs', default=False, types=bool,
                             desc='Compute simultaneous derivative coloring dynamically if True')
        self.options.declare('dynamic_derivs_repeats', default=3, types=int,
                             desc='Number of compute_totals calls during dynamic computation of '
                                  'simultaneous derivative coloring or derivatives sparsity')

    def _setup_driver(self, problem):
>>>>>>> ae107f5c
        """
        Prepare the driver for execution.

        This is the final thing to run during setup.

        Parameters
        ----------
        problem : <Problem>
            Pointer to the containing problem.
        assemble_var_info : bool
            If True, then gather all the designvars, objectives, and constraints from the model.
        """
        super(pyOptSparseDriver, self)._setup_driver(problem, assemble_var_info)

        self.supports['gradients'] = self.options['optimizer'] in grad_drivers

        if len(self._objs) > 1 and self.options['optimizer'] not in multi_obj_drivers:
            raise RuntimeError('Multiple objectives have been added to pyOptSparseDriver'
                               ' but the selected optimizer ({0}) does not support'
                               ' multiple objectives.'.format(self.options['optimizer']))

        self._setup_tot_jac_sparsity()

    def run(self):
        """
        Excute pyOptsparse.

        Note that pyOpt controls the execution, and the individual optimizers
        (e.g., SNOPT) control the iteration.

        Returns
        -------
        boolean
            Failure flag; True if failed to converge, False is successful.
        """
        problem = self._problem
        model = problem.model
        relevant = model._relevant
        self.pyopt_solution = None
        self._total_jac = None
        self.iter_count = 0
        fwd = problem._mode == 'fwd'
        optimizer = self.options['optimizer']

        # Only need initial run if we have linear constraints or if we are using an optimizer that
        # doesn't perform one initially.
        con_meta = self._cons
        model_ran = False
        if optimizer in run_required or np.any([con['linear'] for con in itervalues(self._cons)]):
            with RecordingDebugging(self._get_name(), self.iter_count, self) as rec:
                # Initial Run
                model.run_solve_nonlinear()
                rec.abs = 0.0
                rec.rel = 0.0
                model_ran = True
            self.iter_count += 1

        # compute dynamic simul deriv coloring or just sparsity if option is set
        if coloring_mod._use_sparsity:
            if self.options['dynamic_simul_derivs']:
                coloring_mod.dynamic_simul_coloring(self, run_model=not model_ran,
                                                    do_sparsity=True)
            elif self.options['dynamic_derivs_sparsity']:
                coloring_mod.dynamic_sparsity(self)

        opt_prob = Optimization(self.options['title'], self._objfunc)

        # Add all design variables
        param_meta = self._designvars
        self._indep_list = indep_list = list(param_meta)
        param_vals = self.get_design_var_values()

        for name, meta in iteritems(param_meta):
            opt_prob.addVarGroup(name, meta['size'], type='c',
                                 value=param_vals[name],
                                 lower=meta['lower'], upper=meta['upper'])

        opt_prob.finalizeDesignVariables()

        # Add all objectives
        objs = self.get_objective_values()
        self._quantities = []
        for name in objs:
            opt_prob.addObj(name)
            self._quantities.append(name)

        # Calculate and save derivatives for any linear constraints.
        lcons = [key for (key, con) in iteritems(con_meta) if con['linear']]
        if len(lcons) > 0:
            _lin_jacs = self._compute_totals(of=lcons, wrt=indep_list, return_format='dict')
            # convert all of our linear constraint jacs to COO format. Otherwise pyoptsparse will
            # do it for us and we'll end up with a fully dense COO matrix and very slow evaluation
            # of linear constraints!
            to_remove = []
            for jacdct in itervalues(_lin_jacs):
                for n, subjac in iteritems(jacdct):
                    if isinstance(subjac, np.ndarray):
                        # we can safely use coo_matrix to automatically convert the ndarray
                        # since our linear constraint jacs are constant, so zeros won't become
                        # nonzero during the optimization.
                        mat = coo_matrix(subjac)
                        if mat.row.size > 0:
                            # convert to 'coo' format here to avoid an emphatic warning
                            # by pyoptsparse.
                            jacdct[n] = {'coo': [mat.row, mat.col, mat.data], 'shape': mat.shape}

        # Add all equality constraints
        for name, meta in iteritems(con_meta):
            if meta['equals'] is None:
                continue
            size = meta['size']
            lower = upper = meta['equals']
            if fwd:
                wrt = [v for v in indep_list if name in relevant[v]]
            else:
                rels = relevant[name]
                wrt = [v for v in indep_list if v in rels]

            if meta['linear']:
                jac = {w: _lin_jacs[name][w] for w in wrt}
                opt_prob.addConGroup(name, size, lower=lower, upper=upper,
                                     linear=True, wrt=wrt, jac=jac)
            else:
                if name in self._res_jacs:
                    resjac = self._res_jacs[name]
                    jac = {n: resjac[n] for n in wrt}
                else:
                    jac = None
                opt_prob.addConGroup(name, size, lower=lower, upper=upper, wrt=wrt, jac=jac)
                self._quantities.append(name)

        # Add all inequality constraints
        for name, meta in iteritems(con_meta):
            if meta['equals'] is not None:
                continue
            size = meta['size']

            # Bounds - double sided is supported
            lower = meta['lower']
            upper = meta['upper']

            if fwd:
                wrt = [v for v in indep_list if name in relevant[v]]
            else:
                rels = relevant[name]
                wrt = [v for v in indep_list if v in rels]

            if meta['linear']:
                jac = {w: _lin_jacs[name][w] for w in wrt}
                opt_prob.addConGroup(name, size, upper=upper, lower=lower,
                                     linear=True, wrt=wrt, jac=jac)
            else:
                if name in self._res_jacs:
                    resjac = self._res_jacs[name]
                    jac = {n: resjac[n] for n in wrt}
                else:
                    jac = None
                opt_prob.addConGroup(name, size, upper=upper, lower=lower, wrt=wrt, jac=jac)
                self._quantities.append(name)

        # Instantiate the requested optimizer
        try:
            _tmp = __import__('pyoptsparse', globals(), locals(), [optimizer], 0)
            opt = getattr(_tmp, optimizer)()

        except Exception as err:
            # Change whatever pyopt gives us to an ImportError, give it a readable message,
            # but raise with the original traceback.
            msg = "Optimizer %s is not available in this installation." % optimizer
            reraise(ImportError, ImportError(msg), sys.exc_info()[2])

        # Set optimization options
        for option, value in self.opt_settings.items():
            opt.setOption(option, value)

        # Execute the optimization problem
        if self.options['gradient method'] == 'pyopt_fd':

            # Use pyOpt's internal finite difference
            # TODO: Need to get this from OpenMDAO
            # fd_step = problem.root.deriv_options['step_size']
            fd_step = 1e-6
            sol = opt(opt_prob, sens='FD', sensStep=fd_step, storeHistory=self.hist_file,
                      hotStart=self.hotstart_file)

        elif self.options['gradient method'] == 'snopt_fd':
            if self.options['optimizer'] == 'SNOPT':

                # Use SNOPT's internal finite difference
                # TODO: Need to get this from OpenMDAO
                # fd_step = problem.root.deriv_options['step_size']
                fd_step = 1e-6
                sol = opt(opt_prob, sens=None, sensStep=fd_step, storeHistory=self.hist_file,
                          hotStart=self.hotstart_file)

            else:
                msg = "SNOPT's internal finite difference can only be used with SNOPT"
                raise Exception(msg)
        else:

            # Use OpenMDAO's differentiator for the gradient
            sol = opt(opt_prob, sens=self._gradfunc, storeHistory=self.hist_file,
                      hotStart=self.hotstart_file)

        # Print results
        if self.options['print_results']:
            print(sol)

<<<<<<< HEAD
=======
        # Pull optimal parameters back into framework and re-run, so that
        # framework is left in the right final state
        dv_dict = sol.getDVs()
        for name in indep_list:
            self.set_design_var(name, dv_dict[name])

        with RecordingDebugging(self._get_name(), self.iter_count, self) as rec:
            model.run_solve_nonlinear()
            rec.abs = 0.0
            rec.rel = 0.0
        self.iter_count += 1

>>>>>>> ae107f5c
        # Save the most recent solution.
        self.fail = False
        self.pyopt_solution = sol
        try:
            exit_status = sol.optInform['value']

            # These are various failed statuses.
            if exit_status > 2:
                self.fail = True

        except KeyError:
            # optimizers other than pySNOPT may not populate this dict
            pass

        # Pull optimal parameters back into framework and re-run, so that
        # framework is left in the right final state
        if not self.fail:
            dv_dict = sol.getDVs()
            for name in indep_list:
                val = dv_dict[name]
                self.set_design_var(name, val)

            #with RecordingDebugging(self.options['optimizer'], self.iter_count, self) as rec:
            #    model._solve_nonlinear()
            #    rec.abs = 0.0
            #    rec.rel = 0.0
            self.iter_count += 1

        return self.fail

    def _objfunc(self, dv_dict):
        """
        Compute the objective function and constraints.

        This function is passed to pyOpt's Optimization object and is called
        from its optimizers.

        Parameters
        ----------
        dv_dict : dict
            Dictionary of design variable values.

        Returns
        -------
        func_dict : dict
            Dictionary of all functional variables evaluated at design point.

        fail : int
            0 for successful function evaluation
            1 for unsuccessful function evaluation
        """
        model = self._problem.model
        fail = 0

        try:
            for name in self._indep_list:
                self.set_design_var(name, dv_dict[name])

            # print("Setting DV from pyoptsparse")
            # print(dv_dict)

            # Execute the model
            with RecordingDebugging(self._get_name(), self.iter_count, self) as rec:
                self.iter_count += 1
                try:
                    model.run_solve_nonlinear()

                # Let the optimizer try to handle the error
                except AnalysisError:
                    model._clear_iprint()
                    fail = 1
                    print("AnalysisError detected. Reporting Fail=1 to pyoptsparse.")

                func_dict = self.get_objective_values()
                func_dict.update(self.get_constraint_values(lintype='nonlinear'))

                # Record after getting obj and constraint to assure they have
                # been gathered in MPI.
                rec.abs = 0.0
                rec.rel = 0.0

        except Exception as msg:
            tb = traceback.format_exc()

            # Exceptions seem to be swallowed by the C code, so this
            # should give the user more info than the dreaded "segfault"
            print("Exception: %s" % str(msg))
            print(70 * "=", tb, 70 * "=")
            fail = 1
            func_dict = {}

        #print("Functions calculated")
        #sys.stdout.flush()
        # print(dv_dict)

        return func_dict, fail

    def _gradfunc(self, dv_dict, func_dict):
        """
        Compute the gradient of the objective function and constraints.

        This function is passed to pyOpt's Optimization object and is called
        from its optimizers.

        Parameters
        ----------
        dv_dict : dict
            Dictionary of design variable values.
        func_dict : dict
            Dictionary of all functional variables evaluated at design point.

        Returns
        -------
        sens_dict : dict
            Dictionary of dictionaries for gradient of each dv/func pair

        fail : int
            0 for successful function evaluation
            1 for unsuccessful function evaluation
        """
        prob = self._problem
        fail = 0

        try:
            #print("Starting Derivative Calculation.")
            try:
                sens_dict = self._compute_totals(of=self._quantities,
                                                 wrt=self._indep_list,
                                                 return_format='dict')
            # Let the optimizer try to handle the error
            except AnalysisError:
                prob.model._clear_iprint()
                fail = 1
                print("AnalysisError detected. Reporting Fail=1 to pyoptsparse.")

                # We need to cobble together a sens_dict of the correct size.
                # Best we can do is return zeros.

                sens_dict = OrderedDict()
                for okey, oval in iteritems(func_dict):
                    sens_dict[okey] = OrderedDict()
                    osize = len(oval)
                    for ikey, ival in iteritems(dv_dict):
                        isize = len(ival)
                        sens_dict[okey][ikey] = np.zeros((osize, isize))
            else:
                # if we don't convert to 'coo' here, pyoptsparse will do a
                # conversion of our dense array into a fully dense 'coo', which is bad.
                # TODO: look into getting rid of all of these conversions!
                new_sens = OrderedDict()
                res_jacs = self._res_jacs
                for okey in func_dict:
                    new_sens[okey] = newdv = OrderedDict()
                    for ikey in dv_dict:
                        if okey in res_jacs and ikey in res_jacs[okey]:
                            arr = sens_dict[okey][ikey]
                            coo = res_jacs[okey][ikey]
                            row, col, data = coo['coo']
                            coo['coo'][2] = arr[row, col].flatten()
                            newdv[ikey] = coo
                        else:
                            newdv[ikey] = sens_dict[okey][ikey]
                sens_dict = new_sens

        except Exception as msg:
            tb = traceback.format_exc()

            # Exceptions seem to be swallowed by the C code, so this
            # should give the user more info than the dreaded "segfault"
            print("Exception: %s" % str(msg))
            print(70 * "=", tb, 70 * "=")
            sens_dict = {}

        #print("Derivatives calculated")
        #sys.stdout.flush()
        # print(dv_dict)
        # print(sens_dict)
        return sens_dict, fail

    def _get_name(self):
        """
        Get name of current optimizer.

        Returns
        -------
        str
            The name of the current optimizer.
        """
        return "pyOptSparse_" + self.options['optimizer']

    def _get_ordered_nl_responses(self):
        """
        Return the names of nonlinear responses in the order used by the driver.

        Default order is objectives followed by nonlinear constraints.  This is used for
        simultaneous derivative coloring and sparsity determination.

        Returns
        -------
        list of str
            The nonlinear response names in order.
        """
        nl_order = list(self._objs)
        neq_order = []
        for n, meta in iteritems(self._cons):
            if 'linear' not in meta or not meta['linear']:
                if meta['equals'] is not None:
                    nl_order.append(n)
                else:
                    neq_order.append(n)

        nl_order.extend(neq_order)

        return nl_order

    def _setup_tot_jac_sparsity(self):
        """
        Set up total jacobian subjac sparsity.
        """
        if self._total_jac_sparsity is None:
            return

        if isinstance(self._total_jac_sparsity, string_types):
            with open(self._total_jac_sparsity, 'r') as f:
                self._total_jac_sparsity = json.load(f)

        self._res_jacs = {}
        for res, resdict in iteritems(self._total_jac_sparsity):
            if res in self._objs:  # skip objectives
                continue
            self._res_jacs[res] = {}
            for dv, (rows, cols, shape) in iteritems(resdict):
                rows = np.array(rows, dtype=int)
                cols = np.array(cols, dtype=int)

                self._res_jacs[res][dv] = {
                    'coo': [rows, cols, np.zeros(rows.size)],
                    'shape': shape,
                }<|MERGE_RESOLUTION|>--- conflicted
+++ resolved
@@ -8,12 +8,6 @@
 from __future__ import print_function
 
 from collections import OrderedDict
-<<<<<<< HEAD
-import traceback
-import sys
-import warnings
-=======
->>>>>>> ae107f5c
 import json
 import sys
 import traceback
@@ -144,9 +138,6 @@
 
         self.cite = CITATIONS
 
-<<<<<<< HEAD
-    def _setup_driver(self, problem, assemble_var_info=True):
-=======
     def _declare_options(self):
         """
         Declare options before kwargs are processed in the init method.
@@ -169,7 +160,6 @@
                                   'simultaneous derivative coloring or derivatives sparsity')
 
     def _setup_driver(self, problem):
->>>>>>> ae107f5c
         """
         Prepare the driver for execution.
 
@@ -179,10 +169,8 @@
         ----------
         problem : <Problem>
             Pointer to the containing problem.
-        assemble_var_info : bool
-            If True, then gather all the designvars, objectives, and constraints from the model.
-        """
-        super(pyOptSparseDriver, self)._setup_driver(problem, assemble_var_info)
+        """
+        super(pyOptSparseDriver, self)._setup_driver(problem)
 
         self.supports['gradients'] = self.options['optimizer'] in grad_drivers
 
@@ -378,8 +366,6 @@
         if self.options['print_results']:
             print(sol)
 
-<<<<<<< HEAD
-=======
         # Pull optimal parameters back into framework and re-run, so that
         # framework is left in the right final state
         dv_dict = sol.getDVs()
@@ -392,7 +378,6 @@
             rec.rel = 0.0
         self.iter_count += 1
 
->>>>>>> ae107f5c
         # Save the most recent solution.
         self.fail = False
         self.pyopt_solution = sol
