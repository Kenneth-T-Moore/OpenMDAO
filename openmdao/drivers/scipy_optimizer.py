--- conflicted
+++ resolved
@@ -142,9 +142,6 @@
 
         self.cite = CITATIONS
 
-<<<<<<< HEAD
-    def _setup_driver(self, problem, assemble_var_info=True):
-=======
     def _get_name(self):
         """
         Get name of current optimizer.
@@ -156,8 +153,7 @@
         """
         return self.options['optimizer']
 
-    def _setup_driver(self, problem):
->>>>>>> 064005ad
+    def _setup_driver(self, problem, assemble_var_info=True):
         """
         Prepare the driver for execution.
 
