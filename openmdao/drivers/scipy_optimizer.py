--- conflicted
+++ resolved
@@ -131,13 +131,9 @@
         self.iter_count = 0
         self._exc_info = None
 
-<<<<<<< HEAD
+        self.cite = CITATIONS
+
     def _setup_driver(self, problem, assemble_var_info=True):
-=======
-        self.cite = CITATIONS
-
-    def _setup_driver(self, problem):
->>>>>>> 049928f6
         """
         Prepare the driver for execution.
 
