"""
OpenMDAO Wrapper for the scipy.optimize.minimize family of local optimizers.
"""

from __future__ import print_function
from collections import OrderedDict
import sys


from six import itervalues, iteritems, reraise
from six.moves import range

import numpy as np
from scipy.optimize import minimize

from openmdao.core.driver import Driver, RecordingDebugging
from openmdao.utils.general_utils import warn_deprecation


_optimizers = ['Nelder-Mead', 'Powell', 'CG', 'BFGS', 'Newton-CG', 'L-BFGS-B',
               'TNC', 'COBYLA', 'SLSQP']
_gradient_optimizers = ['CG', 'BFGS', 'Newton-CG', 'L-BFGS-B', 'TNC',
                        'SLSQP', 'dogleg', 'trust-ncg']
_bounds_optimizers = ['L-BFGS-B', 'TNC', 'SLSQP']
_constraint_optimizers = ['COBYLA', 'SLSQP']
_constraint_grad_optimizers = ['SLSQP']
_eq_constraint_optimizers = ['SLSQP']

# These require Hessian or Hessian-vector product, so they are not supported
# right now.
_unsupported_optimizers = ['dogleg', 'trust-ncg']


CITATIONS = """
@phdthesis{hwang_thesis_2015,
  author       = {John T. Hwang},
  title        = {A Modular Approach to Large-Scale Design Optimization of Aerospace Systems},
  school       = {University of Michigan},
  year         = 2015
}
"""


class ScipyOptimizeDriver(Driver):
    """
    Driver wrapper for the scipy.optimize.minimize family of local optimizers.

    Inequality constraints are supported by COBYLA and SLSQP,
    but equality constraints are only supported by COBYLA. None of the other
    optimizers support constraints.

    ScipyOptimizeDriver supports the following:
        equality_constraints
        inequality_constraints

    Options
    -------
    options['disp'] :  bool(True)
        Set to False to prevent printing of Scipy convergence messages
    options['maxiter'] : int(200)
        Maximum number of iterations.
    options['optimizer'] : str('SLSQP')
        Name of optimizer to use
    options['tol'] :  float(1e-06)
        Tolerance for termination. For detailed control, use solver-specific options.

    Attributes
    ----------
    fail : bool
        Flag that indicates failure of most recent optimization.
    iter_count : int
        Counter for function evaluations.
    result : OptimizeResult
        Result returned from scipy.optimize call.
    opt_settings : dict
        Dictionary of solver-specific options. See the scipy.optimize.minimize documentation.
    _con_cache : OrderedDict
        Cached result of constraint evaluations because scipy asks for them in a separate function.
    _con_idx : dict
        Used for constraint bookkeeping in the presence of 2-sided constraints.
    _cons : dict
        Contains all constraint info.
    _designvars : dict
        Contains all design variable info.
    _grad_cache : OrderedDict
        Cached result of nonlinear constraint derivatives because scipy asks for them in a separate
        function.
    _lincon_grad_cache : OrderedDict
        Cached result of linear constraint derivatives because scipy asks for them in a separate
        function.
    _objs : dict
        Contains all objective info.
    _exc_info : 3 item tuple
        Storage for exception and traceback information.
    _obj_and_nlcons : list
        List of objective + nonlinear constraints. Used to compute total derivatives
        for all except linear constraints.
    """

    def __init__(self):
        """
        Initialize the ScipyOptimizeDriver.
        """
        super(ScipyOptimizeDriver, self).__init__()

        # What we support
        self.supports['inequality_constraints'] = True
        self.supports['equality_constraints'] = True
        self.supports['two_sided_constraints'] = True
        self.supports['linear_constraints'] = True

        # What we don't support
        self.supports['multiple_objectives'] = False
        self.supports['active_set'] = False
        self.supports['integer_design_vars'] = False

        # User Options
        self.options.declare('optimizer', 'SLSQP', values=_optimizers,
                             desc='Name of optimizer to use')
        self.options.declare('tol', 1.0e-6, lower=0.0,
                             desc='Tolerance for termination. For detailed '
                             'control, use solver-specific options.')
        self.options.declare('maxiter', 200, lower=0,
                             desc='Maximum number of iterations.')
        self.options.declare('disp', True,
                             desc='Set to False to prevent printing of Scipy convergence messages')

        # The user places optimizer-specific settings in here.
        self.opt_settings = OrderedDict()

        self.result = None
        self.fail = 0
        self._grad_cache = None
        self._lincon_grad_cache = None
        self._con_cache = None
        self._con_idx = {}
        self._obj_and_nlcons = None
        self.fail = False
        self.iter_count = 0
        self._exc_info = None

        self.cite = CITATIONS

    def _setup_driver(self, problem, assemble_var_info=True):
        """
        Prepare the driver for execution.

        This is the final thing to run during setup.

        Parameters
        ----------
        problem : <Problem>
            Pointer
        assemble_var_info : bool
            If True, then gather all the designvars, objectives, and constraints from the model.
        """
<<<<<<< HEAD
        super(ScipyOptimizer, self)._setup_driver(problem, assemble_var_info)
=======
        super(ScipyOptimizeDriver, self)._setup_driver(problem, assemble_var_info)
>>>>>>> c83c8a13
        opt = self.options['optimizer']

        self.supports['gradients'] = opt in _gradient_optimizers
        self.supports['inequality_constraints'] = opt in _constraint_optimizers
        self.supports['two_sided_constraints'] = opt in _constraint_optimizers
        self.supports['equality_constraints'] = opt in _eq_constraint_optimizers

        # Since COBYLA does not support bounds, we
        #   need to add to the _cons metadata for any bounds that
        #   need to be translated into a constraint
        if opt == 'COBYLA':
            for name, meta in iteritems(self._designvars):
                lower = meta['lower']
                upper = meta['upper']
                if isinstance(lower, np.ndarray) or lower != - sys.float_info.max \
                        or isinstance(upper, np.ndarray) or upper != sys.float_info.max:
                    dict = OrderedDict()
                    dict['lower'] = lower
                    dict['upper'] = upper
                    dict['equals'] = None
                    dict['indices'] = None
                    dict['adder'] = None
                    dict['scaler'] = None
                    dict['size'] = meta['size']
                    self._cons[name] = dict

    def run(self):
        """
        Optimize the problem using selected Scipy optimizer.

        Returns
        -------
        boolean
            Failure flag; True if failed to converge, False is successful.
        """
        opt = self.options['optimizer']
        model = self._problem.model
        self.iter_count = 0

        # Initial Run
        model._solve_nonlinear()

        self._con_cache = self.get_constraint_values()
        desvar_vals = self.get_design_var_values()

        # maxiter and disp get passsed into scipy with all the other options.
        self.opt_settings['maxiter'] = self.options['maxiter']
        self.opt_settings['disp'] = self.options['disp']

        # Size Problem
        nparam = 0
        for param in itervalues(self._designvars):
            nparam += param['size']
        x_init = np.empty(nparam)

        # Initial Design Vars
        i = 0
        use_bounds = (opt in _bounds_optimizers)
        if use_bounds:
            bounds = []
        else:
            bounds = None

        for name, meta in iteritems(self._designvars):
            size = meta['size']
            x_init[i:i + size] = desvar_vals[name]
            i += size

            # Bounds if our optimizer supports them
            if use_bounds:
                meta_low = meta['lower']
                meta_high = meta['upper']
                for j in range(size):

                    if isinstance(meta_low, np.ndarray):
                        p_low = meta_low[j]
                    else:
                        p_low = meta_low

                    if isinstance(meta_high, np.ndarray):
                        p_high = meta_high[j]
                    else:
                        p_high = meta_high

                    bounds.append((p_low, p_high))

        # Constraints
        constraints = []
        i = 1  # start at 1 since row 0 is the objective.  Constraints start at row 1.
        lin_i = 0  # counter for linear constraint jacobian
        lincons = []  # list of linear constraints
        self._obj_and_nlcons = list(self._objs)

        if opt in _constraint_optimizers:
            for name, meta in iteritems(self._cons):
                size = meta['size']
                upper = meta['upper']
                lower = meta['lower']
                if 'linear' in meta and meta['linear']:
                    lincons.append(name)
                    self._con_idx[name] = lin_i
                    lin_i += size
                else:
                    self._obj_and_nlcons.append(name)
                    self._con_idx[name] = i
                    i += size

                # Loop over every index separately, because scipy calls each constraint by index.
                for j in range(0, size):
                    con_dict = {}
                    if meta['equals'] is not None:
                        con_dict['type'] = 'eq'
                    else:
                        con_dict['type'] = 'ineq'
                    con_dict['fun'] = self._confunc
                    if opt in _constraint_grad_optimizers:
                        con_dict['jac'] = self._congradfunc
                    con_dict['args'] = [name, False, j]
                    constraints.append(con_dict)

                    if isinstance(upper, np.ndarray):
                        upper = upper[j]

                    if isinstance(lower, np.ndarray):
                        lower = lower[j]

                    dblcon = (upper < sys.float_info.max) and (lower > -sys.float_info.max)

                    # Add extra constraint if double-sided
                    if dblcon:
                        dcon_dict = {}
                        dcon_dict['type'] = 'ineq'
                        dcon_dict['fun'] = self._confunc
                        if opt in _constraint_grad_optimizers:
                            dcon_dict['jac'] = self._congradfunc
                        dcon_dict['args'] = [name, True, j]
                        constraints.append(dcon_dict)

            # precalculate gradients of linear constraints
            if lincons:
                self._lincongrad_cache = self._compute_totals(of=lincons,
                                                              wrt=list(self._designvars),
                                                              return_format='array')
            else:
                self._lincongrad_cache = None

        # Provide gradients for optimizers that support it
        if opt in _gradient_optimizers:
            jac = self._gradfunc
        else:
            jac = None

        # optimize
        try:
            result = minimize(self._objfunc, x_init,
                              # args=(),
                              method=opt,
                              jac=jac,
                              # hess=None,
                              # hessp=None,
                              bounds=bounds,
                              constraints=constraints,
                              tol=self.options['tol'],
                              # callback=None,
                              options=self.opt_settings)

        # If an exception was swallowed in one of our callbacks, we want to raise it
        # rather than the cryptic message from scipy.
        except Exception as msg:
            if self._exc_info is not None:
                self._reraise()
            else:
                raise

        if self._exc_info is not None:
            self._reraise()

        self.result = result
        self.fail = False if self.result.success else True

        if self.fail:
            print('Optimization FAILED.')
            print(result.message)
            print('-' * 35)

        elif self.options['disp']:
            print('Optimization Complete')
            print('-' * 35)

        return self.fail

    def _objfunc(self, x_new):
        """
        Evaluate and return the objective function.

        Model is executed here.

        Parameters
        ----------
        x_new : ndarray
            Array containing parameter values at new design point.

        Returns
        -------
        float
            Value of the objective function evaluated at the new design point.
        """
        model = self._problem.model

        try:

            # Pass in new parameters
            i = 0
            for name, meta in iteritems(self._designvars):
                size = meta['size']
                self.set_design_var(name, x_new[i:i + size])
                i += size

            with RecordingDebugging(self.options['optimizer'], self.iter_count, self) as rec:
                self.iter_count += 1
                model._solve_nonlinear()

            # Get the objective function evaluations
            for name, obj in iteritems(self.get_objective_values()):
                f_new = obj
                break

            self._con_cache = self.get_constraint_values()

        except Exception as msg:
            self._exc_info = sys.exc_info()
            return 0

        # print("Functions calculated")
        # print(x_new)
        # print(f_new)

        return f_new

    def _confunc(self, x_new, name, dbl, idx):
        """
        Return the value of the constraint function requested in args.

        Note that this function is called for each constraint, so the model is only run when the
        objective is evaluated.

        Parameters
        ----------
        x_new : ndarray
            Array containing parameter values at new design point.
        name : string
            Name of the constraint to be evaluated.
        dbl : bool
            True if double sided constraint.
        idx : float
            Contains index into the constraint array.

        Returns
        -------
        float
            Value of the constraint function.
        """
        if self._exc_info is not None:
            self._reraise()

        cons = self._con_cache
        meta = self._cons[name]

        # Equality constraints
        equals = meta['equals']
        if equals is not None:
            if isinstance(equals, np.ndarray):
                equals = equals[idx]
            return (cons[name][idx] - equals)

        # Note, scipy defines constraints to be satisfied when positive,
        # which is the opposite of OpenMDAO.
        upper = meta['upper']
        if isinstance(upper, np.ndarray):
            upper = upper[idx]

        lower = meta['lower']
        if isinstance(lower, np.ndarray):
            lower = lower[idx]

        if dbl or (lower == -sys.float_info.max):
            return upper - cons[name][idx]
        else:
            return cons[name][idx] - lower

    def _gradfunc(self, x_new):
        """
        Evaluate and return the gradient for the objective.

        Gradients for the constraints are also calculated and cached here.

        Parameters
        ----------
        x_new : ndarray
            Array containing parameter values at new design point.

        Returns
        -------
        ndarray
            Gradient of objective with respect to parameter array.
        """
        try:
            grad = self._compute_totals(of=self._obj_and_nlcons, wrt=list(self._designvars),
                                        return_format='array')
            self._grad_cache = grad

        except Exception as msg:
            self._exc_info = sys.exc_info()
            return np.array([[]])

        # print("Gradients calculated")
        # print(x_new)
        # print(grad[0, :])

        return grad[0, :]

    def _congradfunc(self, x_new, name, dbl, idx):
        """
        Return the cached gradient of the constraint function.

        Note, scipy calls the constraints one at a time, so the gradient is cached when the
        objective gradient is called.

        Parameters
        ----------
        x_new : ndarray
            Array containing parameter values at new design point.
        name : string
            Name of the constraint to be evaluated.
        dbl : bool
            Denotes if a constraint is double-sided or not.
        idx : float
            Contains index into the constraint array.

        Returns
        -------
        float
            Gradient of the constraint function wrt all params.
        """
        if self._exc_info is not None:
            self._reraise()

        meta = self._cons[name]

        if meta['linear']:
            grad = self._lincongrad_cache
        else:
            grad = self._grad_cache
        grad_idx = self._con_idx[name] + idx

        # print("Constraint Gradient returned")
        # print(x_new)
        # print(name, idx, grad[grad_idx, :])

        # Equality constraints
        if meta['equals'] is not None:
            return grad[grad_idx, :]

        # Note, scipy defines constraints to be satisfied when positive,
        # which is the opposite of OpenMDAO.
        lower = meta['lower']
        if isinstance(lower, np.ndarray):
            lower = lower[idx]

        if dbl or (lower == -sys.float_info.max):
            return -grad[grad_idx, :]
        else:
            return grad[grad_idx, :]

    def _reraise(self):
        """
        Reraise any exception encountered when scipy calls back into our method.
        """
        exc = self._exc_info
        self._exc_info = None
        reraise(*exc)


class ScipyOptimizer(ScipyOptimizeDriver):
    """
    Deprecated.  Use ScipyOptimizeDriver.
    """

    def __init__(self, **kwargs):
        """
        Initialize attributes.

        Parameters
        ----------
        **kwargs : dict
            Named args.
        """
        super(ScipyOptimizeDriver, self).__init__(**kwargs)
        warn_deprecation("'ScipyOptimizer' provides backwards compatibility "
                         "with OpenMDAO <= 2.2 ; use 'ScipyOptimizeDriver' instead.")<|MERGE_RESOLUTION|>--- conflicted
+++ resolved
@@ -154,11 +154,7 @@
         assemble_var_info : bool
             If True, then gather all the designvars, objectives, and constraints from the model.
         """
-<<<<<<< HEAD
-        super(ScipyOptimizer, self)._setup_driver(problem, assemble_var_info)
-=======
         super(ScipyOptimizeDriver, self)._setup_driver(problem, assemble_var_info)
->>>>>>> c83c8a13
         opt = self.options['optimizer']
 
         self.supports['gradients'] = opt in _gradient_optimizers
