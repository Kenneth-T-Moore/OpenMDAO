""" Unit tests for the SimpleGADriver Driver."""

import unittest
import os

import numpy as np

import openmdao.api as om
from openmdao.drivers.genetic_algorithm_driver import GeneticAlgorithm
from openmdao.test_suite.components.branin import Branin, BraninDiscrete
from openmdao.test_suite.components.paraboloid import Paraboloid
from openmdao.test_suite.components.paraboloid_distributed import DistParab
from openmdao.test_suite.components.sellar_feature import SellarMDA
from openmdao.test_suite.components.three_bar_truss import ThreeBarTruss

from openmdao.utils.assert_utils import assert_near_equal
from openmdao.utils.mpi import MPI

try:
    from openmdao.vectors.petsc_vector import PETScVector
except ImportError:
    PETScVector = None

extra_prints = False  # enable printing results

class TestSimpleGA(unittest.TestCase):

    def setUp(self):
        np.random.seed(1)
        os.environ['SimpleGADriver_seed'] = '11'

    def test_simple_test_func(self):
        class MyComp(om.ExplicitComponent):

            def setup(self):
                self.add_input('x', np.zeros((2, )))

                self.add_output('a', 0.0)
                self.add_output('b', 0.0)
                self.add_output('c', 0.0)
                self.add_output('d', 0.0)

            def compute(self, inputs, outputs):
                x = inputs['x']

                outputs['a'] = (2.0*x[0] - 3.0*x[1])**2
                outputs['b'] = 18.0 - 32.0*x[0] + 12.0*x[0]**2 + 48.0*x[1] - 36.0*x[0]*x[1] + 27.0*x[1]**2
                outputs['c'] = (x[0] + x[1] + 1.0)**2
                outputs['d'] = 19.0 - 14.0*x[0] + 3.0*x[0]**2 - 14.0*x[1] + 6.0*x[0]*x[1] + 3.0*x[1]**2

        prob = om.Problem()
        model = prob.model

        model.add_subsystem('px', om.IndepVarComp('x', np.array([0.2, -0.2])))
        model.add_subsystem('comp', MyComp())
        model.add_subsystem('obj', om.ExecComp('f=(30 + a*b)*(1 + c*d)'))

        model.connect('px.x', 'comp.x')
        model.connect('comp.a', 'obj.a')
        model.connect('comp.b', 'obj.b')
        model.connect('comp.c', 'obj.c')
        model.connect('comp.d', 'obj.d')

        # Played with bounds so we don't get subtractive cancellation of tiny numbers.
        model.add_design_var('px.x', lower=np.array([0.2, -1.0]), upper=np.array([1.0, -0.2]))
        model.add_objective('obj.f')

        prob.driver = om.SimpleGADriver()
        prob.driver.options['bits'] = {'px.x': 16}
        prob.driver.options['max_gen'] = 75

        prob.driver._randomstate = 11

        prob.setup()
        prob.run_driver()

        if extra_prints:
            print('obj.f', prob['obj.f'])
            print('px.x', prob['px.x'])

        # TODO: Satadru listed this solution, but I get a way better one.
        # Solution: xopt = [0.2857, -0.8571], fopt = 23.2933
        assert_near_equal(prob['obj.f'], 12.37306086, 1e-4)
        assert_near_equal(prob['px.x'][0], 0.2, 1e-4)
        assert_near_equal(prob['px.x'][1], -0.88653391, 1e-4)

    def test_mixed_integer_branin(self):
        prob = om.Problem()
        model = prob.model

        model.set_input_defaults('xC', 7.5)
        model.set_input_defaults('xI', 0.0)

        model.add_subsystem('comp', Branin(),
                            promotes_inputs=[('x0', 'xI'), ('x1', 'xC')])

        model.add_design_var('xI', lower=-5.0, upper=10.0)
        model.add_design_var('xC', lower=0.0, upper=15.0)
        model.add_objective('comp.f')

        prob.driver = om.SimpleGADriver(max_gen=75, pop_size=25)
        prob.driver.options['bits'] = {'xC': 8}

        prob.driver._randomstate = 1

        prob.setup()
        prob.run_driver()

        if extra_prints:
            print('comp.f', prob['comp.f'])

        # Optimal solution
        assert_near_equal(prob['comp.f'], 0.49399549, 1e-4)
        self.assertTrue(int(prob['xI']) in [3, -3])

    def test_mixed_integer_branin_discrete(self):
        prob = om.Problem()
        model = prob.model

        indep = om.IndepVarComp()
        indep.add_output('xC', val=7.5)
        indep.add_discrete_output('xI', val=0)

        model.add_subsystem('p', indep)
        model.add_subsystem('comp', BraninDiscrete())

        model.connect('p.xI', 'comp.x0')
        model.connect('p.xC', 'comp.x1')

        model.add_design_var('p.xI', lower=-5, upper=10)
        model.add_design_var('p.xC', lower=0.0, upper=15.0)
        model.add_objective('comp.f')

        prob.driver = om.SimpleGADriver(max_gen=75, pop_size=25)
        prob.driver.options['bits'] = {'p.xC': 8}

        prob.driver._randomstate = 1

        prob.setup()
        prob.run_driver()

        if extra_prints:
            print('comp.f', prob['comp.f'])
            print('p.xI', prob['p.xI'])

        # Optimal solution
        assert_near_equal(prob['comp.f'], 0.49399549, 1e-4)
        self.assertTrue(prob['p.xI'] in [3, -3])
        self.assertTrue(isinstance(prob['p.xI'], int))

    def test_mixed_integer_3bar(self):
        class ObjPenalty(om.ExplicitComponent):
            """
            Weight objective with penalty on stress constraint.
            """
            def setup(self):
                self.add_input('obj', 0.0)
                self.add_input('stress', val=np.zeros((3, )))

                self.add_output('weighted', 0.0)

            def compute(self, inputs, outputs):
                obj = inputs['obj']
                stress = inputs['stress']

                pen = 0.0
                for j in range(len(stress)):
                    if stress[j] > 1.0:
                        pen += 10.0*(stress[j] - 1.0)**2

                outputs['weighted'] = obj + pen

        prob = om.Problem()
        model = prob.model

        model.add_subsystem('xc_a1', om.IndepVarComp('area1', 5.0, units='cm**2'), promotes=['*'])
        model.add_subsystem('xc_a2', om.IndepVarComp('area2', 5.0, units='cm**2'), promotes=['*'])
        model.add_subsystem('xc_a3', om.IndepVarComp('area3', 5.0, units='cm**2'), promotes=['*'])
        model.add_subsystem('xi_m1', om.IndepVarComp('mat1', 1), promotes=['*'])
        model.add_subsystem('xi_m2', om.IndepVarComp('mat2', 1), promotes=['*'])
        model.add_subsystem('xi_m3', om.IndepVarComp('mat3', 1), promotes=['*'])
        model.add_subsystem('comp', ThreeBarTruss(), promotes=['*'])
        model.add_subsystem('obj_with_penalty', ObjPenalty(), promotes=['*'])

        model.add_design_var('area1', lower=1.2, upper=1.3)
        model.add_design_var('area2', lower=2.0, upper=2.1)
        model.add_design_var('mat1', lower=1, upper=4)
        model.add_design_var('mat2', lower=1, upper=4)
        model.add_design_var('mat3', lower=1, upper=4)
        model.add_objective('weighted')

        prob.driver = om.SimpleGADriver()
        prob.driver.options['bits'] = {'area1': 6,
                                       'area2': 6}
        prob.driver.options['max_gen'] = 75

        prob.driver._randomstate = 1

        prob.setup()
        prob['area3'] = 0.0005
        prob.run_driver()

        if extra_prints:
            print('mass', prob['mass'])
            print('mat1', prob['mat1'])
            print('mat2', prob['mat2'])

        # Note, GA doesn't do so well with the continuous vars, naturally, so we reduce the space
        # as much as we can. Objective is still rather random, but it is close. GA does a great job
        # of picking the correct values for the integer desvars though.
        self.assertLess(prob['mass'], 6.0)
        assert_near_equal(prob['mat1'], 3, 1e-5)
        assert_near_equal(prob['mat2'], 3, 1e-5)
        # Material 3 can be anything

    def test_mixed_integer_3bar_default_bits(self):
        # Tests bug where letting openmdao calculate the bits didn't preserve
        # integer status unless range was a power of 2.

        class ObjPenalty(om.ExplicitComponent):
            """
            Weight objective with penalty on stress constraint.
            """
            def setup(self):
                self.add_input('obj', 0.0)
                self.add_input('stress', val=np.zeros((3, )))

                self.add_output('weighted', 0.0)

            def compute(self, inputs, outputs):
                obj = inputs['obj']
                stress = inputs['stress']

                pen = 0.0
                for j in range(len(stress)):
                    if stress[j] > 1.0:
                        pen += 10.0*(stress[j] - 1.0)**2

                outputs['weighted'] = obj + pen

        prob = om.Problem()
        model = prob.model

        model.add_subsystem('xc_a1', om.IndepVarComp('area1', 5.0, units='cm**2'), promotes=['*'])
        model.add_subsystem('xc_a2', om.IndepVarComp('area2', 5.0, units='cm**2'), promotes=['*'])
        model.add_subsystem('xc_a3', om.IndepVarComp('area3', 5.0, units='cm**2'), promotes=['*'])
        model.add_subsystem('xi_m1', om.IndepVarComp('mat1', 1), promotes=['*'])
        model.add_subsystem('xi_m2', om.IndepVarComp('mat2', 1), promotes=['*'])
        model.add_subsystem('xi_m3', om.IndepVarComp('mat3', 1), promotes=['*'])
        model.add_subsystem('comp', ThreeBarTruss(), promotes=['*'])
        model.add_subsystem('obj_with_penalty', ObjPenalty(), promotes=['*'])

        model.add_design_var('area1', lower=1.2, upper=1.3)
        model.add_design_var('area2', lower=2.0, upper=2.1)
        model.add_design_var('mat1', lower=2, upper=4)
        model.add_design_var('mat2', lower=2, upper=4)
        model.add_design_var('mat3', lower=1, upper=4)
        model.add_objective('weighted')

        prob.driver = om.SimpleGADriver()
        prob.driver.options['bits'] = {'area1': 6,
                                       'area2': 6}
        prob.driver.options['max_gen'] = 75

        prob.driver._randomstate = 1

        prob.setup()
        prob['area3'] = 0.0005
        prob.run_driver()

        if extra_prints:
            print('mass', prob['mass'])
            print('mat1', prob['mat1'])
            print('mat2', prob['mat2'])

        # Note, GA doesn't do so well with the continuous vars, naturally, so we reduce the space
        # as much as we can. Objective is still rather random, but it is close. GA does a great job
        # of picking the correct values for the integer desvars though.
        self.assertLess(prob['mass'], 6.0)
        assert_near_equal(prob['mat1'], 3, 1e-5)
        assert_near_equal(prob['mat2'], 3, 1e-5)
        # Material 3 can be anything

    def test_analysis_error(self):
        class ValueErrorComp(om.ExplicitComponent):
            def setup(self):
                self.add_input('x', 1.0)
                self.add_output('f', 1.0)

            def compute(self, inputs, outputs):
                raise ValueError

        prob = om.Problem()
        model = prob.model

        model.add_subsystem('p', om.IndepVarComp('x', 0.0))
        model.add_subsystem('comp', ValueErrorComp())

        model.connect('p.x', 'comp.x')

        model.add_design_var('p.x', lower=-5.0, upper=10.0)
        model.add_objective('comp.f')

        prob.driver = om.SimpleGADriver(max_gen=75, pop_size=25)
        prob.driver._randomstate = 1
        prob.setup()
        # prob.run_driver()
        self.assertRaises(ValueError, prob.run_driver)

    def test_encode_and_decode(self):
        ga = GeneticAlgorithm(None)
        gen = np.array([[0, 0, 1, 1, 1, 1, 0, 0, 1, 0, 1, 1, 1, 0, 0, 1, 1, 1,
                         0, 1, 1, 0, 0, 0, 0, 1, 1, 0, 1, 0, 0, 1, 1, 0, 1, 1,
                         1, 1, 0, 1, 0, 1, 1, 1, 1, 1, 0, 1, 1, 1, 0, 0, 1, 0],
                        [1, 1, 1, 1, 1, 0, 1, 1, 1, 1, 1, 0, 1, 1, 0, 0, 1, 1,
                         0, 1, 0, 1, 0, 0, 1, 1, 0, 1, 1, 0, 0, 1, 0, 0, 1, 0,
                         1, 1, 0, 1, 1, 0, 0, 1, 0, 1, 1, 0, 0, 0, 1, 0, 1, 0]])
        vlb = np.array([-170.0, -170.0, -170.0, -170.0, -170.0, -170.0])
        vub = np.array([255.0, 255.0, 255.0, 170.0, 170.0, 170.0])
        bits = np.array([9, 9, 9, 9, 9, 9])
        x = np.array([[-69.36399217, 22.12328767, -7.81800391, -66.86888454, 116.77103718, 76.18395303],
                      [248.34637965, 191.79060665, -31.93737769, 97.47553816, 118.76712329, 92.15264188]])

        ga.npop = 2
        ga.lchrom = int(np.sum(bits))
        np.testing.assert_array_almost_equal(x, ga.decode(gen, vlb, vub, bits))
        np.testing.assert_array_almost_equal(gen[0], ga.encode(x[0], vlb, vub, bits))
        np.testing.assert_array_almost_equal(gen[1], ga.encode(x[1], vlb, vub, bits))

        dec = ga.decode(gen, vlb, vub, bits)
        enc0 = ga.encode(dec[0], vlb, vub, bits)
        enc1 = ga.encode(dec[1], vlb, vub, bits)
        np.testing.assert_array_almost_equal(gen[0], enc0)  # decode followed by encode gives original array
        np.testing.assert_array_almost_equal(gen[1], enc1)

    def test_encode_and_decode_gray_code(self):
        ga = GeneticAlgorithm(None)
        gen = np.array([[0, 0, 1, 0, 0, 0, 1, 0, 1, 1, 1, 0, 0, 1, 0, 1, 0, 0,
                         1, 1, 0, 1, 0, 0, 0, 1, 0, 1, 1, 1, 0, 1, 0, 1, 1, 0,
                         0, 0, 1, 1, 1, 1, 0, 0, 0, 0, 1, 1, 0, 0, 1, 0, 1, 1],
                        [1, 0, 0, 0, 0, 1, 1, 0, 0, 0, 0, 1, 1, 0, 1, 0, 1, 0,
                         1, 1, 1, 1, 1, 0, 1, 0, 1, 1, 0, 1, 0, 1, 1, 0, 1, 1,
                         1, 0, 1, 1, 0, 1, 0, 1, 1, 1, 0, 1, 0, 0, 1, 1, 1, 1]])
        vlb = np.array([-170.0, -170.0, -170.0, -170.0, -170.0, -170.0])
        vub = np.array([255.0, 255.0, 255.0, 170.0, 170.0, 170.0])
        bits = np.array([9, 9, 9, 9, 9, 9])
        x = np.array([[-69.36399217, 22.12328767, -7.81800391, -66.86888454, 116.77103718, 76.18395303],
                      [248.34637965, 191.79060665, -31.93737769, 97.47553816, 118.76712329, 92.15264188]])

        ga.npop = 2
        ga.lchrom = int(np.sum(bits))
        ga.gray_code = True
        np.testing.assert_array_almost_equal(x, ga.decode(gen, vlb, vub, bits))
        np.testing.assert_array_almost_equal(gen[0], ga.encode(x[0], vlb, vub, bits))
        np.testing.assert_array_almost_equal(gen[1], ga.encode(x[1], vlb, vub, bits))

        dec = ga.decode(gen, vlb, vub, bits)
        enc0 = ga.encode(dec[0], vlb, vub, bits)
        enc1 = ga.encode(dec[1], vlb, vub, bits)
        np.testing.assert_array_almost_equal(gen[0], enc0)  # decode followed by encode gives original array
        np.testing.assert_array_almost_equal(gen[1], enc1)

    def test_vector_desvars_multiobj(self):
        prob = om.Problem()

        indeps = prob.model.add_subsystem('indeps', om.IndepVarComp())
        indeps.add_output('x', 3)
        indeps.add_output('y', [4.0, -4])

        prob.model.add_subsystem('paraboloid1',
                                 om.ExecComp('f = (x+5)**2- 3'))
        prob.model.add_subsystem('paraboloid2',
                                 om.ExecComp('f = (y[0]-3)**2 + (y[1]-1)**2 - 3',
                                             y=[0, 0]))
        prob.model.connect('indeps.x', 'paraboloid1.x')
        prob.model.connect('indeps.y', 'paraboloid2.y')

        prob.driver = om.SimpleGADriver()

        prob.model.add_design_var('indeps.x', lower=-5, upper=5)
        prob.model.add_design_var('indeps.y', lower=[-10, 0], upper=[10, 3])
        prob.model.add_objective('paraboloid1.f')
        prob.model.add_objective('paraboloid2.f')
        prob.setup()
        prob.run_driver()

        if extra_prints:
            print('indeps.x', prob['indeps.x'])
            print('indeps.y', prob['indeps.y'])

        np.testing.assert_array_almost_equal(prob['indeps.x'], -5)
        np.testing.assert_array_almost_equal(prob['indeps.y'], [3, 1])

    def test_SimpleGADriver_missing_objective(self):
        prob = om.Problem()
        model = prob.model

        model.add_subsystem('x', om.IndepVarComp('x', 2.0), promotes=['*'])
        model.add_subsystem('f_x', Paraboloid(), promotes=['*'])

        prob.driver = om.SimpleGADriver()

        prob.model.add_design_var('x', lower=0)
        prob.model.add_constraint('x', lower=0)

        prob.setup()

        with self.assertRaises(Exception) as raises_msg:
            prob.run_driver()

        exception = raises_msg.exception

        msg = "Driver requires objective to be declared"

        self.assertEqual(exception.args[0], msg)

    def test_vectorized_constraints(self):
        prob = om.Problem()
        model = prob.model

        dim = 2
        model.add_subsystem('x', om.IndepVarComp('x', np.ones(dim)), promotes=['*'])
        model.add_subsystem('f_x', om.ExecComp('f_x = sum(x * x)', x=np.ones(dim), f_x=1.0), promotes=['*'])
        model.add_subsystem('g_x', om.ExecComp('g_x = 1 - x', x=np.ones(dim), g_x=np.zeros(dim)), promotes=['*'])

        prob.driver = om.SimpleGADriver()

        prob.model.add_design_var('x', lower=-10, upper=10)
        prob.model.add_objective('f_x')
        prob.model.add_constraint('g_x', upper=np.zeros(dim))

        prob.setup()
        prob.run_driver()

        if extra_prints:
            print('x', prob['x'])

        # Check that the constraint is satisfied (x >= 1)
        for i in range(dim):
            self.assertLessEqual(1.0, prob["x"][i])


class TestDriverOptionsSimpleGA(unittest.TestCase):

    def setUp(self):
        np.random.seed(1)
        os.environ['SimpleGADriver_seed'] = '11'

    def test_driver_options(self):
        """Tests if Pm and Pc options can be set."""
        prob = om.Problem()
        model = prob.model
        indeps = model.add_subsystem('indeps', om.IndepVarComp(), promotes=['*'])
        indeps.add_output('x', 1.)
        model.add_subsystem('model', om.ExecComp('y=x**2'), promotes=['*'])
        driver = prob.driver = om.SimpleGADriver()
        driver.options['Pm'] = 0.123
        driver.options['Pc'] = 0.0123
        driver.options['max_gen'] = 5
        driver.options['bits'] = {'x': 8}
        prob.model.add_design_var('x', lower=-10., upper=10.)
        prob.model.add_objective('y')
        prob.setup()
        prob.run_driver()
        self.assertEqual(driver.options['Pm'], 0.123)
        self.assertEqual(driver.options['Pc'], 0.0123)


class Box(om.ExplicitComponent):

    def setup(self):
        self.add_input('length', val=1.)
        self.add_input('width', val=1.)
        self.add_input('height', val=1.)

        self.add_output('front_area', val=1.0)
        self.add_output('top_area', val=1.0)
        self.add_output('area', val=1.0)
        self.add_output('volume', val=1.)

    def compute(self, inputs, outputs):
        length = inputs['length']
        width = inputs['width']
        height = inputs['height']

        outputs['top_area'] = length * width
        outputs['front_area'] = length * height
        outputs['area'] = 2*length*height + 2*length*width + 2*height*width
        outputs['volume'] = length*height*width


class TestMultiObjectiveSimpleGA(unittest.TestCase):

    def setUp(self):
        np.random.seed(1)
        os.environ['SimpleGADriver_seed'] = '11'
<<<<<<< HEAD
=======

    def test_multi_obj(self):
>>>>>>> dc115f17

    def test_multi_obj(self):
        prob = om.Problem()
        prob.model.add_subsystem('box', Box(), promotes=['*'])

        indeps = prob.model.add_subsystem('indeps', om.IndepVarComp(), promotes=['*'])
        indeps.add_output('length', 1.5)
        indeps.add_output('width', 1.5)
        indeps.add_output('height', 1.5)

        # setup the optimization
        prob.driver = om.SimpleGADriver()
        prob.driver.options['max_gen'] = 100
        prob.driver.options['bits'] = {'length': 8, 'width': 8, 'height': 8}
        prob.driver.options['multi_obj_exponent'] = 1.
        prob.driver.options['penalty_parameter'] = 10.
        prob.driver.options['multi_obj_weights'] = {'box.front_area': 0.1,
                                                    'box.top_area': 0.9}
        prob.driver.options['multi_obj_exponent'] = 1

        prob.model.add_design_var('length', lower=0.1, upper=2.)
        prob.model.add_design_var('width', lower=0.1, upper=2.)
        prob.model.add_design_var('height', lower=0.1, upper=2.)
        prob.model.add_objective('front_area', scaler=-1)  # maximize
        prob.model.add_objective('top_area', scaler=-1)  # maximize
        prob.model.add_constraint('volume', upper=1.)

        # run #1
        prob.setup()
        prob.run_driver()
        front = prob['front_area']
        top = prob['top_area']
        l1 = prob['length']
        w1 = prob['width']
        h1 = prob['height']

        if extra_prints:
            print('Box dims: ', l1, w1, h1)
            print('Front and top area: ', front, top)
            print('Volume: ', prob['volume'])  # should be around 1

        # run #2
        # weights changed
        prob2 = om.Problem()
        prob2.model.add_subsystem('box', Box(), promotes=['*'])

        indeps2 = prob2.model.add_subsystem('indeps', om.IndepVarComp(), promotes=['*'])
        indeps2.add_output('length', 1.5)
        indeps2.add_output('width', 1.5)
        indeps2.add_output('height', 1.5)

        # setup the optimization
        prob2.driver = om.SimpleGADriver()
        prob2.driver.options['max_gen'] = 100
        prob2.driver.options['bits'] = {'length': 8, 'width': 8, 'height': 8}
        prob2.driver.options['multi_obj_exponent'] = 1.
        prob2.driver.options['penalty_parameter'] = 10.
        prob2.driver.options['multi_obj_weights'] = {'box.front_area': 0.9,
                                                     'box.top_area': 0.1}
        prob2.driver.options['multi_obj_exponent'] = 1

        prob2.model.add_design_var('length', lower=0.1, upper=2.)
        prob2.model.add_design_var('width', lower=0.1, upper=2.)
        prob2.model.add_design_var('height', lower=0.1, upper=2.)
        prob2.model.add_objective('front_area', scaler=-1)  # maximize
        prob2.model.add_objective('top_area', scaler=-1)  # maximize
        prob2.model.add_constraint('volume', upper=1.)

        # run #1
        prob2.setup()
        prob2.run_driver()
        front2 = prob2['front_area']
        top2 = prob2['top_area']
        l2 = prob2['length']
        w2 = prob2['width']
        h2 = prob2['height']

        if extra_prints:
            print('Box dims: ', l2, w2, h2)
            print('Front and top area: ', front2, top2)
            print('Volume: ', prob['volume'])  # should be around 1

        self.assertGreater(w1, w2)  # front area does not depend on width
        self.assertGreater(h2, h1)  # top area does not depend on height

    def test_pareto(self):
        np.random.seed(11)

        prob = om.Problem()

        indeps = prob.model.add_subsystem('indeps', om.IndepVarComp(), promotes=['*'])
        indeps.add_output('length', 1.5)
        indeps.add_output('width', 1.5)
        indeps.add_output('height', 1.5)

        prob.model.add_subsystem('box', Box(), promotes=['*'])

        # setup the optimization
        prob.driver = om.SimpleGADriver()
        prob.driver.options['max_gen'] = 20
        prob.driver.options['bits'] = {'length': 8, 'width': 8, 'height': 8}
        prob.driver.options['penalty_parameter'] = 10.
        prob.driver.options['compute_pareto'] = True

        prob.driver._randomstate = 11

        prob.model.add_design_var('length', lower=0.1, upper=2.)
        prob.model.add_design_var('width', lower=0.1, upper=2.)
        prob.model.add_design_var('height', lower=0.1, upper=2.)
        prob.model.add_objective('front_area', scaler=-1)  # maximize
        prob.model.add_objective('top_area', scaler=-1)  # maximize
        prob.model.add_constraint('volume', upper=1.)

        prob.setup()
        prob.run_driver()

        nd_obj = prob.driver.obj_nd
        sorted_obj = nd_obj[nd_obj[:, 0].argsort()]

        # We have sorted the pareto points by col 1, so col 1 should be ascending.
        # Col 2 should be descending because the points are non-dominated.
        self.assertTrue(np.all(sorted_obj[:-1, 0] <= sorted_obj[1:, 0]))
        self.assertTrue(np.all(sorted_obj[:-1, 1] >= sorted_obj[1:, 1]))


class TestConstrainedSimpleGA(unittest.TestCase):

    def setUp(self):
        np.random.seed(1)
        os.environ['SimpleGADriver_seed'] = '11'

    def test_constrained_with_penalty(self):

        class Cylinder(om.ExplicitComponent):
            """Main class"""

            def setup(self):
                self.add_input('radius', val=1.0)
                self.add_input('height', val=1.0)

                self.add_output('Area', val=1.0)
                self.add_output('Volume', val=1.0)

            def compute(self, inputs, outputs):
                radius = inputs['radius']
                height = inputs['height']

                area = height * radius * 2 * 3.14 + 3.14 * radius ** 2 * 2
                volume = 3.14 * radius ** 2 * height
                outputs['Area'] = area
                outputs['Volume'] = volume

        prob = om.Problem()
        prob.model.add_subsystem('cylinder', Cylinder(), promotes=['*'])

        indeps = prob.model.add_subsystem('indeps', om.IndepVarComp(), promotes=['*'])
        indeps.add_output('radius', 2.)  # height
        indeps.add_output('height', 3.)  # radius

        # setup the optimization
        driver = prob.driver = om.SimpleGADriver()
        prob.driver.options['penalty_parameter'] = 3.
        prob.driver.options['penalty_exponent'] = 1.
        prob.driver.options['max_gen'] = 50
        prob.driver.options['bits'] = {'radius': 8, 'height': 8}

        prob.model.add_design_var('radius', lower=0.5, upper=5.)
        prob.model.add_design_var('height', lower=0.5, upper=5.)
        prob.model.add_objective('Area')
        prob.model.add_constraint('Volume', lower=10.)

        prob.setup()
        prob.run_driver()

        if extra_prints:
            print('radius', prob['radius'])  # exact solution is (5/pi)^(1/3) ~= 1.167
            print('height', prob['height'])  # exact solution is 2*radius
            print('Area', prob['Area'])
            print('Volume', prob['Volume'])  # should be around 10

        self.assertTrue(driver.supports["equality_constraints"], True)
        self.assertTrue(driver.supports["inequality_constraints"], True)
        # check that it is not going to the unconstrained optimum
        self.assertGreater(prob['radius'], 1.)
        self.assertGreater(prob['height'], 1.)

    def test_driver_supports(self):

        prob = om.Problem()

        indeps = prob.model.add_subsystem('indeps', om.IndepVarComp(), promotes=['*'])

        # setup the optimization
        driver = prob.driver = om.SimpleGADriver()

        with self.assertRaises(KeyError) as raises_msg:
            prob.driver.supports['equality_constraints'] = False

        exception = raises_msg.exception

        msg = "SimpleGADriver: Tried to set read-only option 'equality_constraints'."

        self.assertEqual(exception.args[0], msg)

    def test_constrained_without_penalty(self):

        class Cylinder(om.ExplicitComponent):
            """Main class"""

            def setup(self):
                self.add_input('radius', val=1.0)
                self.add_input('height', val=1.0)

                self.add_output('Area', val=1.0)
                self.add_output('Volume', val=1.0)

            def compute(self, inputs, outputs):
                radius = inputs['radius']
                height = inputs['height']

                area = height * radius * 2 * 3.14 + 3.14 * radius ** 2 * 2
                volume = 3.14 * radius ** 2 * height
                outputs['Area'] = area
                outputs['Volume'] = volume

        prob = om.Problem()
        prob.model.add_subsystem('cylinder', Cylinder(), promotes=['*'])

        indeps = prob.model.add_subsystem('indeps', om.IndepVarComp(), promotes=['*'])
        indeps.add_output('radius', 2.)  # height
        indeps.add_output('height', 3.)  # radius

        # setup the optimization
        driver = prob.driver = om.SimpleGADriver()
        prob.driver.options['penalty_parameter'] = 0.  # no penalty, same as unconstrained
        prob.driver.options['penalty_exponent'] = 1.
        prob.driver.options['max_gen'] = 50
        prob.driver.options['bits'] = {'radius': 8, 'height': 8}

        prob.model.add_design_var('radius', lower=0.5, upper=5.)
        prob.model.add_design_var('height', lower=0.5, upper=5.)
        prob.model.add_objective('Area')
        prob.model.add_constraint('Volume', lower=10.)

        prob.setup()
        prob.run_driver()

        if extra_prints:
            print('radius', prob['radius'])  # exact solution is (5/pi)^(1/3) ~= 1.167
            print('height', prob['height'])  # exact solution is 2*radius
            print('Area', prob['Area'])
            print('Volume', prob['Volume'])  # should be around 10

        self.assertTrue(driver.supports["equality_constraints"], True)
        self.assertTrue(driver.supports["inequality_constraints"], True)
        # it is going to the unconstrained optimum
        self.assertAlmostEqual(prob['radius'], 0.5, 1)
        self.assertAlmostEqual(prob['height'], 0.5, 1)

    def test_no_constraint(self):

        class Cylinder(om.ExplicitComponent):
            """Main class"""

            def setup(self):
                self.add_input('radius', val=1.0)
                self.add_input('height', val=1.0)

                self.add_output('Area', val=1.0)
                self.add_output('Volume', val=1.0)

            def compute(self, inputs, outputs):
                radius = inputs['radius']
                height = inputs['height']

                area = height * radius * 2 * 3.14 + 3.14 * radius ** 2 * 2
                volume = 3.14 * radius ** 2 * height
                outputs['Area'] = area
                outputs['Volume'] = volume

        prob = om.Problem()
        prob.model.add_subsystem('cylinder', Cylinder(), promotes=['*'])

        indeps = prob.model.add_subsystem('indeps', om.IndepVarComp(), promotes=['*'])
        indeps.add_output('radius', 2.)  # height
        indeps.add_output('height', 3.)  # radius

        # setup the optimization
        driver = prob.driver = om.SimpleGADriver()
        prob.driver.options['penalty_parameter'] = 10.  # will have no effect
        prob.driver.options['penalty_exponent'] = 1.
        prob.driver.options['max_gen'] = 50
        prob.driver.options['bits'] = {'radius': 8, 'height': 8}

        prob.model.add_design_var('radius', lower=0.5, upper=5.)
        prob.model.add_design_var('height', lower=0.5, upper=5.)
        prob.model.add_objective('Area')

        prob.setup()
        prob.run_driver()

        if extra_prints:
            print('radius', prob['radius'])  # exact solution is (5/pi)^(1/3) ~= 1.167
            print('height', prob['height'])  # exact solution is 2*radius
            print('Area', prob['Area'])
            print('Volume', prob['Volume'])  # should be around 10

        self.assertTrue(driver.supports["equality_constraints"], True)
        self.assertTrue(driver.supports["inequality_constraints"], True)
        self.assertAlmostEqual(prob['radius'], 0.5, 1)  # it is going to the unconstrained optimum
        self.assertAlmostEqual(prob['height'], 0.5, 1)  # it is going to the unconstrained optimum


@unittest.skipUnless(MPI and PETScVector, "MPI and PETSc are required.")
class MPITestSimpleGA(unittest.TestCase):

    N_PROCS = 2

    def setUp(self):
        np.random.seed(1)
        os.environ['SimpleGADriver_seed'] = '11'

    def test_mixed_integer_branin(self):
        prob = om.Problem()
        model = prob.model

        model.add_subsystem('p1', om.IndepVarComp('xC', 7.5))
        model.add_subsystem('p2', om.IndepVarComp('xI', 0.0))
        model.add_subsystem('comp', Branin())

        model.connect('p2.xI', 'comp.x0')
        model.connect('p1.xC', 'comp.x1')

        model.add_design_var('p2.xI', lower=-5.0, upper=10.0)
        model.add_design_var('p1.xC', lower=0.0, upper=15.0)
        model.add_objective('comp.f')

        prob.driver = om.SimpleGADriver()
        prob.driver.options['bits'] = {'p1.xC': 8}
        prob.driver.options['max_gen'] = 50
        prob.driver.options['pop_size'] = 25
        prob.driver.options['run_parallel'] = True

        prob.driver._randomstate = 1

        prob.setup()
        prob.run_driver()

        if extra_prints:
            print('comp.f', prob['comp.f'])
            print('p2.xI', prob['p2.xI'])

        # Optimal solution
        assert_near_equal(prob['comp.f'], 0.49399549, 1e-4)
        self.assertTrue(int(prob['p2.xI']) in [3, -3])

    def test_two_branin_parallel_model(self):
        prob = om.Problem()
        model = prob.model

        model.add_subsystem('p1', om.IndepVarComp('xC', 7.5))
        model.add_subsystem('p2', om.IndepVarComp('xI', 0.0))
        par = model.add_subsystem('par', om.ParallelGroup())

        par.add_subsystem('comp1', Branin())
        par.add_subsystem('comp2', Branin())

        model.connect('p2.xI', 'par.comp1.x0')
        model.connect('p1.xC', 'par.comp1.x1')
        model.connect('p2.xI', 'par.comp2.x0')
        model.connect('p1.xC', 'par.comp2.x1')

        model.add_subsystem('comp', om.ExecComp('f = f1 + f2'))
        model.connect('par.comp1.f', 'comp.f1')
        model.connect('par.comp2.f', 'comp.f2')

        model.add_design_var('p2.xI', lower=-5.0, upper=10.0)
        model.add_design_var('p1.xC', lower=0.0, upper=15.0)
        model.add_objective('comp.f')

        prob.driver = om.SimpleGADriver()
        prob.driver.options['bits'] = {'p1.xC': 8}
        prob.driver.options['max_gen'] = 40
        prob.driver.options['pop_size'] = 25
        prob.driver.options['run_parallel'] = False
        prob.driver.options['procs_per_model'] = 2

        prob.driver._randomstate = 1

        prob.setup()
        prob.run_driver()

        if extra_prints:
            print('comp.f', prob['comp.f'])
            print('p2.xI', prob['p2.xI'])

        # Optimal solution
        assert_near_equal(prob['comp.f'], 0.98799098, 1e-4)
        self.assertTrue(int(prob['p2.xI']) in [3, -3])

    def test_mixed_integer_3bar_default_bits(self):
        # Tests bug where letting openmdao calculate the bits didn't preserve
        # integer status unless range was a power of 2.

        class ObjPenalty(om.ExplicitComponent):
            """
            Weight objective with penalty on stress constraint.
            """

            def setup(self):
                self.add_input('obj', 0.0)
                self.add_input('stress', val=np.zeros((3, )))

                self.add_output('weighted', 0.0)

            def compute(self, inputs, outputs):
                obj = inputs['obj']
                stress = inputs['stress']

                pen = 0.0
                for j in range(len(stress)):
                    if stress[j] > 1.0:
                        pen += 10.0*(stress[j] - 1.0)**2

                outputs['weighted'] = obj + pen

        prob = om.Problem()
        model = prob.model

        model.add_subsystem('xc_a1', om.IndepVarComp('area1', 5.0, units='cm**2'), promotes=['*'])
        model.add_subsystem('xc_a2', om.IndepVarComp('area2', 5.0, units='cm**2'), promotes=['*'])
        model.add_subsystem('xc_a3', om.IndepVarComp('area3', 5.0, units='cm**2'), promotes=['*'])
        model.add_subsystem('xi_m1', om.IndepVarComp('mat1', 1), promotes=['*'])
        model.add_subsystem('xi_m2', om.IndepVarComp('mat2', 1), promotes=['*'])
        model.add_subsystem('xi_m3', om.IndepVarComp('mat3', 1), promotes=['*'])
        model.add_subsystem('comp', ThreeBarTruss(), promotes=['*'])
        model.add_subsystem('obj_with_penalty', ObjPenalty(), promotes=['*'])

        model.add_design_var('area1', lower=1.2, upper=1.3)
        model.add_design_var('area2', lower=2.0, upper=2.1)
        model.add_design_var('mat1', lower=2, upper=4)
        model.add_design_var('mat2', lower=2, upper=4)
        model.add_design_var('mat3', lower=1, upper=4)
        model.add_objective('weighted')

        prob.driver = om.SimpleGADriver()
        prob.driver.options['bits'] = {'area1': 6,
                                       'area2': 6}
        prob.driver.options['max_gen'] = 75

        prob.driver._randomstate = 1

        prob.setup()
        prob['area3'] = 0.0005
        prob.run_driver()

        if extra_prints:
            print('mass', prob['mass'])
            print('mat1', prob['mat1'])
            print('mat2', prob['mat2'])

        # Note, GA doesn't do so well with the continuous vars, naturally, so we reduce the space
        # as much as we can. Objective is still rather random, but it is close. GA does a great job
        # of picking the correct values for the integer desvars though.
        self.assertLess(prob['mass'], 6.0)
        assert_near_equal(prob['mat1'], 3, 1e-5)
        assert_near_equal(prob['mat2'], 3, 1e-5)
        # Material 3 can be anything

    def test_mpi_bug_solver(self):
        # This test verifies that mpi doesn't hang due to collective calls in the solver.

        prob = om.Problem()
        prob.model = SellarMDA()

        prob.model.add_design_var('x', lower=0, upper=10)
        prob.model.add_design_var('z', lower=0, upper=10)
        prob.model.add_objective('obj')

        prob.driver = om.SimpleGADriver(run_parallel=True)

        # Set these low because we don't need to run long.
        prob.driver.options['max_gen'] = 2
        prob.driver.options['pop_size'] = 5

        prob.setup()
        prob.set_solver_print(level=0)

        prob.run_driver()


class D1(om.ExplicitComponent):
    def initialize(self):
        self.options['distributed'] = True

    def setup(self):
        comm = self.comm
        rank = comm.rank

        if rank == 1:
            start = 1
            end = 2
        else:
            start = 0
            end = 1

        self.add_input('y2', np.ones((1, ), float),
                       src_indices=np.arange(start, end, dtype=int))
        self.add_input('x', np.ones((1, ), float))

        self.add_output('y1', np.ones((1, ), float))

        self.declare_partials('y1', ['y2', 'x'])

    def compute(self, inputs, outputs):
        y2 = inputs['y2']
        x = inputs['x']

        if self.comm.rank == 1:
            outputs['y1'] = 18.0 - 0.2*y2 + 2*x
        else:
            outputs['y1'] = 28.0 - 0.2*y2 + x

    def compute_partials(self, inputs, partials, discrete_inputs=None):
        y2 = inputs['y2']
        x = inputs['x']

        partials['y1', 'y2'] = -0.2
        if self.comm.rank == 1:
            partials['y1', 'x'] = 2.0
        else:
            partials['y1', 'x'] = 1.0


class D2(om.ExplicitComponent):
    def initialize(self):
        self.options['distributed'] = True

    def setup(self):
        comm = self.comm
        rank = comm.rank

        if rank == 1:
            start = 1
            end = 2
        else:
            start = 0
            end = 1

        self.add_input('y1', np.ones((1, ), float),
                       src_indices=np.arange(start, end, dtype=int))

        self.add_output('y2', np.ones((1, ), float))

        self.declare_partials('y2', ['y1'])

    def compute(self, inputs, outputs):
        y1 = inputs['y1']

        if self.comm.rank == 1:
            outputs['y2'] = y2 = y1**.5 - 3
        else:
            outputs['y2'] = y1**.5 + 7

    def compute_partials(self, inputs, partials, discrete_inputs=None):
        y1 = inputs['y1']

        partials['y2', 'y1'] = 0.5 / y1**.5


class Summer(om.ExplicitComponent):
    def setup(self):
        self.add_input('y1', val=np.zeros((2, )))
        self.add_input('y2', val=np.zeros((2, )))
        self.add_output('obj', 0.0, shape=1)

        self.declare_partials('obj', 'y1', rows=np.array([0, 0]), cols=np.array([0, 1]), val=np.ones((2, )))

    def compute(self, inputs, outputs):
        outputs['obj'] = np.sum(inputs['y1']) + np.sum(inputs['y2'])


@unittest.skipUnless(MPI and PETScVector, "MPI and PETSc are required.")
class MPITestSimpleGA4Procs(unittest.TestCase):

    N_PROCS = 4

    def setUp(self):
        np.random.seed(1)
        os.environ['SimpleGADriver_seed'] = '11'

    def test_two_branin_parallel_model(self):
        prob = om.Problem()
        model = prob.model

        model.add_subsystem('p1', om.IndepVarComp('xC', 5))
        model.add_subsystem('p2', om.IndepVarComp('xI', 0.0))
        par = model.add_subsystem('par', om.ParallelGroup())

        par.add_subsystem('comp1', Branin())
        par.add_subsystem('comp2', Branin())

        model.connect('p2.xI', 'par.comp1.x0')
        model.connect('p1.xC', 'par.comp1.x1')
        model.connect('p2.xI', 'par.comp2.x0')
        model.connect('p1.xC', 'par.comp2.x1')

        model.add_subsystem('comp', om.ExecComp('f = f1 + f2'))
        model.connect('par.comp1.f', 'comp.f1')
        model.connect('par.comp2.f', 'comp.f2')

        model.add_design_var('p2.xI', lower=-5.0, upper=10.0)
        model.add_design_var('p1.xC', lower=0.0, upper=15.0)
        model.add_objective('comp.f')

        prob.driver = om.SimpleGADriver()
        prob.driver.options['bits'] = {'p1.xC': 8}
        prob.driver.options['max_gen'] = 10
        prob.driver.options['pop_size'] = 25
        prob.driver.options['run_parallel'] = True
        prob.driver.options['procs_per_model'] = 2

        prob.driver._randomstate = 1

        prob.setup()
        prob.run_driver()

        if extra_prints:
            print('comp.f', prob['comp.f'])
            print('p2.xI', prob['p2.xI'])

        # Optimal solution
        assert_near_equal(prob['comp.f'], 0.98799098, 1e-4)
        self.assertTrue(int(prob['p2.xI']) in [3, -3])

    def test_indivisible_error(self):
        prob = om.Problem()
        model = prob.model
        model.add_subsystem('par', om.ParallelGroup())

        prob.driver = om.SimpleGADriver()
        prob.driver.options['run_parallel'] = True
        prob.driver.options['procs_per_model'] = 3

        with self.assertRaises(RuntimeError) as context:
            prob.setup()

        self.assertEqual(str(context.exception),
                         "The total number of processors is not evenly divisible by the "
                         "specified number of processors per model.\n Provide a number of "
                         "processors that is a multiple of 3, or specify a number "
                         "of processors per model that divides into 4.")

    def test_concurrent_eval_padded(self):
        # This test only makes sure we don't lock up if we overallocate our integer desvar space
        # to the next power of 2.

        class GAGroup(om.Group):

            def setup(self):

                self.add_subsystem('p1', om.IndepVarComp('x', 1.0))
                self.add_subsystem('p2', om.IndepVarComp('y', 1.0))
                self.add_subsystem('p3', om.IndepVarComp('z', 1.0))

                self.add_subsystem('comp', om.ExecComp(['f = x + y + z']))

                self.add_design_var('p1.x', lower=-100, upper=100)
                self.add_design_var('p2.y', lower=-100, upper=100)
                self.add_design_var('p3.z', lower=-100, upper=100)
                self.add_objective('comp.f')

        prob = om.Problem()
        prob.model = GAGroup()

        driver = prob.driver = om.SimpleGADriver()
        driver.options['max_gen'] = 5
        driver.options['pop_size'] = 40
        driver.options['run_parallel'] = True

        prob.setup()

        # No meaningful result from a short run; just make sure we don't hang.
        prob.run_driver()

    def test_proc_per_model(self):
        # Test that we can run a GA on a distributed component without lockups.
        prob = om.Problem()
        model = prob.model

        model.add_subsystem('p', om.IndepVarComp('x', 3.0), promotes=['x'])

        model.add_subsystem('d1', D1(), promotes=['*'])
        model.add_subsystem('d2', D2(), promotes=['*'])

        model.add_subsystem('obj_comp', Summer(), promotes=['*'])
        model.nonlinear_solver = om.NewtonSolver(solve_subsystems=True)
        model.linear_solver = om.LinearBlockGS()

        model.add_design_var('x', lower=-0.5, upper=0.5)
        model.add_objective('obj')

        driver = prob.driver = om.SimpleGADriver()
        prob.driver.options['pop_size'] = 4
        prob.driver.options['max_gen'] = 3
        prob.driver.options['run_parallel'] = True
        prob.driver.options['procs_per_model'] = 2

        prob.setup()
        prob.set_solver_print(level=0)

        prob.run_driver()

    def test_distributed_obj(self):
        size = 3
        prob = om.Problem()
        model = prob.model

        ivc = om.IndepVarComp()
        ivc.add_output('x', np.ones((size, )))
        ivc.add_output('y', np.ones((size, )))
        ivc.add_output('a', -3.0 + 0.6 * np.arange(size))

        model.add_subsystem('p', ivc, promotes=['*'])
        model.add_subsystem("parab", DistParab(arr_size=size, deriv_type='dense'),
                            promotes=['*'])
        model.add_subsystem('sum', om.ExecComp('f_sum = sum(f_xy)',
                                               f_sum=np.ones((size, )),
                                               f_xy=np.ones((size, ))),
                            promotes=['*'])

        model.add_design_var('x', lower=-50.0, upper=50.0)
        model.add_design_var('y', lower=-50.0, upper=50.0)
        model.add_objective('f_xy')

        prob.driver = om.SimpleGADriver()
        prob.driver.options['run_parallel'] = True
        prob.driver.options['procs_per_model'] = 2
        prob.driver.options['bits'] = {'x': 8, 'y': 8}
        prob.driver.options['max_gen'] = 25
        prob.driver.options['pop_size'] = 25

        prob.setup()
        prob.run_driver()

        assert_near_equal(np.sum(prob.get_val('f_xy', get_remote=True))/3,
                          2.396642317057536, 1e-6)


class TestFeatureSimpleGA(unittest.TestCase):

    def setUp(self):
        import numpy as np
        np.random.seed(1)

        import os
        os.environ['SimpleGADriver_seed'] = '11'

    def test_basic(self):
        import openmdao.api as om
        from openmdao.test_suite.components.branin import Branin

        prob = om.Problem()
        model = prob.model

        model.add_subsystem('comp', Branin(),
                            promotes_inputs=[('x0', 'xI'), ('x1', 'xC')])

        model.add_design_var('xI', lower=-5.0, upper=10.0)
        model.add_design_var('xC', lower=0.0, upper=15.0)
        model.add_objective('comp.f')

        prob.driver = om.SimpleGADriver()
        prob.driver.options['bits'] = {'xC': 8}

        prob.setup()

        prob.set_val('xC', 7.5)
        prob.set_val('xI', 0.0)

        prob.run_driver()

    def test_basic_with_assert(self):
        import openmdao.api as om
        from openmdao.test_suite.components.branin import Branin

        prob = om.Problem()
        model = prob.model

        model.add_subsystem('comp', Branin(),
                            promotes_inputs=[('x0', 'xI'), ('x1', 'xC')])

        model.add_design_var('xI', lower=-5.0, upper=10.0)
        model.add_design_var('xC', lower=0.0, upper=15.0)
        model.add_objective('comp.f')

        prob.driver = om.SimpleGADriver()
        prob.driver.options['bits'] = {'xC': 8}

        prob.driver._randomstate = 1

        prob.setup()

        prob.set_val('xC', 7.5)
        prob.set_val('xI', 0.0)

        prob.run_driver()

        # Optimal solution
        assert_near_equal(prob['comp.f'], 0.49399549, 1e-4)

    def test_option_max_gen(self):
        import openmdao.api as om
        from openmdao.test_suite.components.branin import Branin

        prob = om.Problem()
        model = prob.model

        model.add_subsystem('comp', Branin(),
                            promotes_inputs=[('x0', 'xI'), ('x1', 'xC')])

        model.add_design_var('xI', lower=-5.0, upper=10.0)
        model.add_design_var('xC', lower=0.0, upper=15.0)
        model.add_objective('comp.f')

        prob.driver = om.SimpleGADriver()
        prob.driver.options['bits'] = {'xC': 8}
        prob.driver.options['max_gen'] = 5

        prob.setup()

        prob.set_val('xC', 7.5)
        prob.set_val('xI', 0.0)

        prob.run_driver()

    def test_option_pop_size(self):
        import openmdao.api as om
        from openmdao.test_suite.components.branin import Branin

        prob = om.Problem()
        model = prob.model

        model.add_subsystem('comp', Branin(),
                            promotes_inputs=[('x0', 'xI'), ('x1', 'xC')])

        model.add_design_var('xI', lower=-5.0, upper=10.0)
        model.add_design_var('xC', lower=0.0, upper=15.0)
        model.add_objective('comp.f')

        prob.driver = om.SimpleGADriver()
        prob.driver.options['bits'] = {'xC': 8}
        prob.driver.options['pop_size'] = 10

        prob.setup()

        prob.set_val('xC', 7.5)
        prob.set_val('xI', 0.0)

        prob.run_driver()

    def test_constrained_with_penalty(self):
        import openmdao.api as om

        class Cylinder(om.ExplicitComponent):
            """Main class"""

            def setup(self):
                self.add_input('radius', val=1.0)
                self.add_input('height', val=1.0)

                self.add_output('Area', val=1.0)
                self.add_output('Volume', val=1.0)

            def compute(self, inputs, outputs):
                radius = inputs['radius']
                height = inputs['height']

                area = height * radius * 2 * 3.14 + 3.14 * radius ** 2 * 2
                volume = 3.14 * radius ** 2 * height
                outputs['Area'] = area
                outputs['Volume'] = volume

        prob = om.Problem()
        prob.model.add_subsystem('cylinder', Cylinder(), promotes=['*'])

        # setup the optimization
        prob.driver = om.SimpleGADriver()
        prob.driver.options['penalty_parameter'] = 3.
        prob.driver.options['penalty_exponent'] = 1.
        prob.driver.options['max_gen'] = 50
        prob.driver.options['bits'] = {'radius': 8, 'height': 8}

        prob.model.add_design_var('radius', lower=0.5, upper=5.)
        prob.model.add_design_var('height', lower=0.5, upper=5.)
        prob.model.add_objective('Area')
        prob.model.add_constraint('Volume', lower=10.)

        prob.setup()

        prob.set_val('radius', 2.)
        prob.set_val('height', 3.)

        prob.run_driver()

        # These go to 0.5 for unconstrained problem. With constraint and penalty, they
        # will be above 1.0 (actual values will vary.)
        self.assertGreater(prob.get_val('radius'), 1.)
        self.assertGreater(prob.get_val('height'), 1.)

    def test_pareto(self):
        import openmdao.api as om

        class Box(om.ExplicitComponent):

            def setup(self):
                self.add_input('length', val=1.)
                self.add_input('width', val=1.)
                self.add_input('height', val=1.)

                self.add_output('front_area', val=1.0)
                self.add_output('top_area', val=1.0)
                self.add_output('area', val=1.0)
                self.add_output('volume', val=1.)

            def compute(self, inputs, outputs):
                length = inputs['length']
                width = inputs['width']
                height = inputs['height']

                outputs['top_area'] = length * width
                outputs['front_area'] = length * height
                outputs['area'] = 2*length*height + 2*length*width + 2*height*width
                outputs['volume'] = length*height*width

        prob = om.Problem()

        prob.model.add_subsystem('box', Box(), promotes=['*'])

        # setup the optimization
        prob.driver = om.SimpleGADriver()
        prob.driver.options['max_gen'] = 20
        prob.driver.options['bits'] = {'length': 8, 'width': 8, 'height': 8}
        prob.driver.options['penalty_parameter'] = 10.
        prob.driver.options['compute_pareto'] = True

        prob.model.add_design_var('length', lower=0.1, upper=2.)
        prob.model.add_design_var('width', lower=0.1, upper=2.)
        prob.model.add_design_var('height', lower=0.1, upper=2.)
        prob.model.add_objective('front_area', scaler=-1)  # maximize
        prob.model.add_objective('top_area', scaler=-1)  # maximize
        prob.model.add_constraint('volume', upper=1.)

        prob.setup()

        prob.set_val('length', 1.5)
        prob.set_val('width', 1.5)
        prob.set_val('height', 1.5)

        prob.run_driver()

        desvar_nd = prob.driver.desvar_nd
        nd_obj = prob.driver.obj_nd

        assert_near_equal(desvar_nd,
                          np.array([[1.83607843, 0.54705882, 0.95686275],
                                    [1.50823529, 0.28627451, 1.95529412],
                                    [1.45607843, 1.90313725, 0.34588235],
                                    [1.76156863, 0.54705882, 1.01647059],
                                    [1.85098039, 1.03137255, 0.49490196],
                                    [1.87333333, 0.57686275, 0.90470588],
                                    [1.38156863, 1.87333333, 0.38313725],
                                    [1.68705882, 0.39803922, 1.47098039],
                                    [1.86588235, 0.50980392, 1.01647059],
                                    [2.        , 0.42784314, 1.13568627],
                                    [1.99254902, 0.69607843, 0.70352941],
                                    [1.74666667, 0.39803922, 1.40392157],
                                    [1.99254902, 0.30117647, 1.38901961],
                                    [1.97764706, 0.20431373, 1.95529412],
                                    [1.99254902, 0.57686275, 0.84509804],
                                    [1.9254902 , 0.30117647, 1.50823529],
                                    [1.75411765, 0.57686275, 0.97176471],
                                    [1.94039216, 0.92705882, 0.5545098 ],
                                    [1.74666667, 0.81529412, 0.70352941],
                                    [1.75411765, 0.42039216, 1.35176471]]),
                          1e-6)

        sorted_obj = nd_obj[nd_obj[:, 0].argsort()]

        assert_near_equal(sorted_obj,
                          np.array([[-3.86688166, -0.40406044],
                                    [-2.9490436 , -0.43176932],
                                    [-2.90409227, -0.57991234],
                                    [-2.76768966, -0.60010888],
                                    [-2.48163045, -0.67151557],
                                    [-2.45218301, -0.69524183],
                                    [-2.37115433, -0.7374173 ],
                                    [-2.27137255, -0.85568627],
                                    [-1.89661453, -0.95123414],
                                    [-1.7905827 , -0.96368166],
                                    [-1.75687505, -1.00444291],
                                    [-1.70458962, -1.01188512],
                                    [-1.69481569, -1.08065621],
                                    [-1.68389927, -1.1494273 ],
                                    [-1.40181684, -1.3869704 ],
                                    [-1.21024148, -1.40545716],
                                    [-1.07596647, -1.79885767],
                                    [-0.91605383, -1.90905037],
                                    [-0.52933041, -2.58813856],
                                    [-0.50363183, -2.77111711]]),
                          1e-6)


@unittest.skipUnless(MPI and PETScVector, "MPI and PETSc are required.")
class MPIFeatureTests(unittest.TestCase):
    N_PROCS = 2

    def setUp(self):
        import numpy as np
        np.random.seed(1)

        import os
        os.environ['SimpleGADriver_seed'] = '11'

    def test_option_parallel(self):
        import openmdao.api as om
        from openmdao.test_suite.components.branin import Branin

        prob = om.Problem()
        model = prob.model

        model.add_subsystem('comp', Branin(),
                            promotes_inputs=[('x0', 'xI'), ('x1', 'xC')])

        model.add_design_var('xI', lower=-5.0, upper=10.0)
        model.add_design_var('xC', lower=0.0, upper=15.0)
        model.add_objective('comp.f')

        prob.driver = om.SimpleGADriver()
        prob.driver.options['bits'] = {'xC': 8}
        prob.driver.options['max_gen'] = 10
        prob.driver.options['run_parallel'] = True

        prob.setup()

        prob.set_val('xC', 7.5)
        prob.set_val('xI', 0.0)

        prob.run_driver()

        # Optimal solution
        assert_near_equal(prob.get_val('comp.f'), 1.25172426, 1e-6)
        assert_near_equal(prob.get_val('xI'), 9.0, 1e-6)
        assert_near_equal(prob.get_val('xC'), 2.11764706, 1e-6)


@unittest.skipUnless(MPI and PETScVector, "MPI and PETSc are required.")
class MPIFeatureTests4(unittest.TestCase):
    N_PROCS = 4

    def setUp(self):
        import numpy as np
        np.random.seed(1)

        import os
        os.environ['SimpleGADriver_seed'] = '11'

    def test_option_procs_per_model(self):
        import openmdao.api as om
        from openmdao.test_suite.components.branin import Branin

        prob = om.Problem()
        model = prob.model

        par = model.add_subsystem('par', om.ParallelGroup(),
                                  promotes_inputs=['*'])

        par.add_subsystem('comp1', Branin(),
                          promotes_inputs=[('x0', 'xI'), ('x1', 'xC')])
        par.add_subsystem('comp2', Branin(),
                          promotes_inputs=[('x0', 'xI'), ('x1', 'xC')])

        model.add_subsystem('comp', om.ExecComp('f = f1 + f2'))
        model.connect('par.comp1.f', 'comp.f1')
        model.connect('par.comp2.f', 'comp.f2')

        model.add_design_var('xI', lower=-5.0, upper=10.0)
        model.add_design_var('xC', lower=0.0, upper=15.0)
        model.add_objective('comp.f')

        prob.driver = om.SimpleGADriver()
        prob.driver.options['bits'] = {'xC': 8}
        prob.driver.options['max_gen'] = 10
        prob.driver.options['pop_size'] = 25
        prob.driver.options['run_parallel'] = True
        prob.driver.options['procs_per_model'] = 2

        prob.driver._randomstate = 1

        prob.setup()

        prob.set_val('xC', 7.5)
        prob.set_val('xI', 0.0)

        prob.run_driver()

        # Optimal solution
        assert_near_equal(prob.get_val('comp.f'), 0.98799098, 1e-6)
        assert_near_equal(prob.get_val('xI'),-3.0, 1e-6)
        assert_near_equal(prob.get_val('xC'), 11.94117647, 1e-6)


if __name__ == "__main__":
    unittest.main()<|MERGE_RESOLUTION|>--- conflicted
+++ resolved
@@ -494,11 +494,6 @@
     def setUp(self):
         np.random.seed(1)
         os.environ['SimpleGADriver_seed'] = '11'
-<<<<<<< HEAD
-=======
-
-    def test_multi_obj(self):
->>>>>>> dc115f17
 
     def test_multi_obj(self):
         prob = om.Problem()
