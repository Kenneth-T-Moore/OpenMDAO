.. _feature_MetaModelStructuredComp:

***********************
MetaModelStructuredComp
***********************

`MetaModelStructuredComp` is a smooth interpolation Component for data that exists on a regular,
structured, grid. This differs from :ref:`MetaModelUnStructured <feature_MetaModelUnStructuredComp>`
which accepts unstructured data as collections of points.

`MetaModelStructuredComp` produces smooth fits through provided training data using polynomial
splines of various orders. The interpolation methods include three that wrap methods in
scipy.interpolate, as well as five methods that are written in pure python. For all methods,
derivatives are automatically computed.  The following table summarizes the methods and gives
the number of points required for each.

+---------------+--------+------------------------------------------------------------------+
| Method        | Order  | Description                                                      |
+===============+========+==================================================================+
| slinear       | 1      | Basic linear interpolation                                       |
+---------------+--------+------------------------------------------------------------------+
| lagrange2     | 2      | Second order Lagrange polynomial                                 |
+---------------+--------+------------------------------------------------------------------+
| lagrange3     | 3      | Third order Lagrange polynomial                                  |
+---------------+--------+------------------------------------------------------------------+
| akima         | 3      | Interpolation using Akima splines                                |
+---------------+--------+------------------------------------------------------------------+
| cubic         | 3      | Cubic spline, with continuity of derivatives between segments    |
+---------------+--------+------------------------------------------------------------------+
| scipy_slinear | 1      | Scipy linear interpolation. Same as slinear, though slower       |
+---------------+--------+------------------------------------------------------------------+
| scipy_cubic   | 3      | Scipy cubic interpolation. More accurate than cubic, but slower  |
+---------------+--------+------------------------------------------------------------------+
| scipy_quintic | 5      | Scipy quintic interpolation. Most accurate, but slowest          |
+---------------+--------+------------------------------------------------------------------+


Note that `MetaModelStructuredComp` only accepts scalar inputs and outputs. If you have a
multivariable function, each input variable needs its own named OpenMDAO input.

For multi-dimensional data, fits are computed on a separable per-axis basis. A single interpolation
method is used for all dimensions, so the minimum table dimension must be high enough to use
the chosen interpolate. However, if you choose one of the scipy methods, then automatic order
reduction is supported. In this case, if a particular dimension does not have enough training data
points to support a selected spline order (e.g. 3 sample points, but an order 5 'scipy_quintic'
spline is specified), then the order of the fitted spline will be automatically reduced to one of the
lower order scipy methods ('scipy_cubic' or 'scipy_slinear') for that dimension alone.

Extrapolation is supported, but disabled by default. It can be enabled via the :code:`extrapolate`
option (see below).

MetaModelStructuredComp Options
-------------------------------

.. embed-options::
    openmdao.components.meta_model_structured_comp
    MetaModelStructuredComp
    options

MetaModelStructuredComp Examples
--------------------------------

A simple quick-start example is fitting the exclusive-or ("XOR") operator between
two inputs, `x` and `y`:

.. embed-code::
    openmdao.components.tests.test_meta_model_structured_comp.TestMetaModelStructuredCompFeature.test_xor
    :layout: code, output


An important consideration for multi-dimensional input is that the order in which
the input variables are added sets the expected dimension of the output
training data. For example, if inputs `x`, `y` and `z` are added to the component
with training data array lengths of 5, 12, and 20 respectively, and are added
in `x`, `y`, and `z` order, than the output training data must be an ndarray
with shape (5, 12, 20).

This is illustrated by the example:

.. embed-code::
    openmdao.components.tests.test_meta_model_structured_comp.TestMetaModelStructuredCompFeature.test_shape
    :layout: code, output

You can also predict multiple independent output points by setting the `vec_size` argument to be equal to the number of
points you want to predict. Here, we set it to 2 and predict 2 points with `MetaModelStructuredComp`:

.. embed-code::
    openmdao.components.tests.test_meta_model_structured_comp.TestMetaModelStructuredCompFeature.test_vectorized
    :layout: code, output


Finally, it is possible to compute gradients with respect to the given
output training data. These gradients are not computed by default, but
can be enabled by setting the option `training_data_gradients` to `True`.
When this is done, for each output that is added to the component, a
corresponding input is added to the component with the same name but with an
`_train` suffix. This allows you to connect in the training data as an input
array, if desired.

The following example shows the use of training data gradients. This is the
same example problem as above, but note `training_data_gradients` has been set
to `True`. This automatically creates an input named `f_train` when the output
`f` was added. The gradient of `f` with respect to `f_train` is also seen to
match the finite difference estimate in the `check_partials` output.

.. embed-code::
    openmdao.components.tests.test_meta_model_structured_comp.TestMetaModelStructuredCompFeature.test_training_derivatives
    :layout: code, output


Standalone Interface for Table Interpolation
--------------------------------------------

The underlying interpolation algorithms can be used standalone (i.e., outside of the
MetaModelStructuredComp) through the `InterpND` class. This can be useful for inclusion in another
component.  The following component shows how to perform interpolation on the same table
<<<<<<< HEAD
as int the previous example using standalone code. This time, we choose 'lagrange3' as the
=======
as in the previous example using standalone code. This time, we choose 'lagrange3' as the
>>>>>>> 7a8c7247
intepolation algorithm.

.. embed-code::
    openmdao.components.interp_util.tests.test_interp_nd.InterpNDStandaloneFeatureTestcase.test_table_interp
    :layout: code, output


.. tags:: MetaModelStructuredComp, Component<|MERGE_RESOLUTION|>--- conflicted
+++ resolved
@@ -114,11 +114,7 @@
 The underlying interpolation algorithms can be used standalone (i.e., outside of the
 MetaModelStructuredComp) through the `InterpND` class. This can be useful for inclusion in another
 component.  The following component shows how to perform interpolation on the same table
-<<<<<<< HEAD
-as int the previous example using standalone code. This time, we choose 'lagrange3' as the
-=======
 as in the previous example using standalone code. This time, we choose 'lagrange3' as the
->>>>>>> 7a8c7247
 intepolation algorithm.
 
 .. embed-code::
