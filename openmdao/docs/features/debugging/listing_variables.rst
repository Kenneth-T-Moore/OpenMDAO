--- conflicted
+++ resolved
@@ -82,10 +82,10 @@
     :layout: interleave
 
 
-*Get Variable Info via Return Value*
-~~~~~~~~~~~~~~~~~~~~~~~~~~~~~~~~~~~~
-
-Both of these methods also return the information in the form of a dict.
+*Get List via Return Value*
+~~~~~~~~~~~~~~~~~~~~~~~~~~~
+
+Both of these methods also return the information in the form of a list.
 You can disable the display of the information by setting the argument :code:`out_stream`
 to :code:`None` and then access the data instead via the return value.
 
@@ -95,11 +95,7 @@
 
 
 The :code:`System.get_io_metadata` method, which is used internally by :code:`list_inputs` and
-<<<<<<< HEAD
-:code:`list_outputs`, will also return the specified variable information as a dict.
-=======
 :code:`list_outputs`, returns the specified variable information as a dict.
->>>>>>> ee172692
 
 
 *List Names Only*
