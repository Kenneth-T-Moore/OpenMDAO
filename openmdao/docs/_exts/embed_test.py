import sys

from docutils import nodes
from docutils.parsers.rst.directives import unchanged


import sphinx
from sphinx.util.compat import Directive
from sphinx.writers.html import HTMLTranslator

from openmdao.docs._utils.docutil import get_unit_test_source_and_run_outputs, get_unit_test_source_and_run_outputs_in_out

if sys.version_info[0] == 2:
    import cgi as cgiesc
else:
    import html as cgiesc


class skipped_or_failed_node(nodes.Element):
    pass


def visit_skipped_or_failed_node(self, node):
    pass


def depart_skipped_or_failed_node(self, node):
    if not isinstance(self, HTMLTranslator):
        self.body.append("output only available for HTML\n")
        return

    html = '<div class="output"><div class="prompt output_prompt">Out&nbsp;[{}]:<div class="{}"><pre>{}</pre></div>'.format(node["number"], node["kind"], cgiesc.escape(node["text"]))
    self.body.append(html)

class in_or_out_node(nodes.Element):
    pass

def visit_in_or_out_node(self, node):
    pass

def depart_in_or_out_node(self, node):
    if not isinstance(self, HTMLTranslator):
        self.body.append("output only available for HTML\n")
        return
    if node["kind"] == "In":
        html = '<div class="container"><div class="cell border-box-sizing code_cell rendered"><div class="input"><div class="prompt input_prompt">{}&nbsp;[{}]:</div><div class="inner_cell"><div class="input_area"><div class=" highlight hl-ipython3"><pre>{}</pre></div></div></div></div></div></div>'.format(node["kind"], node["number"], node["text"])
    elif node["kind"] == "Out":
        html = '<div class="container"><div class="cell border-box-sizing code_cell rendered"><div class="output"><div class="prompt output_prompt">{}&nbsp;[{}]:</div><div class="inner_cell"><div class="output_area"><div class=" highlight hl-ipython3"><pre>{}</pre></div></div></div></div></div></div>'.format(node["kind"], node["number"], node["text"])

    self.body.append(html)


class EmbedTestDirective(Directive):
    """EmbedTestDirective is a custom directive to allow a unit test and the result
    of running the test to be shown in feature docs.
    An example usage would look like this:

    .. embed-test::
        openmdao.core.tests.test_indep_var_comp.TestIndepVarComp.test___init___1var

    What the above will do is replace the directive and its args with the blocks of code
    from the unit test, run the test with the asserts replaced with prints, and show the
    resulting outputs. The code will be split into a new block following every print
<<<<<<< HEAD
    statement. Each block of code will be followed by a block showing the result of the 
=======
    statement. Each block of code will be followed by a block showing the result of the
>>>>>>> 41a31623
    print statement.

    There is also an option to the directive that lets the developer show all the code in one
    block followed by all the outputs in one block. There is no splitting up of the code
    on print statements. This is the old way of doing it.

    .. embed-test::
        openmdao.core.tests.test_component.TestIndepVarComp.test___init___1var
        :no-split:

    """

    # must have at least one directive for this to work
    required_arguments = 1
    optional_arguments = 1
    has_content = True

    option_spec = {
        'no-split': unchanged
    }

    def run(self):
        # create a list of document nodes to return
        doc_nodes = []
        n = 1
        # grabbing source, and output of a test segment
        method_path = self.arguments[0]
        if 'no-split' in self.options:
            src, output, skipped, failed = get_unit_test_source_and_run_outputs(method_path)
            # we want the body of test code to be formatted and code highlighted
<<<<<<< HEAD
            body = nodes.literal_block(src, src)
=======
            body = in_or_out_node(kind="In", number=n, text=src)
>>>>>>> 41a31623
            body['language'] = 'python'
            doc_nodes.append(body)

            # we want the output block to also be formatted similarly unless test was skipped
            if skipped:
                output = "Test skipped because " + output
<<<<<<< HEAD
                output_node = skipped_or_failed_node(text=output, kind="skipped")
            elif failed:
                output_node = skipped_or_failed_node(text=output, kind="failed")
            else:
                output_node = nodes.literal_block(output, output)

            doc_nodes.append(output_node)

        else:
            src, skipped_failed_output, input_blocks, output_blocks, skipped, failed = get_unit_test_source_and_run_outputs_in_out(method_path)

            if skipped or failed: # do the old way
                # we want the body of test code to be formatted and code highlighted
                body = nodes.literal_block(src, src)
                body['language'] = 'python'
                doc_nodes.append(body)

                # we want the output block to also be formatted similarly unless test was skipped
                if skipped:
                    output = "Test skipped because " + skipped_failed_output
                    output_node = skipped_or_failed_node(text=output, kind="skipped")
                elif failed:
                    output_node = skipped_or_failed_node(text=skipped_failed_output, kind="failed")

                doc_nodes.append(output_node)

            else:
                for input_block, output_block in zip(input_blocks, output_blocks):
                    input_node = nodes.literal_block(input_block, input_block)
                    input_node['language'] = 'python'
                    doc_nodes.append(input_node)
                    output_node = nodes.literal_block(output_block, output_block)
                    doc_nodes.append(output_node)
=======
                output_node = skipped_or_failed_node(text=output, number=n, kind="skipped")
            elif failed:
                output_node = skipped_or_failed_node(text=output, number=n, kind="failed")
            else:
                output_node = in_or_out_node(kind="Out", number=n, text=src)

            doc_nodes.append(output_node)

        else:
            src, skipped_failed_output, input_blocks, output_blocks, skipped, failed = get_unit_test_source_and_run_outputs_in_out(method_path)

            if skipped or failed: # do the old way
                # we want the body of test code to be formatted and code highlighted
                #body = nodes.literal_block(src, src)
                body = in_or_out_node(kind="In", number=n, text=src, language="python")
                #body['language'] = 'python'
                doc_nodes.append(body)

                # we want the output block to also be formatted similarly unless test was skipped
                if skipped:
                    output = "Test skipped because " + skipped_failed_output
                    output_node = skipped_or_failed_node(text=output, number=n, kind="skipped")
                elif failed:
                    output_node = skipped_or_failed_node(text=skipped_failed_output, number=n, kind="failed")

                doc_nodes.append(output_node)

            else:
                for input_block, output_block in zip(input_blocks, output_blocks):
                    #input_node = nodes.literal_block(input_block, input_block)
                    input_node = in_or_out_node(kind="In", number=n, text=input_block)

                    input_node['language'] = 'python'
                    doc_nodes.append(input_node)

                    #output_node = nodes.literal_block(output_block, output_block)
                    output_node = in_or_out_node(kind="Out", number=n, text=output_block)
                    doc_nodes.append(output_node)

                    n = n + 1
>>>>>>> 41a31623

        return doc_nodes


def setup(app):
    """add custom directive into Sphinx so that it is found during document parsing"""
    app.add_directive('embed-test', EmbedTestDirective)
    app.add_node(skipped_or_failed_node, html=(visit_skipped_or_failed_node, depart_skipped_or_failed_node))
    app.add_node(in_or_out_node, html=(visit_in_or_out_node, depart_in_or_out_node))

    return {'version': sphinx.__display_version__, 'parallel_read_safe': True}<|MERGE_RESOLUTION|>--- conflicted
+++ resolved
@@ -61,11 +61,7 @@
     What the above will do is replace the directive and its args with the blocks of code
     from the unit test, run the test with the asserts replaced with prints, and show the
     resulting outputs. The code will be split into a new block following every print
-<<<<<<< HEAD
-    statement. Each block of code will be followed by a block showing the result of the 
-=======
     statement. Each block of code will be followed by a block showing the result of the
->>>>>>> 41a31623
     print statement.
 
     There is also an option to the directive that lets the developer show all the code in one
@@ -96,52 +92,13 @@
         if 'no-split' in self.options:
             src, output, skipped, failed = get_unit_test_source_and_run_outputs(method_path)
             # we want the body of test code to be formatted and code highlighted
-<<<<<<< HEAD
-            body = nodes.literal_block(src, src)
-=======
             body = in_or_out_node(kind="In", number=n, text=src)
->>>>>>> 41a31623
             body['language'] = 'python'
             doc_nodes.append(body)
 
             # we want the output block to also be formatted similarly unless test was skipped
             if skipped:
                 output = "Test skipped because " + output
-<<<<<<< HEAD
-                output_node = skipped_or_failed_node(text=output, kind="skipped")
-            elif failed:
-                output_node = skipped_or_failed_node(text=output, kind="failed")
-            else:
-                output_node = nodes.literal_block(output, output)
-
-            doc_nodes.append(output_node)
-
-        else:
-            src, skipped_failed_output, input_blocks, output_blocks, skipped, failed = get_unit_test_source_and_run_outputs_in_out(method_path)
-
-            if skipped or failed: # do the old way
-                # we want the body of test code to be formatted and code highlighted
-                body = nodes.literal_block(src, src)
-                body['language'] = 'python'
-                doc_nodes.append(body)
-
-                # we want the output block to also be formatted similarly unless test was skipped
-                if skipped:
-                    output = "Test skipped because " + skipped_failed_output
-                    output_node = skipped_or_failed_node(text=output, kind="skipped")
-                elif failed:
-                    output_node = skipped_or_failed_node(text=skipped_failed_output, kind="failed")
-
-                doc_nodes.append(output_node)
-
-            else:
-                for input_block, output_block in zip(input_blocks, output_blocks):
-                    input_node = nodes.literal_block(input_block, input_block)
-                    input_node['language'] = 'python'
-                    doc_nodes.append(input_node)
-                    output_node = nodes.literal_block(output_block, output_block)
-                    doc_nodes.append(output_node)
-=======
                 output_node = skipped_or_failed_node(text=output, number=n, kind="skipped")
             elif failed:
                 output_node = skipped_or_failed_node(text=output, number=n, kind="failed")
@@ -182,7 +139,6 @@
                     doc_nodes.append(output_node)
 
                     n = n + 1
->>>>>>> 41a31623
 
         return doc_nodes
 
